[package]
name = "substrate-primitives"
version = "2.0.0"
authors = ["Parity Technologies <admin@parity.io>"]
edition = "2018"

[dependencies]
rstd = { package = "sr-std", path = "../sr-std", default-features = false }
codec = { package = "parity-scale-codec", version = "1.0.0", default-features = false, features = ["derive"] }
rustc-hex = { version = "2.0.1", default-features = false }
serde = { version = "1.0.101", optional = true, features = ["derive"] }
twox-hash = { version = "1.5.0", optional = true }
byteorder = { version = "1.3.2", default-features = false }
primitive-types = { version = "0.5.1", default-features = false, features = ["codec"] }
impl-serde = { version = "0.2.1", optional = true }
log = { version = "0.4.8", optional = true }
wasmi = { version = "0.5.1", optional = true }
hash-db = { version = "0.15.2", default-features = false }
hash256-std-hasher = { version = "0.15.2", default-features = false }
ed25519-dalek = { version = "0.9.1", optional = true }
base58 = { version = "0.1.0", optional = true }
blake2-rfc = { version = "0.2.18", optional = true }
schnorrkel = { version = "0.8.5", features = ["preaudit_deprecated"], optional = true }
rand = { version = "0.7.2", optional = true }
rand_old = {package="rand", version = "0.6.5", optional = true }
sha2 = { version = "0.8.0", optional = true }
substrate-bip39 = { version = "0.3.1", optional = true }
tiny-bip39 = { version = "0.6.2", optional = true }
hex = { version = "0.3.2", optional = true }
regex = { version = "1.3.1", optional = true }
num-traits = { version = "0.2.8", default-features = false }
zeroize = "0.10.1"
lazy_static = { version = "1.4.0", optional = true }
parking_lot = { version = "0.9.0", optional = true }
<<<<<<< HEAD
threshold_crypto =  { package= "threshold_crypto", path="../../../threshold_crypto",optional=true } 
pairing = { version = "0.14.2", features = ["u128-support"],optional=true }
rand04_compat = { version = "0.1.1", optional=true }
rand_chacha = { version =  "0.1.1", optional=true }
pbkdf2 = { version = "0.3.0", default-features = false,optional=true  }
badger = { package= "hbbft", path="../../../hbbft", optional=true }
bincode = { version = "1.0.1", optional=true}
curv = {git = "https://github.com/KZen-networks/curv", tag = "v0.2.2", features =  ["ec_secp256k1","rust-gmp"], optional=true }
multi-party-ecdsa = { package = "multi-party-ecdsa", git = "https://github.com/kigawas/multi-party-ecdsa", branch = "keygen-clippy",optional=true}
secp256k1 = {version="0.15.5",optional=true}
=======
externalities = { package = "substrate-externalities", path = "../externalities", optional = true }
primitives-storage = { package = "substrate-primitives-storage", path = "storage", default-features = false }
>>>>>>> e2ce9bfe


hmac = { version = "0.7.1",optional=true}
[dev-dependencies]
substrate-serializer = { path = "../serializer" }
pretty_assertions = "0.6.1"
hex-literal = "0.2.1"

criterion = "0.2.11"

[[bench]]
name = "benches"
harness = false

[lib]
bench = false

[features]
default = ["std"]
std = [
	"log",
	"pbkdf2", 
	"bincode",
	"hmac",
	"curv",
	"secp256k1",
	"threshold_crypto",
	"multi-party-ecdsa",
	"badger",
	"pairing",
	"rand_chacha",
	"rand04_compat",
	"wasmi",
	"lazy_static",
	"parking_lot",
	"primitive-types/std",
	"primitive-types/serde",
	"primitive-types/byteorder",
	"primitive-types/rustc-hex",
	"primitive-types/libc",
	"impl-serde",
	"codec/std",
	"hash256-std-hasher/std",
	"hash-db/std",
	"rstd/std",
	"serde",
	"rustc-hex/std",
	"twox-hash",
	"blake2-rfc",
	"ed25519-dalek",
	"hex",
	"base58",
	"substrate-bip39",
	"tiny-bip39",
	"serde",
	"byteorder/std",
	"rand",
	"rand_old",
	"sha2",
	"schnorrkel",
	"regex",
	"num-traits/std",
<<<<<<< HEAD
	

=======
	"externalities",
	"primitives-storage/std",
>>>>>>> e2ce9bfe
]<|MERGE_RESOLUTION|>--- conflicted
+++ resolved
@@ -32,7 +32,6 @@
 zeroize = "0.10.1"
 lazy_static = { version = "1.4.0", optional = true }
 parking_lot = { version = "0.9.0", optional = true }
-<<<<<<< HEAD
 threshold_crypto =  { package= "threshold_crypto", path="../../../threshold_crypto",optional=true } 
 pairing = { version = "0.14.2", features = ["u128-support"],optional=true }
 rand04_compat = { version = "0.1.1", optional=true }
@@ -43,10 +42,8 @@
 curv = {git = "https://github.com/KZen-networks/curv", tag = "v0.2.2", features =  ["ec_secp256k1","rust-gmp"], optional=true }
 multi-party-ecdsa = { package = "multi-party-ecdsa", git = "https://github.com/kigawas/multi-party-ecdsa", branch = "keygen-clippy",optional=true}
 secp256k1 = {version="0.15.5",optional=true}
-=======
 externalities = { package = "substrate-externalities", path = "../externalities", optional = true }
 primitives-storage = { package = "substrate-primitives-storage", path = "storage", default-features = false }
->>>>>>> e2ce9bfe
 
 
 hmac = { version = "0.7.1",optional=true}
@@ -109,11 +106,6 @@
 	"schnorrkel",
 	"regex",
 	"num-traits/std",
-<<<<<<< HEAD
-	
-
-=======
 	"externalities",
 	"primitives-storage/std",
->>>>>>> e2ce9bfe
 ]