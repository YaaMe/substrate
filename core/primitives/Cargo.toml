--- conflicted
+++ resolved
@@ -32,18 +32,6 @@
 zeroize = { version = "0.10.1", default-features = false }
 lazy_static = { version = "1.4.0", default-features = false, optional = true }
 parking_lot = { version = "0.9.0", optional = true }
-<<<<<<< HEAD
-threshold_crypto =  { version = "0.3.2", optional=true }
-pairing = { version = "0.14.2", features = ["u128-support"],optional=true }
-rand04_compat = { version = "0.1.1", optional=true }
-rand_chacha = { version =  "0.1.1", optional=true }
-pbkdf2 = { version = "0.3.0", default-features = false,optional=true  }
-badger = { package= "hbbft", path="../../../hbbft", optional=true }
-bincode = { version = "1.0.1", optional=true}
-curv = {git = "https://github.com/KZen-networks/curv", tag = "v0.2.2", features =  ["ec_secp256k1","rust-gmp"], optional=true }
-multi-party-ecdsa = { package = "multi-party-ecdsa", git = "https://github.com/kigawas/multi-party-ecdsa", branch = "fix-nightly",optional=true}
-secp256k1_wrap = { package = "secp256k1", version="0.15.5",optional=true}
-=======
 threshold_crypto =  { git = "https://github.com/poanetwork/threshold_crypto",  features = ["codec-support"], default-features = false, optional=true }
 pairing = { version = "0.14.2", features = ["u128-support"],optional=true }
 rand_chacha = { version =  "0.1.1", optional=true }
@@ -53,7 +41,6 @@
 # curv = {git = "https://github.com/KZen-networks/curv", tag = "v0.2.2", features =  ["ec_secp256k1","rust-gmp"], optional=true }
 # multi-party-ecdsa = { package = "multi-party-ecdsa", git = "https://github.com/kigawas/multi-party-ecdsa", branch = "fix-nightly",optional=true}
 # secp256k1_wrap = { package = "secp256k1", version="0.15.5",optional=true}
->>>>>>> ada6eea5
 libsecp256k1 = { version = "0.3.0", default-features = false, optional = true }
 tiny-keccak = { version = "1.5.0", optional = true }
 substrate-debug-derive = { version = "2.0.0", path = "./debug-derive" }
@@ -85,16 +72,6 @@
 	"pbkdf2",
 	"bincode",
 	"hmac",
-<<<<<<< HEAD
-	"curv",
-	"secp256k1_wrap",
-	"threshold_crypto",
-	"multi-party-ecdsa",
-	"badger",
-	"pairing",
-	"rand_chacha",
-	"rand04_compat",
-=======
 	# "curv",
 	# "secp256k1_wrap",
 	"threshold_crypto",
@@ -102,7 +79,6 @@
 	# "badger",
 	"pairing",
 	"rand_chacha",
->>>>>>> ada6eea5
 	"wasmi",
 	"lazy_static",
 	"parking_lot",
