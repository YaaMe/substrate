--- conflicted
+++ resolved
@@ -17,9 +17,9 @@
 //! Types that should only be used for testing!
 
 #[cfg(feature = "std")]
-<<<<<<< HEAD
-use crate::{ed25519, sr25519,hbbft_thresh, crypto::{Public, Pair, KeyTypeId}};
-=======
+use crate::hbbft_thresh;
+
+#[cfg(feature = "std")]
 use crate::{ed25519, sr25519, crypto::{Public, Pair}};
 use crate::crypto::KeyTypeId; // No idea why this import had to move from
                               // the previous line, but now the compiler is happy
@@ -28,7 +28,6 @@
 pub const ED25519: KeyTypeId = KeyTypeId(*b"ed25");
 /// Key type for generic Sr 25519 key.
 pub const SR25519: KeyTypeId = KeyTypeId(*b"sr25");
->>>>>>> 1f158003
 
 /// A keystore implementation usable in tests.
 #[cfg(feature = "std")]
