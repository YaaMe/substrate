// Copyright 2017-2019 Parity Technologies (UK) Ltd.
// This file is part of Substrate.

// Substrate is free software: you can redistribute it and/or modify
// it under the terms of the GNU General Public License as published by
// the Free Software Foundation, either version 3 of the License, or
// (at your option) any later version.

// Substrate is distributed in the hope that it will be useful,
// but WITHOUT ANY WARRANTY; without even the implied warranty of
// MERCHANTABILITY or FITNESS FOR A PARTICULAR PURPOSE.  See the
// GNU General Public License for more details.

// You should have received a copy of the GNU General Public License
// along with Substrate.  If not, see <http://www.gnu.org/licenses/>.

//! Wrapper type for byte collections that outputs hex.

/// Simple wrapper to display hex representation of bytes.
pub struct HexDisplay<'a>(&'a [u8]);

impl<'a> HexDisplay<'a> {
	/// Create new instance that will display `d` as a hex string when displayed.
	pub fn from<R: AsBytesRef>(d: &'a R) -> Self { HexDisplay(d.as_bytes_ref()) }
}

impl<'a> rstd::fmt::Display for HexDisplay<'a> {
	fn fmt(&self, f: &mut rstd::fmt::Formatter) -> Result<(), rstd::fmt::Error> {
		if self.0.len() < 1027 {
			for byte in self.0 {
				f.write_fmt(format_args!("{:02x}", byte))?;
			}
		} else {
			for byte in &self.0[0..512] {
				f.write_fmt(format_args!("{:02x}", byte))?;
			}
			f.write_str("...")?;
			for byte in &self.0[self.0.len() - 512..] {
				f.write_fmt(format_args!("{:02x}", byte))?;
			}
		}
		Ok(())
	}
}

impl<'a> rstd::fmt::Debug for HexDisplay<'a> {
	fn fmt(&self, f: &mut rstd::fmt::Formatter) -> Result<(), rstd::fmt::Error> {
		for byte in self.0 {
			f.write_fmt(format_args!("{:02x}", byte))?;
		}
		Ok(())
	}
}

/// Simple trait to transform various types to `&[u8]`
pub trait AsBytesRef {
	/// Transform `self` into `&[u8]`.
	fn as_bytes_ref(&self) -> &[u8];
}

impl<'a> AsBytesRef for &'a [u8] {
	fn as_bytes_ref(&self) -> &[u8] { self }
}

impl AsBytesRef for [u8] {
	fn as_bytes_ref(&self) -> &[u8] { &self }
}

impl AsBytesRef for Vec<u8> {
	fn as_bytes_ref(&self) -> &[u8] { &self }
}

macro_rules! impl_non_endians {
	( $( $t:ty ),* ) => { $(
		impl AsBytesRef for $t {
			fn as_bytes_ref(&self) -> &[u8] { &self[..] }
		}
	)* }
}

impl_non_endians!([u8; 1], [u8; 2], [u8; 3], [u8; 4], [u8; 5], [u8; 6], [u8; 7], [u8; 8],
	[u8; 10], [u8; 12], [u8; 14], [u8; 16], [u8; 20], [u8; 24], [u8; 28], [u8; 32], [u8; 40],
<<<<<<< HEAD
	[u8; 48], [u8; 56], [u8; 64], [u8; 80], [u8; 96], [u8; 112], [u8; 128],[u8; 65]);
=======
	[u8; 48], [u8; 56], [u8; 64], [u8; 65], [u8; 80], [u8; 96], [u8; 112], [u8; 128]);
>>>>>>> 4d466a08

/// Format into ASCII + # + hex, suitable for storage key preimages.
pub fn ascii_format(asciish: &[u8]) -> String {
	let mut r = String::new();
	let mut latch = false;
	for c in asciish {
		match (latch, *c) {
			(false, 32..=127) => r.push(*c as char),
			_ => {
				if !latch {
					r.push('#');
					latch = true;
				}
				r.push_str(&format!("{:02x}", *c));
			}
		}
	}
	r
}<|MERGE_RESOLUTION|>--- conflicted
+++ resolved
@@ -80,11 +80,7 @@
 
 impl_non_endians!([u8; 1], [u8; 2], [u8; 3], [u8; 4], [u8; 5], [u8; 6], [u8; 7], [u8; 8],
 	[u8; 10], [u8; 12], [u8; 14], [u8; 16], [u8; 20], [u8; 24], [u8; 28], [u8; 32], [u8; 40],
-<<<<<<< HEAD
-	[u8; 48], [u8; 56], [u8; 64], [u8; 80], [u8; 96], [u8; 112], [u8; 128],[u8; 65]);
-=======
 	[u8; 48], [u8; 56], [u8; 64], [u8; 65], [u8; 80], [u8; 96], [u8; 112], [u8; 128]);
->>>>>>> 4d466a08
 
 /// Format into ASCII + # + hex, suitable for storage key preimages.
 pub fn ascii_format(asciish: &[u8]) -> String {
