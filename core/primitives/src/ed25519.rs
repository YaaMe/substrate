--- conflicted
+++ resolved
@@ -17,21 +17,16 @@
 // tag::description[]
 //! Simple Ed25519 API.
 // end::description[]
+#[cfg(feature = "std")]
+use log::info;
+
 
 use rstd::vec::Vec;
 
 use crate::{hash::H256, hash::H512};
 use codec::{Encode, Decode};
 
-<<<<<<< HEAD
-#[cfg(feature = "std")]
-use log::info;
-
-
-#[cfg(feature = "std")]
-=======
-#[cfg(feature = "full_crypto")]
->>>>>>> 7874be86
+#[cfg(feature = "full_crypto")]
 use blake2_rfc;
 #[cfg(feature = "std")]
 use substrate_bip39::seed_from_entropy;
