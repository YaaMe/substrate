--- conflicted
+++ resolved
@@ -33,21 +33,15 @@
 
 #[cfg(feature = "full_crypto")]
 use threshold_crypto::{
-	serde_impl::SerdeSecret, PublicKey, SecretKey, Signature as RawSignature, PK_SIZE, SIG_SIZE,
+	serde_impl::SerdeSecret, PublicKey, SecretKey, Signature as RawSignature,
 };
 
-<<<<<<< HEAD
-/// Public key size
+
+
+pub const SEED_SIZE: usize = 32;
 pub const PK_SIZE: usize = 48;
-
-/// Secret key... seed? size
-pub const SK_SIZE: usize = 32;
-
-/// Signature size
 pub const SIG_SIZE: usize = 96;
-=======
-pub const SEED_SIZE: usize = 32;
->>>>>>> 0bd4b4aa
+
 
 #[cfg(feature = "full_crypto")]
 type Seed = [u8; SEED_SIZE];
