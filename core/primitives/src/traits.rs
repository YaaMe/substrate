--- conflicted
+++ resolved
@@ -16,14 +16,9 @@
 
 //! Shareable Substrate traits.
 
-<<<<<<< HEAD
-use crate::{crypto::KeyTypeId, ed25519, sr25519};
-
-=======
 #[cfg(feature = "std")]
 use crate::{crypto::KeyTypeId, ed25519, sr25519, hbbft_thresh};//child_storage_key::ChildStorageKey,
 #[cfg(feature = "std")]
->>>>>>> 759a3796
 use std::{fmt::{Debug, Display}, panic::UnwindSafe};
 
 pub use externalities::{Externalities, ExternalitiesExt};
@@ -88,11 +83,6 @@
 	/// Get the password for this store.
 	fn password(&self) -> Option<&str>;
 
-<<<<<<< HEAD
-/// A pointer to the key store.
-pub type BareCryptoStorePtr = std::sync::Arc<parking_lot::RwLock<dyn BareCryptoStore>>;
-
-=======
     /// Initiates a (key) request with a given id, returns error if request exists or could not be created
 	fn initiate_request(&self, request_id: &[u8],key_type: KeyTypeId) -> Result<(), ()>;
 
@@ -110,7 +100,6 @@
 /// A pointer to the key store.
 pub type BareCryptoStorePtr = std::sync::Arc<parking_lot::RwLock<dyn BareCryptoStore>>;
 
->>>>>>> 759a3796
 externalities::decl_extension! {
 	/// The keystore extension to register/retrieve from the externalities.
 	pub struct KeystoreExt(BareCryptoStorePtr);
