// Copyright 2017-2019 Parity Technologies (UK) Ltd.
// This file is part of Substrate.

// Substrate is free software: you can redistribute it and/or modify
// it under the terms of the GNU General Public License as published by
// the Free Software Foundation, either version 3 of the License, or
// (at your option) any later version.

// Substrate is distributed in the hope that it will be useful,
// but WITHOUT ANY WARRANTY; without even the implied warranty of
// MERCHANTABILITY or FITNESS FOR A PARTICULAR PURPOSE.  See the
// GNU General Public License for more details.

// You should have received a copy of the GNU General Public License
// along with Substrate.  If not, see <http://www.gnu.org/licenses/>.

// tag::description[]
//! Simple sr25519 (Schnorr-Ristretto) API.
//!
//! Note: `CHAIN_CODE_LENGTH` must be equal to `crate::crypto::JUNCTION_ID_LEN`
//! for this to work.
// end::description[]
<<<<<<< HEAD
#[cfg(feature = "std")]
use log::info;

#[cfg(feature = "std")]
=======
use rstd::vec::Vec;
#[cfg(feature = "full_crypto")]
>>>>>>> 7874be86
use schnorrkel::{signing_context, ExpansionMode, Keypair, SecretKey, MiniSecretKey, PublicKey,
	derive::{Derivation, ChainCode, CHAIN_CODE_LENGTH}
};
#[cfg(feature = "std")]
use substrate_bip39::mini_secret_from_entropy;
#[cfg(feature = "std")]
use bip39::{Mnemonic, Language, MnemonicType};
#[cfg(feature = "full_crypto")]
use crate::crypto::{
	Pair as TraitPair, DeriveJunction, Infallible, SecretStringError
};
#[cfg(feature = "std")]
use crate::crypto::Ss58Codec;

use crate::{crypto::{Public as TraitPublic, UncheckedFrom, CryptoType, Derive}};
use crate::hash::{H256, H512};
use codec::{Encode, Decode};

#[cfg(feature = "std")]
use serde::{de, Deserialize, Deserializer, Serialize, Serializer};
#[cfg(feature = "full_crypto")]
use schnorrkel::keys::{MINI_SECRET_KEY_LENGTH, SECRET_KEY_LENGTH};

// signing context
#[cfg(feature = "full_crypto")]
const SIGNING_CTX: &[u8] = b"substrate";

/// An Schnorrkel/Ristretto x25519 ("sr25519") public key.
#[cfg_attr(feature = "full_crypto", derive(Hash))]
#[derive(PartialEq, Eq, PartialOrd, Ord, Clone, Encode, Decode, Default)]
pub struct Public(pub [u8; 32]);

/// An Schnorrkel/Ristretto x25519 ("sr25519") key pair.
#[cfg(feature = "full_crypto")]
pub struct Pair(Keypair);

#[cfg(feature = "full_crypto")]
impl Clone for Pair {
	fn clone(&self) -> Self {
		Pair(schnorrkel::Keypair {
			public: self.0.public,
			secret: schnorrkel::SecretKey::from_bytes(&self.0.secret.to_bytes()[..])
				.expect("key is always the correct size; qed")
		})
	}
}

impl AsRef<[u8; 32]> for Public {
	fn as_ref(&self) -> &[u8; 32] {
		&self.0
	}
}

impl AsRef<[u8]> for Public {
	fn as_ref(&self) -> &[u8] {
		&self.0[..]
	}
}

impl AsMut<[u8]> for Public {
	fn as_mut(&mut self) -> &mut [u8] {
		&mut self.0[..]
	}
}

impl From<Public> for [u8; 32] {
	fn from(x: Public) -> [u8; 32] {
		x.0
	}
}

impl From<Public> for H256 {
	fn from(x: Public) -> H256 {
		x.0.into()
	}
}

impl rstd::convert::TryFrom<&[u8]> for Public {
	type Error = ();

	fn try_from(data: &[u8]) -> Result<Self, Self::Error> {
		if data.len() == 32 {
			let mut inner = [0u8; 32];
			inner.copy_from_slice(data);
			Ok(Public(inner))
		} else {
			Err(())
		}
	}
}

impl UncheckedFrom<[u8; 32]> for Public {
	fn unchecked_from(x: [u8; 32]) -> Self {
		Public::from_raw(x)
	}
}

impl UncheckedFrom<H256> for Public {
	fn unchecked_from(x: H256) -> Self {
		Public::from_h256(x)
	}
}

#[cfg(feature = "std")]
impl std::fmt::Display for Public {
	fn fmt(&self, f: &mut std::fmt::Formatter) -> std::fmt::Result {
		write!(f, "{}", self.to_ss58check())
	}
}

impl rstd::fmt::Debug for Public {
	#[cfg(feature = "std")]
	fn fmt(&self, f: &mut rstd::fmt::Formatter) -> rstd::fmt::Result {
		let s = self.to_ss58check();
		write!(f, "{} ({}...)", crate::hexdisplay::HexDisplay::from(&self.0), &s[0..8])
	}

	#[cfg(not(feature = "std"))]
	fn fmt(&self, _: &mut rstd::fmt::Formatter) -> rstd::fmt::Result {
		Ok(())
	}
}

#[cfg(feature = "std")]
impl Serialize for Public {
	fn serialize<S>(&self, serializer: S) -> Result<S::Ok, S::Error> where S: Serializer {
		serializer.serialize_str(&self.to_ss58check())
	}
}

#[cfg(feature = "std")]
impl<'de> Deserialize<'de> for Public {
	fn deserialize<D>(deserializer: D) -> Result<Self, D::Error> where D: Deserializer<'de> {
		Public::from_ss58check(&String::deserialize(deserializer)?)
			.map_err(|e| de::Error::custom(format!("{:?}", e)))
	}
}

/// An Schnorrkel/Ristretto x25519 ("sr25519") signature.
///
/// Instead of importing it for the local module, alias it to be available as a public type
#[derive(Encode, Decode)]
pub struct Signature(pub [u8; 64]);

impl rstd::convert::TryFrom<&[u8]> for Signature {
	type Error = ();

	fn try_from(data: &[u8]) -> Result<Self, Self::Error> {
		if data.len() == 64 {
			let mut inner = [0u8; 64];
			inner.copy_from_slice(data);
			Ok(Signature(inner))
		} else {
			Err(())
		}
	}
}

impl Clone for Signature {
	fn clone(&self) -> Self {
		let mut r = [0u8; 64];
		r.copy_from_slice(&self.0[..]);
		Signature(r)
	}
}

impl Default for Signature {
	fn default() -> Self {
		Signature([0u8; 64])
	}
}

impl PartialEq for Signature {
	fn eq(&self, b: &Self) -> bool {
		self.0[..] == b.0[..]
	}
}

impl Eq for Signature {}

impl From<Signature> for [u8; 64] {
	fn from(v: Signature) -> [u8; 64] {
		v.0
	}
}

impl From<Signature> for H512 {
	fn from(v: Signature) -> H512 {
		H512::from(v.0)
	}
}

impl AsRef<[u8; 64]> for Signature {
	fn as_ref(&self) -> &[u8; 64] {
		&self.0
	}
}

impl AsRef<[u8]> for Signature {
	fn as_ref(&self) -> &[u8] {
		&self.0[..]
	}
}

impl AsMut<[u8]> for Signature {
	fn as_mut(&mut self) -> &mut [u8] {
		&mut self.0[..]
	}
}

#[cfg(feature = "full_crypto")]
impl From<schnorrkel::Signature> for Signature {
	fn from(s: schnorrkel::Signature) -> Signature {
		Signature(s.to_bytes())
	}
}

impl rstd::fmt::Debug for Signature {
	#[cfg(feature = "std")]
	fn fmt(&self, f: &mut rstd::fmt::Formatter) -> rstd::fmt::Result {
		write!(f, "{}", crate::hexdisplay::HexDisplay::from(&self.0))
	}

	#[cfg(not(feature = "std"))]
	fn fmt(&self, _: &mut rstd::fmt::Formatter) -> rstd::fmt::Result {
		Ok(())
	}
}

#[cfg(feature = "full_crypto")]
impl rstd::hash::Hash for Signature {
	fn hash<H: rstd::hash::Hasher>(&self, state: &mut H) {
		rstd::hash::Hash::hash(&self.0[..], state);
	}
}

/// A localized signature also contains sender information.
/// NOTE: Encode and Decode traits are supported in ed25519 but not possible for now here.
#[cfg(feature = "std")]
#[derive(PartialEq, Eq, Clone, Debug)]
pub struct LocalizedSignature {
	/// The signer of the signature.
	pub signer: Public,
	/// The signature itself.
	pub signature: Signature,
}

impl Signature {
	/// A new instance from the given 64-byte `data`.
	///
	/// NOTE: No checking goes on to ensure this is a real signature. Only use
	/// it if you are certain that the array actually is a signature, or if you
	/// immediately verify the signature.  All functions that verify signatures
	/// will fail if the `Signature` is not actually a valid signature.
	pub fn from_raw(data: [u8; 64]) -> Signature {
		Signature(data)
	}

	/// A new instance from the given slice that should be 64 bytes long.
	///
	/// NOTE: No checking goes on to ensure this is a real signature. Only use it if
	/// you are certain that the array actually is a signature. GIGO!
	pub fn from_slice(data: &[u8]) -> Self {
		let mut r = [0u8; 64];
		r.copy_from_slice(data);
		Signature(r)
	}

	/// A new instance from an H512.
	///
	/// NOTE: No checking goes on to ensure this is a real signature. Only use it if
	/// you are certain that the array actually is a signature. GIGO!
	pub fn from_h512(v: H512) -> Signature {
		Signature(v.into())
	}
}

impl Derive for Public {
	/// Derive a child key from a series of given junctions.
	///
	/// `None` if there are any hard junctions in there.
	#[cfg(feature = "std")]
	fn derive<Iter: Iterator<Item=DeriveJunction>>(&self, path: Iter) -> Option<Public> {
		let mut acc = PublicKey::from_bytes(self.as_ref()).ok()?;
		for j in path {
			match j {
				DeriveJunction::Soft(cc) => acc = acc.derived_key_simple(ChainCode(cc), &[]).0,
				DeriveJunction::Hard(_cc) => return None,
			}
		}
		Some(Self(acc.to_bytes()))
	}
}

impl Public {
	/// A new instance from the given 32-byte `data`.
	///
	/// NOTE: No checking goes on to ensure this is a real public key. Only use it if
	/// you are certain that the array actually is a pubkey. GIGO!
	pub fn from_raw(data: [u8; 32]) -> Self {
		Public(data)
	}

	/// A new instance from an H256.
	///
	/// NOTE: No checking goes on to ensure this is a real public key. Only use it if
	/// you are certain that the array actually is a pubkey. GIGO!
	pub fn from_h256(x: H256) -> Self {
		Public(x.into())
	}

	/// Return a slice filled with raw data.
	pub fn as_array_ref(&self) -> &[u8; 32] {
		self.as_ref()
	}
}

impl TraitPublic for Public {
	/// A new instance from the given slice that should be 32 bytes long.
	///
	/// NOTE: No checking goes on to ensure this is a real public key. Only use it if
	/// you are certain that the array actually is a pubkey. GIGO!
	fn from_slice(data: &[u8]) -> Self {
		let mut r = [0u8; 32];
		r.copy_from_slice(data);
		Public(r)
	}
}

#[cfg(feature = "std")]
impl From<MiniSecretKey> for Pair {
	fn from(sec: MiniSecretKey) -> Pair {
		Pair(sec.expand_to_keypair(ExpansionMode::Ed25519))
	}
}

#[cfg(feature = "std")]
impl From<SecretKey> for Pair {
	fn from(sec: SecretKey) -> Pair {
		Pair(Keypair::from(sec))
	}
}

#[cfg(feature = "full_crypto")]
impl From<schnorrkel::Keypair> for Pair {
	fn from(p: schnorrkel::Keypair) -> Pair {
		Pair(p)
	}
}

#[cfg(feature = "full_crypto")]
impl From<Pair> for schnorrkel::Keypair {
	fn from(p: Pair) -> schnorrkel::Keypair {
		p.0
	}
}

#[cfg(feature = "full_crypto")]
impl AsRef<schnorrkel::Keypair> for Pair {
	fn as_ref(&self) -> &schnorrkel::Keypair {
		&self.0
	}
}

/// Derive a single hard junction.
#[cfg(feature = "full_crypto")]
fn derive_hard_junction(secret: &SecretKey, cc: &[u8; CHAIN_CODE_LENGTH]) -> MiniSecretKey {
	secret.hard_derive_mini_secret_key(Some(ChainCode(cc.clone())), b"").0
}

/// The raw secret seed, which can be used to recreate the `Pair`.
#[cfg(feature = "full_crypto")]
type Seed = [u8; MINI_SECRET_KEY_LENGTH];

#[cfg(feature = "full_crypto")]
impl TraitPair for Pair {
	type Public = Public;
	type Seed = Seed;
	type Signature = Signature;
	type DeriveError = Infallible;

	/// Make a new key pair from raw secret seed material.
	///
	/// This is generated using schnorrkel's Mini-Secret-Keys.
	///
	/// A MiniSecretKey is literally what Ed25519 calls a SecretKey, which is just 32 random bytes.
	fn from_seed(seed: &Seed) -> Pair {
		Self::from_seed_slice(&seed[..])
			.expect("32 bytes can always build a key; qed")
	}

	/// Get the public key.
	fn public(&self) -> Public {
		let mut pk = [0u8; 32];
		pk.copy_from_slice(&self.0.public.to_bytes());
		Public(pk)
	}

	/// Make a new key pair from secret seed material. The slice must be 32 bytes long or it
	/// will return `None`.
	///
	/// You should never need to use this; generate(), generate_with_phrase(), from_phrase()
	fn from_seed_slice(seed: &[u8]) -> Result<Pair, SecretStringError> {
		match seed.len() {
			MINI_SECRET_KEY_LENGTH => {
				Ok(Pair(
					MiniSecretKey::from_bytes(seed)
						.map_err(|_| SecretStringError::InvalidSeed)?
						.expand_to_keypair(ExpansionMode::Ed25519)
				))
			}
			SECRET_KEY_LENGTH => {
				Ok(Pair(
					SecretKey::from_bytes(seed)
						.map_err(|_| SecretStringError::InvalidSeed)?
						.to_keypair()
				))
			}
			_ => Err(SecretStringError::InvalidSeedLength)
		}
	}
	#[cfg(feature = "std")]
	fn generate_with_phrase(password: Option<&str>) -> (Pair, String, Seed) {
		let mnemonic = Mnemonic::new(MnemonicType::Words12, Language::English);
		let phrase = mnemonic.phrase();
		let (pair, seed) = Self::from_phrase(phrase, password)
			.expect("All phrases generated by Mnemonic are valid; qed");
		(
			pair,
			phrase.to_owned(),
			seed,
		)
	}
	#[cfg(feature = "std")]
	fn from_phrase(phrase: &str, password: Option<&str>) -> Result<(Pair, Seed), SecretStringError> {
		Mnemonic::from_phrase(phrase, Language::English)
			.map_err(|_| SecretStringError::InvalidPhrase)
			.map(|m| Self::from_entropy(m.entropy(), password))
	}

	fn derive<Iter: Iterator<Item=DeriveJunction>>(&self,
		path: Iter,
		seed: Option<Seed>,
	) -> Result<(Pair, Option<Seed>), Self::DeriveError> {
		let seed = if let Some(s) = seed {
			if let Ok(msk) = MiniSecretKey::from_bytes(&s) {
				if msk.expand(ExpansionMode::Ed25519) == self.0.secret {
					Some(msk)
				} else { None }
			} else { None }
		} else { None };
		let init = self.0.secret.clone();
		let (result, seed) = path.fold((init, seed), |(acc, acc_seed), j| match (j, acc_seed) {
			(DeriveJunction::Soft(cc), _) =>
				(acc.derived_key_simple(ChainCode(cc), &[]).0, None),
			(DeriveJunction::Hard(cc), maybe_seed) => {
				let seed = derive_hard_junction(&acc, &cc);
				(seed.expand(ExpansionMode::Ed25519), maybe_seed.map(|_| seed))
			}
		});
		Ok((Self(result.into()), seed.map(|s| MiniSecretKey::to_bytes(&s))))
	}

	fn sign(&self, message: &[u8]) -> Signature {
		let context = signing_context(SIGNING_CTX);
		self.0.sign(context.bytes(message)).into()
	}

	/// Verify a signature on a message. Returns true if the signature is good.
	fn verify<M: AsRef<[u8]>>(sig: &Self::Signature, message: M, pubkey: &Self::Public) -> bool {
		Self::verify_weak(&sig.0[..], message, pubkey)
	}

	/// Verify a signature on a message. Returns true if the signature is good.
	fn verify_weak<P: AsRef<[u8]>, M: AsRef<[u8]>>(sig: &[u8], message: M, pubkey: P) -> bool {
		// Match both schnorrkel 0.1.1 and 0.8.0+ signatures, supporting both wallets
		// that have not been upgraded and those that have. To swap to 0.8.0 only,
		// create `schnorrkel::Signature` and pass that into `verify_simple`
		info!("sr verify_weak triggered ");
		match PublicKey::from_bytes(pubkey.as_ref()) {
			Ok(pk) => 
			{
				info!("sr pk: {:?} {:?} {:?}",&pk,&message.as_ref(),&sig);
			  pk.verify_simple_preaudit_deprecated(
				SIGNING_CTX, message.as_ref(), &sig,
			).is_ok()
		   }   ,
			Err(_) => false,
		}
	}

	/// Return a vec filled with raw data.
	fn to_raw_vec(&self) -> Vec<u8> {
		self.0.secret.to_bytes().to_vec()
	}
}

#[cfg(feature = "std")]
impl Pair {
	/// Make a new key pair from binary data derived from a valid seed phrase.
	///
	/// This uses a key derivation function to convert the entropy into a seed, then returns
	/// the pair generated from it.
	pub fn from_entropy(entropy: &[u8], password: Option<&str>) -> (Pair, Seed) {
		let mini_key: MiniSecretKey = mini_secret_from_entropy(entropy, password.unwrap_or(""))
			.expect("32 bytes can always build a key; qed");

		let kp = mini_key.expand_to_keypair(ExpansionMode::Ed25519);
		(Pair(kp), mini_key.to_bytes())
	}
}

impl CryptoType for Public {
	#[cfg(feature = "full_crypto")]
	type Pair = Pair;
}

impl CryptoType for Signature {
	#[cfg(feature = "full_crypto")]
	type Pair = Pair;
}

#[cfg(feature = "full_crypto")]
impl CryptoType for Pair {
	type Pair = Pair;
}

#[cfg(test)]
mod compatibility_test {
	use super::*;
	use crate::crypto::{DEV_PHRASE};
	use hex_literal::hex;

	// NOTE: tests to ensure addresses that are created with the `0.1.x` version (pre-audit) are
	// still functional.

	#[test]
	fn derive_soft_known_pair_should_work() {
		let pair = Pair::from_string(&format!("{}/Alice", DEV_PHRASE), None).unwrap();
		// known address of DEV_PHRASE with 1.1
		let known = hex!("d6c71059dbbe9ad2b0ed3f289738b800836eb425544ce694825285b958ca755e");
		assert_eq!(pair.public().to_raw_vec(), known);
	}

	#[test]
	fn derive_hard_known_pair_should_work() {
		let pair = Pair::from_string(&format!("{}//Alice", DEV_PHRASE), None).unwrap();
		// known address of DEV_PHRASE with 1.1
		let known = hex!("d43593c715fdd31c61141abd04a99fd6822c8558854ccde39a5684e7a56da27d");
		assert_eq!(pair.public().to_raw_vec(), known);
	}

	#[test]
	fn verify_known_message_should_work() {
		let public = Public::from_raw(hex!("b4bfa1f7a5166695eb75299fd1c4c03ea212871c342f2c5dfea0902b2c246918"));
		// signature generated by the 1.1 version with the same ^^ public key.
		let signature = Signature::from_raw(hex!(
			"5a9755f069939f45d96aaf125cf5ce7ba1db998686f87f2fb3cbdea922078741a73891ba265f70c31436e18a9acd14d189d73c12317ab6c313285cd938453202"
		));
		let message = b"Verifying that I am the owner of 5G9hQLdsKQswNPgB499DeA5PkFBbgkLPJWkkS6FAM6xGQ8xD. Hash: 221455a3\n";
		assert!(Pair::verify(&signature, &message[..], &public));
	}
}

#[cfg(test)]
mod test {
	use super::*;
	use crate::crypto::{Ss58Codec, DEV_PHRASE, DEV_ADDRESS};
	use hex_literal::hex;

	#[test]
	fn default_phrase_should_be_used() {
		assert_eq!(
			Pair::from_string("//Alice///password", None).unwrap().public(),
			Pair::from_string(&format!("{}//Alice", DEV_PHRASE), Some("password")).unwrap().public(),
		);
		assert_eq!(
			Pair::from_string(&format!("{}/Alice", DEV_PHRASE), None).as_ref().map(Pair::public),
			Pair::from_string("/Alice", None).as_ref().map(Pair::public)
		);
	}

	#[test]
	fn default_address_should_be_used() {
		assert_eq!(
			Public::from_string(&format!("{}/Alice", DEV_ADDRESS)),
			Public::from_string("/Alice")
		);
	}

	#[test]
	fn default_phrase_should_correspond_to_default_address() {
		assert_eq!(
			Pair::from_string(&format!("{}/Alice", DEV_PHRASE), None).unwrap().public(),
			Public::from_string(&format!("{}/Alice", DEV_ADDRESS)).unwrap(),
		);
		assert_eq!(
			Pair::from_string("/Alice", None).unwrap().public(),
			Public::from_string("/Alice").unwrap()
		);
	}

	#[test]
	fn derive_soft_should_work() {
		let pair = Pair::from_seed(&hex!(
			"9d61b19deffd5a60ba844af492ec2cc44449c5697b326919703bac031cae7f60"
		));
		let derive_1 = pair.derive(Some(DeriveJunction::soft(1)).into_iter(), None).unwrap().0;
		let derive_1b = pair.derive(Some(DeriveJunction::soft(1)).into_iter(), None).unwrap().0;
		let derive_2 = pair.derive(Some(DeriveJunction::soft(2)).into_iter(), None).unwrap().0;
		assert_eq!(derive_1.public(), derive_1b.public());
		assert_ne!(derive_1.public(), derive_2.public());
	}

	#[test]
	fn derive_hard_should_work() {
		let pair = Pair::from_seed(&hex!(
			"9d61b19deffd5a60ba844af492ec2cc44449c5697b326919703bac031cae7f60"
		));
		let derive_1 = pair.derive(Some(DeriveJunction::hard(1)).into_iter(), None).unwrap().0;
		let derive_1b = pair.derive(Some(DeriveJunction::hard(1)).into_iter(), None).unwrap().0;
		let derive_2 = pair.derive(Some(DeriveJunction::hard(2)).into_iter(), None).unwrap().0;
		assert_eq!(derive_1.public(), derive_1b.public());
		assert_ne!(derive_1.public(), derive_2.public());
	}

	#[test]
	fn derive_soft_public_should_work() {
		let pair = Pair::from_seed(&hex!(
			"9d61b19deffd5a60ba844af492ec2cc44449c5697b326919703bac031cae7f60"
		));
		let path = Some(DeriveJunction::soft(1));
		let pair_1 = pair.derive(path.clone().into_iter(), None).unwrap().0;
		let public_1 = pair.public().derive(path.into_iter()).unwrap();
		assert_eq!(pair_1.public(), public_1);
	}

	#[test]
	fn derive_hard_public_should_fail() {
		let pair = Pair::from_seed(&hex!(
			"9d61b19deffd5a60ba844af492ec2cc44449c5697b326919703bac031cae7f60"
		));
		let path = Some(DeriveJunction::hard(1));
		assert!(pair.public().derive(path.into_iter()).is_none());
	}

	#[test]
	fn sr_test_vector_should_work() {
		let pair = Pair::from_seed(&hex!(
			"9d61b19deffd5a60ba844af492ec2cc44449c5697b326919703bac031cae7f60"
		));
		let public = pair.public();
		assert_eq!(
			public,
			Public::from_raw(hex!(
				"44a996beb1eef7bdcab976ab6d2ca26104834164ecf28fb375600576fcc6eb0f"
			))
		);
		let message = b"";
		let signature = pair.sign(message);
		assert!(Pair::verify(&signature, &message[..], &public));
	}

	#[test]
	fn generated_pair_should_work() {
		let (pair, _) = Pair::generate();
		let public = pair.public();
		let message = b"Something important";
		let signature = pair.sign(&message[..]);
		assert!(Pair::verify(&signature, &message[..], &public));
	}

	#[test]
	fn seeded_pair_should_work() {
		let pair = Pair::from_seed(b"12345678901234567890123456789012");
		let public = pair.public();
		assert_eq!(
			public,
			Public::from_raw(hex!(
				"741c08a06f41c596608f6774259bd9043304adfa5d3eea62760bd9be97634d63"
			))
		);
		let message = hex!("2f8c6129d816cf51c374bc7f08c3e63ed156cf78aefb4a6550d97b87997977ee00000000000000000200d75a980182b10ab7d54bfed3c964073a0ee172f3daa62325af021a68f707511a4500000000000000");
		let signature = pair.sign(&message[..]);
		assert!(Pair::verify(&signature, &message[..], &public));
	}

	#[test]
	fn ss58check_roundtrip_works() {
		let (pair, _) = Pair::generate();
		let public = pair.public();
		let s = public.to_ss58check();
		println!("Correct: {}", s);
		let cmp = Public::from_ss58check(&s).unwrap();
		assert_eq!(cmp, public);
	}

	#[test]
	fn verify_from_wasm_works() {
		// The values in this test case are compared to the output of `node-test.js` in schnorrkel-js.
		//
		// This is to make sure that the wasm library is compatible.
		let pk = Pair::from_seed(
			&hex!("0000000000000000000000000000000000000000000000000000000000000000")
		);
		let public = pk.public();
		let js_signature = Signature::from_raw(hex!(
			"28a854d54903e056f89581c691c1f7d2ff39f8f896c9e9c22475e60902cc2b3547199e0e91fa32902028f2ca2355e8cdd16cfe19ba5e8b658c94aa80f3b81a00"
		));
		assert!(Pair::verify(&js_signature, b"SUBSTRATE", &public));
	}
}<|MERGE_RESOLUTION|>--- conflicted
+++ resolved
@@ -20,15 +20,11 @@
 //! Note: `CHAIN_CODE_LENGTH` must be equal to `crate::crypto::JUNCTION_ID_LEN`
 //! for this to work.
 // end::description[]
-<<<<<<< HEAD
 #[cfg(feature = "std")]
 use log::info;
 
-#[cfg(feature = "std")]
-=======
 use rstd::vec::Vec;
 #[cfg(feature = "full_crypto")]
->>>>>>> 7874be86
 use schnorrkel::{signing_context, ExpansionMode, Keypair, SecretKey, MiniSecretKey, PublicKey,
 	derive::{Derivation, ChainCode, CHAIN_CODE_LENGTH}
 };
