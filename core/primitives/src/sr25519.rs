--- conflicted
+++ resolved
@@ -20,13 +20,10 @@
 //! Note: `CHAIN_CODE_LENGTH` must be equal to `crate::crypto::JUNCTION_ID_LEN`
 //! for this to work.
 // end::description[]
-<<<<<<< HEAD
 #[cfg(feature = "std")]
 use log::info;
 
-=======
-#[cfg(feature = "full_crypto")]
->>>>>>> a86bb37b
+#[cfg(feature = "full_crypto")]
 use rstd::vec::Vec;
 #[cfg(feature = "full_crypto")]
 use schnorrkel::{signing_context, ExpansionMode, Keypair, SecretKey, MiniSecretKey, PublicKey,
