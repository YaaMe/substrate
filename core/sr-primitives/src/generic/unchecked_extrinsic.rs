// Copyright 2017-2019 Parity Technologies (UK) Ltd.
// This file is part of Substrate.

// Substrate is free software: you can redistribute it and/or modify
// it under the terms of the GNU General Public License as published by
// the Free Software Foundation, either version 3 of the License, or
// (at your option) any later version.

// Substrate is distributed in the hope that it will be useful,
// but WITHOUT ANY WARRANTY; without even the implied warranty of
// MERCHANTABILITY or FITNESS FOR A PARTICULAR PURPOSE.  See the
// GNU General Public License for more details.

// You should have received a copy of the GNU General Public License
// along with Substrate.  If not, see <http://www.gnu.org/licenses/>.

//! Generic implementation of an unchecked (pre-verification) extrinsic.

<<<<<<< HEAD
#[cfg(feature = "std")]
use std::fmt;



=======
>>>>>>> 65345696
use rstd::prelude::*;
use rstd::fmt;
use runtime_io::blake2_256;
use codec::{Decode, Encode, EncodeLike, Input, Error};
use crate::{
	traits::{self, Member, MaybeDisplay, SignedExtension, Checkable, Extrinsic},
	generic::CheckedExtrinsic, transaction_validity::{TransactionValidityError, InvalidTransaction},
};

const TRANSACTION_VERSION: u8 = 3;

/// A extrinsic right from the external world. This is unchecked and so
/// can contain a signature.
#[derive(PartialEq, Eq, Clone)]
pub struct UncheckedExtrinsic<Address, Call, Signature, Extra>
where
	Extra: SignedExtension
{
	/// The signature, address, number of extrinsics have come before from
	/// the same signer and an era describing the longevity of this transaction,
	/// if this is a signed extrinsic.
	pub signature: Option<(Address, Signature, Extra)>,
	/// The function that should be called.
	pub function: Call,
}

impl<Address, Call, Signature, Extra: SignedExtension>
	UncheckedExtrinsic<Address, Call, Signature, Extra>
{
	/// New instance of a signed extrinsic aka "transaction".
	pub fn new_signed(
		function: Call,
		signed: Address,
		signature: Signature,
		extra: Extra
	) -> Self {
		UncheckedExtrinsic {
			signature: Some((signed, signature, extra)),
			function,
		}
	}

	/// New instance of an unsigned extrinsic aka "inherent".
	pub fn new_unsigned(function: Call) -> Self {
		UncheckedExtrinsic {
			signature: None,
			function,
		}
	}
}

impl<Address, Call, Signature, Extra: SignedExtension> Extrinsic
	for UncheckedExtrinsic<Address, Call, Signature, Extra>
{
	type Call = Call;

	type SignaturePayload = (
		Address,
		Signature,
		Extra,
	);

	fn is_signed(&self) -> Option<bool> {
		Some(self.signature.is_some())
	}

	fn new(function: Call, signed_data: Option<Self::SignaturePayload>) -> Option<Self> {
		Some(if let Some((address, signature, extra)) = signed_data {
			UncheckedExtrinsic::new_signed(function, address, signature, extra)
		} else {
			UncheckedExtrinsic::new_unsigned(function)
		})
	}
}




impl<Address, AccountId, Call, Signature, Extra, Lookup>
	Checkable<Lookup>
for
	UncheckedExtrinsic<Address, Call, Signature, Extra>
where
	Address: Member + MaybeDisplay,
	Call: Encode + Member,
	Signature: Member + traits::Verify<Signer=AccountId>,
	Extra: SignedExtension<AccountId=AccountId>,
	AccountId: Member + MaybeDisplay,
	Lookup: traits::Lookup<Source=Address, Target=AccountId>,
{
	type Checked = CheckedExtrinsic<AccountId, Call, Extra>;

	fn check(self, lookup: &Lookup) -> Result<Self::Checked, TransactionValidityError> {
		Ok(match self.signature {
			Some((signed, signature, extra)) => {
				let signed = lookup.lookup(signed)?;
				let raw_payload = SignedPayload::new(self.function, extra)?;
				if !raw_payload.using_encoded(|payload| {
					signature.verify(payload, &signed)
				}) {
					return Err(InvalidTransaction::BadProof.into())
				}

				let (function, extra, _) = raw_payload.deconstruct();
				CheckedExtrinsic {
					signed: Some((signed, extra)),
					function,
				}
			}
			None => CheckedExtrinsic {
				signed: None,
				function: self.function,
			},
		})
	}
}

/// A payload that has been signed for an unchecked extrinsics.
///
/// Note that the payload that we sign to produce unchecked extrinsic signature
/// is going to be different than the `SignaturePayload` - so the thing the extrinsic
/// actually contains.
pub struct SignedPayload<Call, Extra: SignedExtension>((
	Call,
	Extra,
	Extra::AdditionalSigned,
));

impl<Call, Extra> SignedPayload<Call, Extra> where
	Call: Encode,
	Extra: SignedExtension,
{
	/// Create new `SignedPayload`.
	///
	/// This function may fail if `additional_signed` of `Extra` is not available.
	pub fn new(call: Call, extra: Extra) -> Result<Self, TransactionValidityError> {
		let additional_signed = extra.additional_signed()?;
		let raw_payload = (call, extra, additional_signed);
		Ok(Self(raw_payload))
	}

	/// Create new `SignedPayload` from raw components.
	pub fn from_raw(call: Call, extra: Extra, additional_signed: Extra::AdditionalSigned) -> Self {
		Self((call, extra, additional_signed))
	}

	/// Deconstruct the payload into it's components.
	pub fn deconstruct(self) -> (Call, Extra, Extra::AdditionalSigned) {
		self.0
	}
}

impl<Call, Extra> Encode for SignedPayload<Call, Extra> where
	Call: Encode,
	Extra: SignedExtension,
{
	/// Get an encoded version of this payload.
	///
	/// Payloads longer than 256 bytes are going to be `blake2_256`-hashed.
	fn using_encoded<R, F: FnOnce(&[u8]) -> R>(&self, f: F) -> R {
		self.0.using_encoded(|payload| {
			if payload.len() > 256 {
				f(&blake2_256(payload)[..])
			} else {
				f(payload)
			}
		})
	}
}

impl<Call, Extra> EncodeLike for SignedPayload<Call, Extra>
where
	Call: Encode,
	Extra: SignedExtension,
{}

impl<Address, Call, Signature, Extra> Decode
	for UncheckedExtrinsic<Address, Call, Signature, Extra>
where
	Address: Decode,
	Signature: Decode,
	Call: Decode,
	Extra: SignedExtension,
{
	fn decode<I: Input>(input: &mut I) -> Result<Self, Error> {
		// This is a little more complicated than usual since the binary format must be compatible
		// with substrate's generic `Vec<u8>` type. Basically this just means accepting that there
		// will be a prefix of vector length (we don't need
		// to use this).
		let _length_do_not_remove_me_see_above: Vec<()> = Decode::decode(input)?;

		let version = input.read_byte()?;

		let is_signed = version & 0b1000_0000 != 0;
		let version = version & 0b0111_1111;
		if version != TRANSACTION_VERSION {
			return Err("Invalid transaction version".into());
		}

		Ok(UncheckedExtrinsic {
			signature: if is_signed { Some(Decode::decode(input)?) } else { None },
			function: Decode::decode(input)?,
		})
	}
}

impl<Address, Call, Signature, Extra> Encode
	for UncheckedExtrinsic<Address, Call, Signature, Extra>
where
	Address: Encode,
	Signature: Encode,
	Call: Encode,
	Extra: SignedExtension,
{
	fn encode(&self) -> Vec<u8> {
		super::encode_with_vec_prefix::<Self, _>(|v| {
			// 1 byte version id.
			match self.signature.as_ref() {
				Some(s) => {
					v.push(TRANSACTION_VERSION | 0b1000_0000);
					s.encode_to(v);
				}
				None => {
					v.push(TRANSACTION_VERSION & 0b0111_1111);
				}
			}
			self.function.encode_to(v);
		})
	}
}

impl<Address, Call, Signature, Extra> EncodeLike
	for UncheckedExtrinsic<Address, Call, Signature, Extra>
where
	Address: Encode,
	Signature: Encode,
	Call: Encode,
	Extra: SignedExtension,
{}

#[cfg(feature = "std")]
impl<Address: Encode, Signature: Encode, Call: Encode, Extra: SignedExtension> serde::Serialize
	for UncheckedExtrinsic<Address, Call, Signature, Extra>
{
	fn serialize<S>(&self, seq: S) -> Result<S::Ok, S::Error> where S: ::serde::Serializer {
		self.using_encoded(|bytes| seq.serialize_bytes(bytes))
	}
}

impl<Address, Call, Signature, Extra> fmt::Debug
	for UncheckedExtrinsic<Address, Call, Signature, Extra>
where
	Address: fmt::Debug,
	Call: fmt::Debug,
	Extra: SignedExtension,
{
	fn fmt(&self, f: &mut fmt::Formatter) -> fmt::Result {
		write!(
			f,
			"UncheckedExtrinsic({:?}, {:?})",
			self.signature.as_ref().map(|x| (&x.0, &x.2)),
			self.function,
		)
	}
}

#[cfg(test)]
mod tests {
	use super::*;
	use runtime_io::blake2_256;
	use crate::codec::{Encode, Decode};
	use crate::traits::{SignedExtension, IdentityLookup};
	use serde::{Serialize, Deserialize};

	type TestContext = IdentityLookup<u64>;

	#[derive(Eq, PartialEq, Clone, Debug, Serialize, Deserialize, Encode, Decode)]
	struct TestSig(u64, Vec<u8>);
	impl traits::Verify for TestSig {
		type Signer = u64;
		fn verify<L: traits::Lazy<[u8]>>(&self, mut msg: L, signer: &Self::Signer) -> bool {
			*signer == self.0 && msg.get() == &self.1[..]
		}
	}

	type TestAccountId = u64;
	type TestCall = Vec<u8>;

	const TEST_ACCOUNT: TestAccountId = 0;

	// NOTE: this is demonstration. One can simply use `()` for testing.
	#[derive(Debug, Encode, Decode, Clone, Eq, PartialEq, Ord, PartialOrd)]
	struct TestExtra;
	impl SignedExtension for TestExtra {
		type AccountId = u64;
		type Call = ();
		type AdditionalSigned = ();
		type Pre = ();

		fn additional_signed(&self) -> rstd::result::Result<(), TransactionValidityError> { Ok(()) }
	}

	type Ex = UncheckedExtrinsic<TestAccountId, TestCall, TestSig, TestExtra>;
	type CEx = CheckedExtrinsic<TestAccountId, TestCall, TestExtra>;

	#[test]
	fn unsigned_codec_should_work() {
		let ux = Ex::new_unsigned(vec![0u8; 0]);
		let encoded = ux.encode();
		assert_eq!(Ex::decode(&mut &encoded[..]), Ok(ux));
	}

	#[test]
	fn signed_codec_should_work() {
		let ux = Ex::new_signed(
			vec![0u8; 0],
			TEST_ACCOUNT,
			TestSig(TEST_ACCOUNT, (vec![0u8; 0], TestExtra).encode()),
			TestExtra
		);
		let encoded = ux.encode();
		assert_eq!(Ex::decode(&mut &encoded[..]), Ok(ux));
	}

	#[test]
	fn large_signed_codec_should_work() {
		let ux = Ex::new_signed(
			vec![0u8; 0],
			TEST_ACCOUNT,
			TestSig(TEST_ACCOUNT, (vec![0u8; 257], TestExtra)
				.using_encoded(blake2_256)[..].to_owned()),
			TestExtra
		);
		let encoded = ux.encode();
		assert_eq!(Ex::decode(&mut &encoded[..]), Ok(ux));
	}

	#[test]
	fn unsigned_check_should_work() {
		let ux = Ex::new_unsigned(vec![0u8; 0]);
		assert!(!ux.is_signed().unwrap_or(false));
		assert!(<Ex as Checkable<TestContext>>::check(ux, &Default::default()).is_ok());
	}

	#[test]
	fn badly_signed_check_should_fail() {
		let ux = Ex::new_signed(
			vec![0u8; 0],
			TEST_ACCOUNT,
			TestSig(TEST_ACCOUNT, vec![0u8; 0]),
			TestExtra,
		);
		assert!(ux.is_signed().unwrap_or(false));
		assert_eq!(
			<Ex as Checkable<TestContext>>::check(ux, &Default::default()),
			Err(InvalidTransaction::BadProof.into()),
		);
	}

	#[test]
	fn signed_check_should_work() {
		let ux = Ex::new_signed(
			vec![0u8; 0],
			TEST_ACCOUNT,
			TestSig(TEST_ACCOUNT, (vec![0u8; 0], TestExtra).encode()),
			TestExtra,
		);
		assert!(ux.is_signed().unwrap_or(false));
		assert_eq!(
			<Ex as Checkable<TestContext>>::check(ux, &Default::default()),
			Ok(CEx { signed: Some((TEST_ACCOUNT, TestExtra)), function: vec![0u8; 0] }),
		);
	}

	#[test]
	fn encoding_matches_vec() {
		let ex = Ex::new_unsigned(vec![0u8; 0]);
		let encoded = ex.encode();
		let decoded = Ex::decode(&mut encoded.as_slice()).unwrap();
		assert_eq!(decoded, ex);
		let as_vec: Vec<u8> = Decode::decode(&mut encoded.as_slice()).unwrap();
		assert_eq!(as_vec.encode(), encoded);
	}
}<|MERGE_RESOLUTION|>--- conflicted
+++ resolved
@@ -16,14 +16,9 @@
 
 //! Generic implementation of an unchecked (pre-verification) extrinsic.
 
-<<<<<<< HEAD
-#[cfg(feature = "std")]
-use std::fmt;
-
-
-
-=======
->>>>>>> 65345696
+
+
+
 use rstd::prelude::*;
 use rstd::fmt;
 use runtime_io::blake2_256;
