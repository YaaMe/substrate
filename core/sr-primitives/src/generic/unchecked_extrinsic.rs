// Copyright 2017-2019 Parity Technologies (UK) Ltd.
// This file is part of Substrate.

// Substrate is free software: you can redistribute it and/or modify
// it under the terms of the GNU General Public License as published by
// the Free Software Foundation, either version 3 of the License, or
// (at your option) any later version.

// Substrate is distributed in the hope that it will be useful,
// but WITHOUT ANY WARRANTY; without even the implied warranty of
// MERCHANTABILITY or FITNESS FOR A PARTICULAR PURPOSE.  See the
// GNU General Public License for more details.

// You should have received a copy of the GNU General Public License
// along with Substrate.  If not, see <http://www.gnu.org/licenses/>.

//! Generic implementation of an unchecked (pre-verification) extrinsic.

<<<<<<< HEAD



use rstd::prelude::*;
use rstd::fmt;
use runtime_io::blake2_256;
=======
use rstd::{fmt, prelude::*};
use runtime_io::hashing::blake2_256;
>>>>>>> a86bb37b
use codec::{Decode, Encode, EncodeLike, Input, Error};
use crate::{
	traits::{self, Member, MaybeDisplay, SignedExtension, Checkable, Extrinsic, IdentifyAccount},
	generic::CheckedExtrinsic, transaction_validity::{TransactionValidityError, InvalidTransaction},
	weights::{GetDispatchInfo, DispatchInfo},
};

const TRANSACTION_VERSION: u8 = 4;

/// A extrinsic right from the external world. This is unchecked and so
/// can contain a signature.
#[derive(PartialEq, Eq, Clone)]
pub struct UncheckedExtrinsic<Address, Call, Signature, Extra>
where
	Extra: SignedExtension
{
	/// The signature, address, number of extrinsics have come before from
	/// the same signer and an era describing the longevity of this transaction,
	/// if this is a signed extrinsic.
	pub signature: Option<(Address, Signature, Extra)>,
	/// The function that should be called.
	pub function: Call,
}

impl<Address, Call, Signature, Extra: SignedExtension>
	UncheckedExtrinsic<Address, Call, Signature, Extra>
{
	/// New instance of a signed extrinsic aka "transaction".
	pub fn new_signed(
		function: Call,
		signed: Address,
		signature: Signature,
		extra: Extra
	) -> Self {
		UncheckedExtrinsic {
			signature: Some((signed, signature, extra)),
			function,
		}
	}

	/// New instance of an unsigned extrinsic aka "inherent".
	pub fn new_unsigned(function: Call) -> Self {
		UncheckedExtrinsic {
			signature: None,
			function,
		}
	}
}

impl<Address, Call, Signature, Extra: SignedExtension> Extrinsic
	for UncheckedExtrinsic<Address, Call, Signature, Extra>
{
	type Call = Call;

	type SignaturePayload = (
		Address,
		Signature,
		Extra,
	);

	fn is_signed(&self) -> Option<bool> {
		Some(self.signature.is_some())
	}

	fn new(function: Call, signed_data: Option<Self::SignaturePayload>) -> Option<Self> {
		Some(if let Some((address, signature, extra)) = signed_data {
			UncheckedExtrinsic::new_signed(function, address, signature, extra)
		} else {
			UncheckedExtrinsic::new_unsigned(function)
		})
	}
}




impl<Address, AccountId, Call, Signature, Extra, Lookup>
	Checkable<Lookup>
for
	UncheckedExtrinsic<Address, Call, Signature, Extra>
where
	Address: Member + MaybeDisplay,
	Call: Encode + Member,
	Signature: Member + traits::Verify,
	<Signature as traits::Verify>::Signer: IdentifyAccount<AccountId=AccountId>,
	Extra: SignedExtension<AccountId=AccountId>,
	AccountId: Member + MaybeDisplay,
	Lookup: traits::Lookup<Source=Address, Target=AccountId>,
{
	type Checked = CheckedExtrinsic<AccountId, Call, Extra>;

	fn check(self, lookup: &Lookup) -> Result<Self::Checked, TransactionValidityError> {
		Ok(match self.signature {
			Some((signed, signature, extra)) => {
				let signed = lookup.lookup(signed)?;
				let raw_payload = SignedPayload::new(self.function, extra)?;
				if !raw_payload.using_encoded(|payload| {
					signature.verify(payload, &signed)
				}) {
					return Err(InvalidTransaction::BadProof.into())
				}

				let (function, extra, _) = raw_payload.deconstruct();
				CheckedExtrinsic {
					signed: Some((signed, extra)),
					function,
				}
			}
			None => CheckedExtrinsic {
				signed: None,
				function: self.function,
			},
		})
	}
}

/// A payload that has been signed for an unchecked extrinsics.
///
/// Note that the payload that we sign to produce unchecked extrinsic signature
/// is going to be different than the `SignaturePayload` - so the thing the extrinsic
/// actually contains.
pub struct SignedPayload<Call, Extra: SignedExtension>((
	Call,
	Extra,
	Extra::AdditionalSigned,
));

impl<Call, Extra> SignedPayload<Call, Extra> where
	Call: Encode,
	Extra: SignedExtension,
{
	/// Create new `SignedPayload`.
	///
	/// This function may fail if `additional_signed` of `Extra` is not available.
	pub fn new(call: Call, extra: Extra) -> Result<Self, TransactionValidityError> {
		let additional_signed = extra.additional_signed()?;
		let raw_payload = (call, extra, additional_signed);
		Ok(Self(raw_payload))
	}

	/// Create new `SignedPayload` from raw components.
	pub fn from_raw(call: Call, extra: Extra, additional_signed: Extra::AdditionalSigned) -> Self {
		Self((call, extra, additional_signed))
	}

	/// Deconstruct the payload into it's components.
	pub fn deconstruct(self) -> (Call, Extra, Extra::AdditionalSigned) {
		self.0
	}
}

impl<Call, Extra> Encode for SignedPayload<Call, Extra> where
	Call: Encode,
	Extra: SignedExtension,
{
	/// Get an encoded version of this payload.
	///
	/// Payloads longer than 256 bytes are going to be `blake2_256`-hashed.
	fn using_encoded<R, F: FnOnce(&[u8]) -> R>(&self, f: F) -> R {
		self.0.using_encoded(|payload| {
			if payload.len() > 256 {
				f(&blake2_256(payload)[..])
			} else {
				f(payload)
			}
		})
	}
}

impl<Call, Extra> EncodeLike for SignedPayload<Call, Extra>
where
	Call: Encode,
	Extra: SignedExtension,
{}

impl<Address, Call, Signature, Extra> Decode
	for UncheckedExtrinsic<Address, Call, Signature, Extra>
where
	Address: Decode,
	Signature: Decode,
	Call: Decode,
	Extra: SignedExtension,
{
	fn decode<I: Input>(input: &mut I) -> Result<Self, Error> {
		// This is a little more complicated than usual since the binary format must be compatible
		// with substrate's generic `Vec<u8>` type. Basically this just means accepting that there
		// will be a prefix of vector length (we don't need
		// to use this).
		let _length_do_not_remove_me_see_above: Vec<()> = Decode::decode(input)?;

		let version = input.read_byte()?;

		let is_signed = version & 0b1000_0000 != 0;
		let version = version & 0b0111_1111;
		if version != TRANSACTION_VERSION {
			return Err("Invalid transaction version".into());
		}

		Ok(UncheckedExtrinsic {
			signature: if is_signed { Some(Decode::decode(input)?) } else { None },
			function: Decode::decode(input)?,
		})
	}
}

impl<Address, Call, Signature, Extra> Encode
	for UncheckedExtrinsic<Address, Call, Signature, Extra>
where
	Address: Encode,
	Signature: Encode,
	Call: Encode,
	Extra: SignedExtension,
{
	fn encode(&self) -> Vec<u8> {
		super::encode_with_vec_prefix::<Self, _>(|v| {
			// 1 byte version id.
			match self.signature.as_ref() {
				Some(s) => {
					v.push(TRANSACTION_VERSION | 0b1000_0000);
					s.encode_to(v);
				}
				None => {
					v.push(TRANSACTION_VERSION & 0b0111_1111);
				}
			}
			self.function.encode_to(v);
		})
	}
}

impl<Address, Call, Signature, Extra> EncodeLike
	for UncheckedExtrinsic<Address, Call, Signature, Extra>
where
	Address: Encode,
	Signature: Encode,
	Call: Encode,
	Extra: SignedExtension,
{}

#[cfg(feature = "std")]
impl<Address: Encode, Signature: Encode, Call: Encode, Extra: SignedExtension> serde::Serialize
	for UncheckedExtrinsic<Address, Call, Signature, Extra>
{
	fn serialize<S>(&self, seq: S) -> Result<S::Ok, S::Error> where S: ::serde::Serializer {
		self.using_encoded(|bytes| seq.serialize_bytes(bytes))
	}
}

impl<Address, Call, Signature, Extra> fmt::Debug
	for UncheckedExtrinsic<Address, Call, Signature, Extra>
where
	Address: fmt::Debug,
	Call: fmt::Debug,
	Extra: SignedExtension,
{
	fn fmt(&self, f: &mut fmt::Formatter) -> fmt::Result {
		write!(
			f,
			"UncheckedExtrinsic({:?}, {:?})",
			self.signature.as_ref().map(|x| (&x.0, &x.2)),
			self.function,
		)
	}
}

impl<Address, Call, Signature, Extra> GetDispatchInfo
	for UncheckedExtrinsic<Address, Call, Signature, Extra>
where
	Call: GetDispatchInfo,
	Extra: SignedExtension,
{
	fn get_dispatch_info(&self) -> DispatchInfo {
		self.function.get_dispatch_info()
	}
}

#[cfg(test)]
mod tests {
	use super::*;
	use runtime_io::hashing::blake2_256;
	use crate::codec::{Encode, Decode};
	use crate::traits::{SignedExtension, IdentifyAccount, IdentityLookup};
	use serde::{Serialize, Deserialize};

	type TestContext = IdentityLookup<u64>;

	#[derive(Eq, PartialEq, Clone, Copy, Debug, Serialize, Deserialize, Encode, Decode)]
	pub struct TestSigner(pub u64);
	impl From<u64> for TestSigner { fn from(x: u64) -> Self { Self(x) } }
	impl From<TestSigner> for u64 { fn from(x: TestSigner) -> Self { x.0 } }
	impl IdentifyAccount for TestSigner {
		type AccountId = u64;
		fn into_account(self) -> u64 { self.into() }
	}

	#[derive(Eq, PartialEq, Clone, Debug, Serialize, Deserialize, Encode, Decode)]
	struct TestSig(u64, Vec<u8>);
	impl traits::Verify for TestSig {
		type Signer = TestSigner;
		fn verify<L: traits::Lazy<[u8]>>(&self, mut msg: L, signer: &u64) -> bool {
			signer == &self.0 && msg.get() == &self.1[..]
		}
	}

	type TestAccountId = u64;
	type TestCall = Vec<u8>;

	const TEST_ACCOUNT: TestAccountId = 0;

	// NOTE: this is demonstration. One can simply use `()` for testing.
	#[derive(Debug, Encode, Decode, Clone, Eq, PartialEq, Ord, PartialOrd)]
	struct TestExtra;
	impl SignedExtension for TestExtra {
		type AccountId = u64;
		type Call = ();
		type AdditionalSigned = ();
		type Pre = ();

		fn additional_signed(&self) -> rstd::result::Result<(), TransactionValidityError> { Ok(()) }
	}

	type Ex = UncheckedExtrinsic<TestAccountId, TestCall, TestSig, TestExtra>;
	type CEx = CheckedExtrinsic<TestAccountId, TestCall, TestExtra>;

	#[test]
	fn unsigned_codec_should_work() {
		let ux = Ex::new_unsigned(vec![0u8; 0]);
		let encoded = ux.encode();
		assert_eq!(Ex::decode(&mut &encoded[..]), Ok(ux));
	}

	#[test]
	fn signed_codec_should_work() {
		let ux = Ex::new_signed(
			vec![0u8; 0],
			TEST_ACCOUNT,
			TestSig(TEST_ACCOUNT, (vec![0u8; 0], TestExtra).encode()),
			TestExtra
		);
		let encoded = ux.encode();
		assert_eq!(Ex::decode(&mut &encoded[..]), Ok(ux));
	}

	#[test]
	fn large_signed_codec_should_work() {
		let ux = Ex::new_signed(
			vec![0u8; 0],
			TEST_ACCOUNT,
			TestSig(TEST_ACCOUNT, (vec![0u8; 257], TestExtra)
				.using_encoded(blake2_256)[..].to_owned()),
			TestExtra
		);
		let encoded = ux.encode();
		assert_eq!(Ex::decode(&mut &encoded[..]), Ok(ux));
	}

	#[test]
	fn unsigned_check_should_work() {
		let ux = Ex::new_unsigned(vec![0u8; 0]);
		assert!(!ux.is_signed().unwrap_or(false));
		assert!(<Ex as Checkable<TestContext>>::check(ux, &Default::default()).is_ok());
	}

	#[test]
	fn badly_signed_check_should_fail() {
		let ux = Ex::new_signed(
			vec![0u8; 0],
			TEST_ACCOUNT,
			TestSig(TEST_ACCOUNT, vec![0u8; 0]),
			TestExtra,
		);
		assert!(ux.is_signed().unwrap_or(false));
		assert_eq!(
			<Ex as Checkable<TestContext>>::check(ux, &Default::default()),
			Err(InvalidTransaction::BadProof.into()),
		);
	}

	#[test]
	fn signed_check_should_work() {
		let ux = Ex::new_signed(
			vec![0u8; 0],
			TEST_ACCOUNT,
			TestSig(TEST_ACCOUNT, (vec![0u8; 0], TestExtra).encode()),
			TestExtra,
		);
		assert!(ux.is_signed().unwrap_or(false));
		assert_eq!(
			<Ex as Checkable<TestContext>>::check(ux, &Default::default()),
			Ok(CEx { signed: Some((TEST_ACCOUNT, TestExtra)), function: vec![0u8; 0] }),
		);
	}

	#[test]
	fn encoding_matches_vec() {
		let ex = Ex::new_unsigned(vec![0u8; 0]);
		let encoded = ex.encode();
		let decoded = Ex::decode(&mut encoded.as_slice()).unwrap();
		assert_eq!(decoded, ex);
		let as_vec: Vec<u8> = Decode::decode(&mut encoded.as_slice()).unwrap();
		assert_eq!(as_vec.encode(), encoded);
	}
}<|MERGE_RESOLUTION|>--- conflicted
+++ resolved
@@ -16,17 +16,8 @@
 
 //! Generic implementation of an unchecked (pre-verification) extrinsic.
 
-<<<<<<< HEAD
-
-
-
-use rstd::prelude::*;
-use rstd::fmt;
-use runtime_io::blake2_256;
-=======
 use rstd::{fmt, prelude::*};
 use runtime_io::hashing::blake2_256;
->>>>>>> a86bb37b
 use codec::{Decode, Encode, EncodeLike, Input, Error};
 use crate::{
 	traits::{self, Member, MaybeDisplay, SignedExtension, Checkable, Extrinsic, IdentifyAccount},
