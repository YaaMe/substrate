--- conflicted
+++ resolved
@@ -71,17 +71,10 @@
 /// Reputation change when a peer sends a message from a topic it isn't registered on.
 const UNREGISTERED_TOPIC_REPUTATION_CHANGE: i32 = -(1 << 10);
 
-<<<<<<< HEAD
-struct PeerConsensus<H>
-{
-  known_messages: HashSet<H>,
-  roles: Roles,
-=======
 struct PeerConsensus<H> {
 	known_messages: HashSet<H>,
 	filtered_messages: HashMap<H, usize>,
 	roles: Roles,
->>>>>>> ada6eea5
 }
 
 /// Topic stream message with sender.
@@ -115,16 +108,6 @@
 
 /// The reason for sending out the message.
 #[derive(Eq, PartialEq, Copy, Clone)]
-<<<<<<< HEAD
-pub enum MessageIntent
-{
-  /// Requested broadcast
-  Broadcast,
-  /// Requested broadcast to all peers.
-  ForcedBroadcast,
-  /// Periodic rebroadcast of all messages to all peers.
-  PeriodicRebroadcast,
-=======
 #[cfg_attr(test, derive(Debug))]
 pub enum MessageIntent {
 	/// Requested broadcast.
@@ -137,7 +120,6 @@
 	ForcedBroadcast,
 	/// Periodic rebroadcast of all messages to all peers.
 	PeriodicRebroadcast,
->>>>>>> ada6eea5
 }
 
 /// Message validation result.
@@ -149,15 +131,12 @@
   ProcessAndDiscard(H),
   /// Message should be ignored.
   Discard,
-<<<<<<< HEAD
-=======
 }
 
 impl MessageIntent {
 	fn broadcast() -> MessageIntent {
 		MessageIntent::Broadcast { previous_attempts: 0 }
 	}
->>>>>>> ada6eea5
 }
 
 /// Validation context. Allows reacting to incoming messages by sending out further messages.
@@ -180,120 +159,6 @@
   engine_id: ConsensusEngineId,
 }
 
-<<<<<<< HEAD
-impl<'g, 'p, B: BlockT> ValidatorContext<B> for NetworkContext<'g, 'p, B>
-{
-  /// Broadcast all messages with given topic to peers that do not have it yet.
-  fn broadcast_topic(&mut self, topic: B::Hash, force: bool)
-  {
-    self.gossip.broadcast_topic(self.protocol, topic, force);
-  }
-
-  /// Broadcast a message to all peers that have not received it previously.
-  fn broadcast_message(&mut self, topic: B::Hash, message: Vec<u8>, force: bool)
-  {
-    self.gossip.multicast(
-      self.protocol,
-      topic,
-      ConsensusMessage {
-        data: message,
-        engine_id: self.engine_id.clone(),
-      },
-      force,
-    );
-  }
-
-  /// Send addressed message to a peer.
-  fn send_message(&mut self, who: &PeerId, message: Vec<u8>)
-  {
-    self.protocol.send_consensus(
-      who.clone(),
-      ConsensusMessage {
-        engine_id: self.engine_id,
-        data: message,
-      },
-    );
-  }
-
-  /// Send all messages with given topic to a peer.
-  fn send_topic(&mut self, who: &PeerId, topic: B::Hash, force: bool)
-  {
-    self
-      .gossip
-      .send_topic(self.protocol, who, topic, self.engine_id, force);
-  }
-}
-
-fn propagate<'a, B: BlockT, I>(
-  protocol: &mut dyn Context<B>,
-  messages: I,
-  intent: MessageIntent,
-  peers: &mut HashMap<PeerId, PeerConsensus<B::Hash>>,
-  validators: &HashMap<ConsensusEngineId, Arc<dyn Validator<B>>>,
-) where
-  I: IntoIterator<Item = (&'a B::Hash, &'a B::Hash, &'a ConsensusMessage)>, // (msg_hash, topic, message)
-{
-  let mut check_fns = HashMap::new();
-  let mut message_allowed =
-    move |who: &PeerId, intent: MessageIntent, topic: &B::Hash, message: &ConsensusMessage| {
-      let engine_id = message.engine_id;
-
-      let check_fn = match check_fns.entry(engine_id)
-      {
-        Entry::Occupied(entry) => entry.into_mut(),
-        Entry::Vacant(vacant) => match validators.get(&engine_id)
-        {
-          None => return false, // treat all messages with no validator as not allowed
-          Some(validator) => vacant.insert(validator.message_allowed()),
-        },
-      };
-
-      (check_fn)(who, intent, topic, &message.data)
-    };
-
-  for (message_hash, topic, message) in messages
-  {
-    for (id, ref mut peer) in peers.iter_mut()
-    {
-      let intent = match intent
-      {
-        MessageIntent::Broadcast =>
-        {
-          if peer.known_messages.contains(&message_hash)
-          {
-            continue;
-          }
-          else
-          {
-            MessageIntent::Broadcast
-          }
-        }
-        MessageIntent::PeriodicRebroadcast =>
-        {
-          if peer.known_messages.contains(&message_hash)
-          {
-            MessageIntent::PeriodicRebroadcast
-          }
-          else
-          {
-            // peer doesn't know message, so the logic should treat it as an
-            // initial broadcast.
-            MessageIntent::Broadcast
-          }
-        }
-        other => other,
-      };
-
-      if !message_allowed(id, intent, &topic, &message)
-      {
-        continue;
-      }
-      peer.known_messages.insert(message_hash.clone());
-      trace!(target: "gossip", "Propagating to {}: {:?}", id, message);
-      protocol.send_consensus(id.clone(), message.clone());
-    }
-  }
-=======
 
 impl<'g, 'p, B: BlockT> ValidatorContext<B> for NetworkContext<'g, 'p, B> {
 	/// Broadcast all messages with given topic to peers that do not have it yet.
@@ -392,7 +257,6 @@
 		}
 		protocol.send_consensus(id.clone(), batch);
 	}
->>>>>>> ada6eea5
 }
 
 /// Validates consensus messages.
@@ -439,459 +303,6 @@
   next_broadcast: time::Instant,
 }
 
-<<<<<<< HEAD
-impl<B: BlockT> ConsensusGossip<B>
-{
-  /// Create a new instance.
-  pub fn new() -> Self
-  {
-    ConsensusGossip {
-      peers: HashMap::new(),
-      live_message_sinks: HashMap::new(),
-      messages: Default::default(),
-      known_messages: LruCache::new(KNOWN_MESSAGES_CACHE_SIZE),
-      validators: Default::default(),
-      next_broadcast: time::Instant::now() + REBROADCAST_INTERVAL,
-    }
-  }
-
-  /// Closes all notification streams.
-  pub fn abort(&mut self)
-  {
-    self.live_message_sinks.clear();
-  }
-
-  /// Register message validator for a message type.
-  pub fn register_validator(
-    &mut self,
-    protocol: &mut dyn Context<B>,
-    engine_id: ConsensusEngineId,
-    validator: Arc<dyn Validator<B>>,
-  )
-  {
-    self.register_validator_internal(engine_id, validator.clone());
-    let peers: Vec<_> = self
-      .peers
-      .iter()
-      .map(|(id, peer)| (id.clone(), peer.roles))
-      .collect();
-    for (id, roles) in peers
-    {
-      let mut context = NetworkContext {
-        gossip: self,
-        protocol,
-        engine_id: engine_id.clone(),
-      };
-      validator.new_peer(&mut context, &id, roles);
-    }
-  }
-
-  fn register_validator_internal(
-    &mut self,
-    engine_id: ConsensusEngineId,
-    validator: Arc<dyn Validator<B>>,
-  )
-  {
-    self.validators.insert(engine_id, validator.clone());
-  }
-
-  /// Handle new connected peer.
-  pub fn new_peer(&mut self, protocol: &mut dyn Context<B>, who: PeerId, roles: Roles)
-  {
-    // light nodes are not valid targets for consensus gossip messages
-    if !roles.is_full()
-    {
-      return;
-    }
-
-    trace!(target:"gossip", "Registering {:?} {}", roles, who);
-    self.peers.insert(
-      who.clone(),
-      PeerConsensus {
-        known_messages: HashSet::new(),
-        roles,
-      },
-    );
-    for (engine_id, v) in self.validators.clone()
-    {
-      let mut context = NetworkContext {
-        gossip: self,
-        protocol,
-        engine_id: engine_id.clone(),
-      };
-      v.new_peer(&mut context, &who, roles);
-    }
-  }
-
-  fn register_message_hashed(
-    &mut self,
-    message_hash: B::Hash,
-    topic: B::Hash,
-    message: ConsensusMessage,
-    sender: Option<PeerId>,
-  )
-  {
-    if self
-      .known_messages
-      .insert(message_hash.clone(), ())
-      .is_none()
-    {
-      self.messages.push(MessageEntry {
-        message_hash,
-        topic,
-        message,
-        sender,
-      });
-    }
-  }
-
-  /// Registers a message without propagating it to any peers. The message
-  /// becomes available to new peers or when the service is asked to gossip
-  /// the message's topic. No validation is performed on the message, if the
-  /// message is already expired it should be dropped on the next garbage
-  /// collection.
-  pub fn register_message(&mut self, topic: B::Hash, message: ConsensusMessage)
-  {
-    let message_hash = HashFor::<B>::hash(&message.data[..]);
-    self.register_message_hashed(message_hash, topic, message, None);
-  }
-
-  /// Call when a peer has been disconnected to stop tracking gossip status.
-  pub fn peer_disconnected(&mut self, protocol: &mut dyn Context<B>, who: PeerId)
-  {
-    for (engine_id, v) in self.validators.clone()
-    {
-      let mut context = NetworkContext {
-        gossip: self,
-        protocol,
-        engine_id: engine_id.clone(),
-      };
-      v.peer_disconnected(&mut context, &who);
-    }
-  }
-
-  /// Perform periodic maintenance
-  pub fn tick(&mut self, protocol: &mut dyn Context<B>)
-  {
-    self.collect_garbage();
-    if time::Instant::now() >= self.next_broadcast
-    {
-      self.rebroadcast(protocol);
-      self.next_broadcast = time::Instant::now() + REBROADCAST_INTERVAL;
-    }
-  }
-
-  /// Rebroadcast all messages to all peers.
-  fn rebroadcast(&mut self, protocol: &mut dyn Context<B>)
-  {
-    let messages = self
-      .messages
-      .iter()
-      .map(|entry| (&entry.message_hash, &entry.topic, &entry.message));
-    propagate(
-      protocol,
-      messages,
-      MessageIntent::PeriodicRebroadcast,
-      &mut self.peers,
-      &self.validators,
-    );
-  }
-
-  /// Broadcast all messages with given topic.
-  pub fn broadcast_topic(&mut self, protocol: &mut dyn Context<B>, topic: B::Hash, force: bool)
-  {
-    let messages = self.messages.iter().filter_map(|entry| {
-      if entry.topic == topic
-      {
-        Some((&entry.message_hash, &entry.topic, &entry.message))
-      }
-      else
-      {
-        None
-      }
-    });
-    let intent = if force
-    {
-      MessageIntent::ForcedBroadcast
-    }
-    else
-    {
-      MessageIntent::Broadcast
-    };
-    propagate(
-      protocol,
-      messages,
-      intent,
-      &mut self.peers,
-      &self.validators,
-    );
-  }
-
-  /// Prune old or no longer relevant consensus messages. Provide a predicate
-  /// for pruning, which returns `false` when the items with a given topic should be pruned.
-  pub fn collect_garbage(&mut self)
-  {
-    self.live_message_sinks.retain(|_, sinks| {
-      sinks.retain(|sink| !sink.is_closed());
-      !sinks.is_empty()
-    });
-
-    let known_messages = &mut self.known_messages;
-    let before = self.messages.len();
-    let validators = &self.validators;
-
-    let mut check_fns = HashMap::new();
-    let mut message_expired = move |entry: &MessageEntry<B>| {
-      let engine_id = entry.message.engine_id;
-      let check_fn = match check_fns.entry(engine_id)
-      {
-        Entry::Occupied(entry) => entry.into_mut(),
-        Entry::Vacant(vacant) => match validators.get(&engine_id)
-        {
-          None => return true, // treat all messages with no validator as expired
-          Some(validator) => vacant.insert(validator.message_expired()),
-        },
-      };
-
-      (check_fn)(entry.topic, &entry.message.data)
-    };
-
-    self.messages.retain(|entry| !message_expired(entry));
-
-    trace!(target: "gossip", "Cleaned up {} stale messages, {} left ({} known)",
-      before - self.messages.len(),
-      self.messages.len(),
-      known_messages.len(),
-    );
-
-    for (_, ref mut peer) in self.peers.iter_mut()
-    {
-      peer
-        .known_messages
-        .retain(|h| known_messages.contains_key(h));
-    }
-  }
-
-  /// Get data of valid, incoming messages for a topic (but might have expired meanwhile)
-  pub fn messages_for(
-    &mut self,
-    engine_id: ConsensusEngineId,
-    topic: B::Hash,
-  ) -> mpsc::UnboundedReceiver<TopicNotification>
-  {
-    let (tx, rx) = mpsc::unbounded();
-    for entry in self
-      .messages
-      .iter_mut()
-      .filter(|e| e.topic == topic && e.message.engine_id == engine_id)
-    {
-      tx.unbounded_send(TopicNotification {
-        message: entry.message.data.clone(),
-        sender: entry.sender.clone(),
-      })
-      .expect("receiver known to be live; qed");
-    }
-
-    self
-      .live_message_sinks
-      .entry((engine_id, topic))
-      .or_default()
-      .push(tx);
-
-    rx
-  }
-
-  /// Handle an incoming ConsensusMessage for topic by who via protocol. Discard message if topic
-  /// already known, the message is old, its source peers isn't a registered peer or the connection
-  /// to them is broken. Return `Some(topic, message)` if it was added to the internal queue, `None`
-  /// in all other cases.
-  pub fn on_incoming(
-    &mut self,
-    protocol: &mut dyn Context<B>,
-    who: PeerId,
-    message: ConsensusMessage,
-  )
-  {
-    let message_hash = HashFor::<B>::hash(&message.data[..]);
-
-    if self.known_messages.contains_key(&message_hash)
-    {
-      trace!(target:"gossip", "Ignored already known message from {}", who);
-      protocol.report_peer(who.clone(), DUPLICATE_GOSSIP_REPUTATION_CHANGE);
-      return;
-    }
-
-    let engine_id = message.engine_id;
-    // validate the message
-    let validation = self.validators.get(&engine_id).cloned().map(|v| {
-      let mut context = NetworkContext {
-        gossip: self,
-        protocol,
-        engine_id,
-      };
-      v.validate(&mut context, &who, &message.data)
-    });
-
-    let validation_result = match validation
-    {
-      Some(ValidationResult::ProcessAndKeep(topic)) => Some((topic, true)),
-      Some(ValidationResult::ProcessAndDiscard(topic)) => Some((topic, false)),
-      Some(ValidationResult::Discard) => None,
-      None =>
-      {
-        trace!(target:"gossip", "Unknown message engine id {:?} from {}", engine_id, who);
-        protocol.report_peer(who.clone(), UNKNOWN_GOSSIP_REPUTATION_CHANGE);
-        protocol.disconnect_peer(who);
-        return;
-      }
-    };
-
-    if let Some((topic, keep)) = validation_result
-    {
-      protocol.report_peer(who.clone(), GOSSIP_SUCCESS_REPUTATION_CHANGE);
-      if let Some(ref mut peer) = self.peers.get_mut(&who)
-      {
-        peer.known_messages.insert(message_hash);
-        if let Entry::Occupied(mut entry) = self.live_message_sinks.entry((engine_id, topic))
-        {
-          debug!(target: "gossip", "Pushing consensus message to sinks for {}.", topic);
-          entry.get_mut().retain(|sink| {
-            if let Err(e) = sink.unbounded_send(TopicNotification {
-              message: message.data.clone(),
-              sender: Some(who.clone()),
-            })
-            {
-              trace!(target: "gossip", "Error broadcasting message notification: {:?}", e);
-            }
-            !sink.is_closed()
-          });
-          if entry.get().is_empty()
-          {
-            entry.remove_entry();
-          }
-        }
-        if keep
-        {
-          self.register_message_hashed(message_hash, topic, message, Some(who.clone()));
-        }
-      }
-      else
-      {
-        trace!(target:"gossip", "Ignored statement from unregistered peer {}", who);
-        protocol.report_peer(who.clone(), UNREGISTERED_TOPIC_REPUTATION_CHANGE);
-      }
-    }
-    else
-    {
-      trace!(target:"gossip", "Handled valid one hop message from peer {}", who);
-    }
-  }
-
-  /// Send all messages with given topic to a peer.
-  pub fn send_topic(
-    &mut self,
-    protocol: &mut dyn Context<B>,
-    who: &PeerId,
-    topic: B::Hash,
-    engine_id: ConsensusEngineId,
-    force: bool,
-  )
-  {
-    let validator = self.validators.get(&engine_id);
-    let mut message_allowed = match validator
-    {
-      None => return, // treat all messages with no validator as not allowed
-      Some(validator) => validator.message_allowed(),
-    };
-
-    let intent = if force
-    {
-      MessageIntent::ForcedBroadcast
-    }
-    else
-    {
-      MessageIntent::Broadcast
-    };
-
-    if let Some(ref mut peer) = self.peers.get_mut(who)
-    {
-      for entry in self
-        .messages
-        .iter()
-        .filter(|m| m.topic == topic && m.message.engine_id == engine_id)
-      {
-        if !force && peer.known_messages.contains(&entry.message_hash)
-        {
-          continue;
-        }
-        if !message_allowed(who, intent, &entry.topic, &entry.message.data)
-        {
-          continue;
-        }
-        peer.known_messages.insert(entry.message_hash.clone());
-        trace!(target: "gossip", "Sending topic message to {}: {:?}", who, entry.message);
-        protocol.send_consensus(
-          who.clone(),
-          ConsensusMessage {
-            engine_id: engine_id.clone(),
-            data: entry.message.data.clone(),
-          },
-        );
-      }
-    }
-  }
-
-  /// Multicast a message to all peers.
-  pub fn multicast(
-    &mut self,
-    protocol: &mut dyn Context<B>,
-    topic: B::Hash,
-    message: ConsensusMessage,
-    force: bool,
-  )
-  {
-    let message_hash = HashFor::<B>::hash(&message.data);
-    self.register_message_hashed(message_hash, topic, message.clone(), None);
-    let intent = if force
-    {
-      MessageIntent::ForcedBroadcast
-    }
-    else
-    {
-      MessageIntent::Broadcast
-    };
-    propagate(
-      protocol,
-      iter::once((&message_hash, &topic, &message)),
-      intent,
-      &mut self.peers,
-      &self.validators,
-    );
-  }
-
-  /// Send addressed message to a peer. The message is not kept or multicast
-  /// later on.
-  pub fn send_message(
-    &mut self,
-    protocol: &mut dyn Context<B>,
-    who: &PeerId,
-    message: ConsensusMessage,
-  )
-  {
-    let peer = match self.peers.get_mut(who)
-    {
-      None => return,
-      Some(peer) => peer,
-    };
-
-    let message_hash = HashFor::<B>::hash(&message.data);
-
-    trace!(target: "gossip", "Sending direct to {}: {:?}", who, message);
-
-    peer.known_messages.insert(message_hash);
-    protocol.send_consensus(who.clone(), message.clone());
-  }
-=======
 
 impl<B: BlockT> ConsensusGossip<B> {
 	/// Create a new instance.
@@ -1237,7 +648,6 @@
 		peer.known_messages.insert(message_hash);
 		protocol.send_consensus(who.clone(), vec![message.clone()]);
 	}
->>>>>>> ada6eea5
 }
 
 /// A gossip message validator that discards all messages.
@@ -1269,217 +679,6 @@
 }
 
 #[cfg(test)]
-<<<<<<< HEAD
-mod tests
-{
-  use futures03::executor::block_on_stream;
-  use sr_primitives::testing::{Block as RawBlock, ExtrinsicWrapper, H256};
-
-  use super::*;
-
-  type Block = RawBlock<ExtrinsicWrapper<u64>>;
-
-  macro_rules! push_msg {
-    ($consensus:expr, $topic:expr, $hash: expr, $m:expr) => {
-      if $consensus.known_messages.insert($hash, ()).is_none()
-      {
-        $consensus.messages.push(MessageEntry {
-          message_hash: $hash,
-          topic: $topic,
-          message: ConsensusMessage {
-            data: $m,
-            engine_id: [0, 0, 0, 0],
-          },
-          sender: None,
-        });
-      }
-    };
-  }
-
-  struct AllowAll;
-  impl Validator<Block> for AllowAll
-  {
-    fn validate(
-      &self,
-      _context: &mut dyn ValidatorContext<Block>,
-      _sender: &PeerId,
-      _data: &[u8],
-    ) -> ValidationResult<H256>
-    {
-      ValidationResult::ProcessAndKeep(H256::default())
-    }
-  }
-
-  #[test]
-  fn collects_garbage()
-  {
-    struct AllowOne;
-    impl Validator<Block> for AllowOne
-    {
-      fn validate(
-        &self,
-        _context: &mut dyn ValidatorContext<Block>,
-        _sender: &PeerId,
-        data: &[u8],
-      ) -> ValidationResult<H256>
-      {
-        if data[0] == 1
-        {
-          ValidationResult::ProcessAndKeep(H256::default())
-        }
-        else
-        {
-          ValidationResult::Discard
-        }
-      }
-
-      fn message_expired<'a>(&'a self) -> Box<dyn FnMut(H256, &[u8]) -> bool + 'a>
-      {
-        Box::new(move |_topic, data| data[0] != 1)
-      }
-    }
-
-    let prev_hash = H256::random();
-    let best_hash = H256::random();
-    let mut consensus = ConsensusGossip::<Block>::new();
-    let m1_hash = H256::random();
-    let m2_hash = H256::random();
-    let m1 = vec![1, 2, 3];
-    let m2 = vec![4, 5, 6];
-
-    push_msg!(consensus, prev_hash, m1_hash, m1);
-    push_msg!(consensus, best_hash, m2_hash, m2);
-    consensus.known_messages.insert(m1_hash, ());
-    consensus.known_messages.insert(m2_hash, ());
-
-    let test_engine_id = Default::default();
-    consensus.register_validator_internal(test_engine_id, Arc::new(AllowAll));
-    consensus.collect_garbage();
-    assert_eq!(consensus.messages.len(), 2);
-    assert_eq!(consensus.known_messages.len(), 2);
-
-    consensus.register_validator_internal(test_engine_id, Arc::new(AllowOne));
-
-    // m2 is expired
-    consensus.collect_garbage();
-    assert_eq!(consensus.messages.len(), 1);
-    // known messages are only pruned based on size.
-    assert_eq!(consensus.known_messages.len(), 2);
-    assert!(consensus.known_messages.contains_key(&m2_hash));
-  }
-
-  #[test]
-  fn message_stream_include_those_sent_before_asking_for_stream()
-  {
-    let mut consensus = ConsensusGossip::<Block>::new();
-    consensus.register_validator_internal([0, 0, 0, 0], Arc::new(AllowAll));
-
-    let message = ConsensusMessage {
-      data: vec![4, 5, 6],
-      engine_id: [0, 0, 0, 0],
-    };
-    let topic = HashFor::<Block>::hash(&[1, 2, 3]);
-
-    consensus.register_message(topic, message.clone());
-    let mut stream = block_on_stream(consensus.messages_for([0, 0, 0, 0], topic));
-
-    assert_eq!(
-      stream.next(),
-      Some(TopicNotification {
-        message: message.data,
-        sender: None
-      })
-    );
-  }
-
-  #[test]
-  fn can_keep_multiple_messages_per_topic()
-  {
-    let mut consensus = ConsensusGossip::<Block>::new();
-
-    let topic = [1; 32].into();
-    let msg_a = ConsensusMessage {
-      data: vec![1, 2, 3],
-      engine_id: [0, 0, 0, 0],
-    };
-    let msg_b = ConsensusMessage {
-      data: vec![4, 5, 6],
-      engine_id: [0, 0, 0, 0],
-    };
-
-    consensus.register_message(topic, msg_a);
-    consensus.register_message(topic, msg_b);
-
-    assert_eq!(consensus.messages.len(), 2);
-  }
-
-  #[test]
-  fn can_keep_multiple_subscribers_per_topic()
-  {
-    let mut consensus = ConsensusGossip::<Block>::new();
-    consensus.register_validator_internal([0, 0, 0, 0], Arc::new(AllowAll));
-
-    let data = vec![4, 5, 6];
-    let message = ConsensusMessage {
-      data: data.clone(),
-      engine_id: [0, 0, 0, 0],
-    };
-    let topic = HashFor::<Block>::hash(&[1, 2, 3]);
-
-    consensus.register_message(topic, message.clone());
-
-    let mut stream1 = block_on_stream(consensus.messages_for([0, 0, 0, 0], topic));
-    let mut stream2 = block_on_stream(consensus.messages_for([0, 0, 0, 0], topic));
-
-    assert_eq!(
-      stream1.next(),
-      Some(TopicNotification {
-        message: data.clone(),
-        sender: None
-      })
-    );
-    assert_eq!(
-      stream2.next(),
-      Some(TopicNotification {
-        message: data,
-        sender: None
-      })
-    );
-  }
-
-  #[test]
-  fn topics_are_localized_to_engine_id()
-  {
-    let mut consensus = ConsensusGossip::<Block>::new();
-    consensus.register_validator_internal([0, 0, 0, 0], Arc::new(AllowAll));
-
-    let topic = [1; 32].into();
-    let msg_a = ConsensusMessage {
-      data: vec![1, 2, 3],
-      engine_id: [0, 0, 0, 0],
-    };
-    let msg_b = ConsensusMessage {
-      data: vec![4, 5, 6],
-      engine_id: [0, 0, 0, 1],
-    };
-
-    consensus.register_message(topic, msg_a);
-    consensus.register_message(topic, msg_b);
-
-    let mut stream = block_on_stream(consensus.messages_for([0, 0, 0, 0], topic));
-
-    assert_eq!(
-      stream.next(),
-      Some(TopicNotification {
-        message: vec![1, 2, 3],
-        sender: None
-      })
-    );
-
-    let _ = consensus.live_message_sinks.remove(&([0, 0, 0, 0], topic));
-    assert_eq!(stream.next(), None);
-  }
-=======
 mod tests {
 	use std::sync::{Arc, atomic::{AtomicBool, Ordering}};
 	use parking_lot::Mutex;
@@ -1736,5 +935,4 @@
 			(data.clone(), MessageIntent::PeriodicRebroadcast),
 		);
 	}
->>>>>>> ada6eea5
 }