// Copyright 2017-2019 Parity Technologies (UK) Ltd.
// This file is part of Substrate.

// Substrate is free software: you can redistribute it and/or modify
// it under the terms of the GNU General Public License as published by
// the Free Software Foundation, either version 3 of the License, or
// (at your option) any later version.

// Substrate is distributed in the hope that it will be useful,
// but WITHOUT ANY WARRANTY; without even the implied warranty of
// MERCHANTABILITY or FITNESS FOR A PARTICULAR PURPOSE.  See the
// GNU General Public License for more details.

// You should have received a copy of the GNU General Public License
// along with Substrate.  If not, see <http://www.gnu.org/licenses/>.

//! Configuration of the networking layer.
//!
//! The [`Params`] struct is the struct that must be passed in order to initialize the networking.
//! See the documentation of [`Params`].

pub use crate::protocol::ProtocolConfig;
pub use libp2p::{identity, core::PublicKey, wasm_ext::ExtTransport, build_multiaddr};

use crate::chain::{Client, FinalityProofProvider};
use crate::on_demand_layer::OnDemand;
use crate::service::{ExHashT, TransactionPool};
use bitflags::bitflags;
use consensus::{block_validation::BlockAnnounceValidator, import_queue::ImportQueue};
use sr_primitives::traits::{Block as BlockT};
use libp2p::identity::{Keypair, ed25519};
use libp2p::wasm_ext;
use libp2p::{PeerId, Multiaddr, multiaddr};
use core::{fmt, iter};
use std::{error::Error, fs, io::{self, Write}, net::Ipv4Addr, path::{Path, PathBuf}, sync::Arc};
use zeroize::Zeroize;

/// Network initialization parameters.
pub struct Params<B: BlockT, S, H: ExHashT> {
	/// Assigned roles for our node (full, light, ...).
	pub roles: Roles,

	/// Network layer configuration.
	pub network_config: NetworkConfiguration,

	/// Client that contains the blockchain.
	pub chain: Arc<dyn Client<B>>,

	/// Finality proof provider.
	///
	/// This object, if `Some`, is used when a node on the network requests a proof of finality
	/// from us.
	pub finality_proof_provider: Option<Arc<dyn FinalityProofProvider<B>>>,

	/// How to build requests for proofs of finality.
	///
	/// This object, if `Some`, is used when we need a proof of finality from another node.
	pub finality_proof_request_builder: Option<BoxFinalityProofRequestBuilder<B>>,

	/// The `OnDemand` object acts as a "receiver" for block data requests from the client.
	/// If `Some`, the network worker will process these requests and answer them.
	/// Normally used only for light clients.
	pub on_demand: Option<Arc<OnDemand<B>>>,

	/// Pool of transactions.
	///
	/// The network worker will fetch transactions from this object in order to propagate them on
	/// the network.
	pub transaction_pool: Arc<dyn TransactionPool<H, B>>,

	/// Name of the protocol to use on the wire. Should be different for each chain.
	pub protocol_id: ProtocolId,

	/// Import queue to use.
	///
	/// The import queue is the component that verifies that blocks received from other nodes are
	/// valid.
	pub import_queue: Box<dyn ImportQueue<B>>,

	/// Customization of the network. Use this to plug additional networking capabilities.
	pub specialization: S,

	/// Type to check incoming block announcements.
	pub block_announce_validator: Box<dyn BlockAnnounceValidator<B> + Send>,
}

bitflags! {
	/// Bitmask of the roles that a node fulfills.
	pub struct Roles: u8 {
		/// No network.
		const NONE = 0b00000000;
		/// Full node, does not participate in consensus.
		const FULL = 0b00000001;
		/// Light client node.
		const LIGHT = 0b00000010;
		/// Act as an authority
		const AUTHORITY = 0b00000100;
	}
}

impl Roles {
	/// Does this role represents a client that holds full chain data locally?
	pub fn is_full(&self) -> bool {
		self.intersects(Roles::FULL | Roles::AUTHORITY)
	}

	/// Does this role represents a client that does not participates in the consensus?
	pub fn is_authority(&self) -> bool {
		*self == Roles::AUTHORITY
	}

	/// Does this role represents a client that does not hold full chain data locally?
	pub fn is_light(&self) -> bool {
		!self.is_full()
	}
}

impl codec::Encode for Roles {
	fn encode_to<T: codec::Output>(&self, dest: &mut T) {
		dest.push_byte(self.bits())
	}
}

impl codec::EncodeLike for Roles {}

impl codec::Decode for Roles {
	fn decode<I: codec::Input>(input: &mut I) -> Result<Self, codec::Error> {
		Self::from_bits(input.read_byte()?).ok_or_else(|| codec::Error::from("Invalid bytes"))
	}
}

/// Finality proof request builder.
pub trait FinalityProofRequestBuilder<B: BlockT>: Send {
	/// Build data blob, associated with the request.
	fn build_request_data(&mut self, hash: &B::Hash) -> Vec<u8>;
}

/// Implementation of `FinalityProofRequestBuilder` that builds a dummy empty request.
#[derive(Debug, Default)]
pub struct DummyFinalityProofRequestBuilder;

impl<B: BlockT> FinalityProofRequestBuilder<B> for DummyFinalityProofRequestBuilder {
	fn build_request_data(&mut self, _: &B::Hash) -> Vec<u8> {
		Vec::new()
	}
}

/// Shared finality proof request builder struct used by the queue.
pub type BoxFinalityProofRequestBuilder<B> = Box<dyn FinalityProofRequestBuilder<B> + Send + Sync>;

/// Name of a protocol, transmitted on the wire. Should be unique for each chain.
#[derive(Debug, Clone, PartialEq, Eq, Hash)]
pub struct ProtocolId(smallvec::SmallVec<[u8; 6]>);

impl<'a> From<&'a [u8]> for ProtocolId {
	fn from(bytes: &'a [u8]) -> ProtocolId {
		ProtocolId(bytes.into())
	}
}

impl ProtocolId {
	/// Exposes the `ProtocolId` as bytes.
	pub fn as_bytes(&self) -> &[u8] {
		self.0.as_ref()
	}
}

/// Parses a string address and splits it into Multiaddress and PeerId, if
/// valid.
///
/// # Example
///
/// ```
/// # use substrate_network::{Multiaddr, PeerId, config::parse_str_addr};
/// let (peer_id, addr) = parse_str_addr(
/// 	"/ip4/198.51.100.19/tcp/30333/p2p/QmSk5HQbn6LhUwDiNMseVUjuRYhEtYj4aUZ6WfWoGURpdV"
/// ).unwrap();
/// assert_eq!(peer_id, "QmSk5HQbn6LhUwDiNMseVUjuRYhEtYj4aUZ6WfWoGURpdV".parse::<PeerId>().unwrap());
/// assert_eq!(addr, "/ip4/198.51.100.19/tcp/30333".parse::<Multiaddr>().unwrap());
/// ```
///
pub fn parse_str_addr(addr_str: &str) -> Result<(PeerId, Multiaddr), ParseErr> {
	let addr: Multiaddr = addr_str.parse()?;
	parse_addr(addr)
}

/// Splits a Multiaddress into a Multiaddress and PeerId.
pub fn parse_addr(mut addr: Multiaddr)-> Result<(PeerId, Multiaddr), ParseErr> {
	let who = match addr.pop() {
		Some(multiaddr::Protocol::P2p(key)) => PeerId::from_multihash(key)
			.map_err(|_| ParseErr::InvalidPeerId)?,
		_ => return Err(ParseErr::PeerIdMissing),
	};

	Ok((who, addr))
}

/// Error that can be generated by `parse_str_addr`.
#[derive(Debug)]
pub enum ParseErr {
	/// Error while parsing the multiaddress.
	MultiaddrParse(multiaddr::Error),
	/// Multihash of the peer ID is invalid.
	InvalidPeerId,
	/// The peer ID is missing from the address.
	PeerIdMissing,
}

impl fmt::Display for ParseErr {
	fn fmt(&self, f: &mut fmt::Formatter<'_>) -> fmt::Result {
		match self {
			ParseErr::MultiaddrParse(err) => write!(f, "{}", err),
			ParseErr::InvalidPeerId => write!(f, "Peer id at the end of the address is invalid"),
			ParseErr::PeerIdMissing => write!(f, "Peer id is missing from the address"),
		}
	}
}

impl std::error::Error for ParseErr {
	fn source(&self) -> Option<&(dyn std::error::Error + 'static)> {
		match self {
			ParseErr::MultiaddrParse(err) => Some(err),
			ParseErr::InvalidPeerId => None,
			ParseErr::PeerIdMissing => None,
		}
	}
}

impl From<multiaddr::Error> for ParseErr {
	fn from(err: multiaddr::Error) -> ParseErr {
		ParseErr::MultiaddrParse(err)
	}
}

/// Network service configuration.
#[derive(Clone, Debug)]
pub struct NetworkConfiguration {
	/// Directory path to store general network configuration. None means nothing will be saved.
	pub config_path: Option<String>,
	/// Directory path to store network-specific configuration. None means nothing will be saved.
	pub net_config_path: Option<String>,
	/// Multiaddresses to listen for incoming connections.
	pub listen_addresses: Vec<Multiaddr>,
	/// Multiaddresses to advertise. Detected automatically if empty.
	pub public_addresses: Vec<Multiaddr>,
	/// List of initial node addresses
	pub boot_nodes: Vec<String>,
	/// The node key configuration, which determines the node's network identity keypair.
	pub node_key: NodeKeyConfig,
	/// Maximum allowed number of incoming connections.
	pub in_peers: u32,
	/// Number of outgoing connections we're trying to maintain.
	pub out_peers: u32,
	/// List of reserved node addresses.
	pub reserved_nodes: Vec<String>,
	/// The non-reserved peer mode.
	pub non_reserved_mode: NonReservedPeerMode,
	/// Client identifier. Sent over the wire for debugging purposes.
	pub client_version: String,
	/// Name of the node. Sent over the wire for debugging purposes.
	pub node_name: String,
	/// Configuration for the transport layer.
	pub transport: TransportConfig,
<<<<<<< HEAD
	/// Whether or not to propagate extrinsics
	pub propagate_extr: bool,
=======
	/// Maximum number of peers to ask the same blocks in parallel.
	pub max_parallel_downloads: u32,
>>>>>>> a86bb37b
}

impl Default for NetworkConfiguration {
	fn default() -> Self {
		NetworkConfiguration {
			config_path: None,
			net_config_path: None,
			listen_addresses: Vec::new(),
			public_addresses: Vec::new(),
			boot_nodes: Vec::new(),
			node_key: NodeKeyConfig::Ed25519(Secret::New),
			in_peers: 25,
			out_peers: 75,
			reserved_nodes: Vec::new(),
			non_reserved_mode: NonReservedPeerMode::Accept,
			client_version: "unknown".into(),
			node_name: "unknown".into(),
			transport: TransportConfig::Normal {
				enable_mdns: false,
				allow_private_ipv4: true,
				wasm_external_transport: None,
			},
<<<<<<< HEAD
			propagate_extr: true,
=======
			max_parallel_downloads: 5,
>>>>>>> a86bb37b
		}
	}
}

impl NetworkConfiguration {
	/// Create a new instance of default settings.
	pub fn new() -> Self {
		Self::default()
	}

	/// Create new default configuration for localhost-only connection with random port (useful for testing)
	pub fn new_local() -> NetworkConfiguration {
		let mut config = NetworkConfiguration::new();
		config.listen_addresses = vec![
			iter::once(multiaddr::Protocol::Ip4(Ipv4Addr::new(127, 0, 0, 1)))
				.chain(iter::once(multiaddr::Protocol::Tcp(0)))
				.collect()
		];
		config
	}

	/// Create new default configuration for localhost-only connection with random port (useful for testing)
	pub fn new_memory() -> NetworkConfiguration {
		let mut config = NetworkConfiguration::new();
		config.listen_addresses = vec![
			iter::once(multiaddr::Protocol::Ip4(Ipv4Addr::new(127, 0, 0, 1)))
				.chain(iter::once(multiaddr::Protocol::Tcp(0)))
				.collect()
		];
		config
	}
}

/// Configuration for the transport layer.
#[derive(Clone, Debug)]
pub enum TransportConfig {
	/// Normal transport mode.
	Normal {
		/// If true, the network will use mDNS to discover other libp2p nodes on the local network
		/// and connect to them if they support the same chain.
		enable_mdns: bool,

		/// If true, allow connecting to private IPv4 addresses (as defined in
		/// [RFC1918](https://tools.ietf.org/html/rfc1918)), unless the address has been passed in
		/// [`NetworkConfiguration::reserved_nodes`] or [`NetworkConfiguration::boot_nodes`].
		allow_private_ipv4: bool,

		/// Optional external implementation of a libp2p transport. Used in WASM contexts where we
		/// need some binding between the networking provided by the operating system or environment
		/// and libp2p.
		///
		/// This parameter exists whatever the target platform is, but it is expected to be set to
		/// `Some` only when compiling for WASM.
		wasm_external_transport: Option<wasm_ext::ExtTransport>,
	},

	/// Only allow connections within the same process.
	/// Only addresses of the form `/memory/...` will be supported.
	MemoryOnly,
}

/// The policy for connections to non-reserved peers.
#[derive(Clone, Debug, PartialEq, Eq)]
pub enum NonReservedPeerMode {
	/// Accept them. This is the default.
	Accept,
	/// Deny them.
	Deny,
}

impl NonReservedPeerMode {
	/// Attempt to parse the peer mode from a string.
	pub fn parse(s: &str) -> Option<Self> {
		match s {
			"accept" => Some(NonReservedPeerMode::Accept),
			"deny" => Some(NonReservedPeerMode::Deny),
			_ => None,
		}
	}
}

/// The configuration of a node's secret key, describing the type of key
/// and how it is obtained. A node's identity keypair is the result of
/// the evaluation of the node key configuration.
#[derive(Clone, Debug)]
pub enum NodeKeyConfig {
	/// A Ed25519 secret key configuration.
	Ed25519(Secret<ed25519::SecretKey>)
}

/// The options for obtaining a Ed25519 secret key.
pub type Ed25519Secret = Secret<ed25519::SecretKey>;

/// The configuration options for obtaining a secret key `K`.
#[derive(Clone)]
pub enum Secret<K> {
	/// Use the given secret key `K`.
	Input(K),
	/// Read the secret key from a file. If the file does not exist,
	/// it is created with a newly generated secret key `K`. The format
	/// of the file is determined by `K`:
	///
	///   * `ed25519::SecretKey`: An unencoded 32 bytes Ed25519 secret key.
	File(PathBuf),
	/// Always generate a new secret key `K`.
	New
}

impl<K> fmt::Debug for Secret<K> {
	fn fmt(&self, f: &mut fmt::Formatter) -> fmt::Result {
		match self {
			Secret::Input(_) => f.debug_tuple("Secret::Input").finish(),
			Secret::File(path) => f.debug_tuple("Secret::File").field(path).finish(),
			Secret::New => f.debug_tuple("Secret::New").finish(),
		}
	}
}

impl NodeKeyConfig {
	/// Evaluate a `NodeKeyConfig` to obtain an identity `Keypair`:
	///
	///  * If the secret is configured as input, the corresponding keypair is returned.
	///
	///  * If the secret is configured as a file, it is read from that file, if it exists.
	///    Otherwise a new secret is generated and stored. In either case, the
	///    keypair obtained from the secret is returned.
	///
	///  * If the secret is configured to be new, it is generated and the corresponding
	///    keypair is returned.
	pub fn into_keypair(self) -> io::Result<Keypair> {
		use NodeKeyConfig::*;
		match self {
			Ed25519(Secret::New) =>
				Ok(Keypair::generate_ed25519()),

			Ed25519(Secret::Input(k)) =>
				Ok(Keypair::Ed25519(k.into())),

			Ed25519(Secret::File(f)) =>
				get_secret(f,
					|mut b| ed25519::SecretKey::from_bytes(&mut b),
					ed25519::SecretKey::generate,
					|b| b.as_ref().to_vec())
				.map(ed25519::Keypair::from)
				.map(Keypair::Ed25519),
		}
	}
}

/// Load a secret key from a file, if it exists, or generate a
/// new secret key and write it to that file. In either case,
/// the secret key is returned.
fn get_secret<P, F, G, E, W, K>(file: P, parse: F, generate: G, serialize: W) -> io::Result<K>
where
	P: AsRef<Path>,
	F: for<'r> FnOnce(&'r mut [u8]) -> Result<K, E>,
	G: FnOnce() -> K,
	E: Error + Send + Sync + 'static,
	W: Fn(&K) -> Vec<u8>,
{
	std::fs::read(&file)
		.and_then(|mut sk_bytes|
			parse(&mut sk_bytes)
				.map_err(|e| io::Error::new(io::ErrorKind::InvalidData, e)))
		.or_else(|e| {
			if e.kind() == io::ErrorKind::NotFound {
				file.as_ref().parent().map_or(Ok(()), fs::create_dir_all)?;
				let sk = generate();
				let mut sk_vec = serialize(&sk);
				write_secret_file(file, &sk_vec)?;
				sk_vec.zeroize();
				Ok(sk)
			} else {
				Err(e)
			}
		})
}

/// Write secret bytes to a file.
fn write_secret_file<P>(path: P, sk_bytes: &[u8]) -> io::Result<()>
where
	P: AsRef<Path>
{
	let mut file = open_secret_file(&path)?;
	file.write_all(sk_bytes)
}

/// Opens a file containing a secret key in write mode.
#[cfg(unix)]
fn open_secret_file<P>(path: P) -> io::Result<fs::File>
where
	P: AsRef<Path>
{
	use std::os::unix::fs::OpenOptionsExt;
	fs::OpenOptions::new()
		.write(true)
		.create_new(true)
		.mode(0o600)
		.open(path)
}

/// Opens a file containing a secret key in write mode.
#[cfg(not(unix))]
fn open_secret_file<P>(path: P) -> Result<fs::File, io::Error>
where
	P: AsRef<Path>
{
	fs::OpenOptions::new()
		.write(true)
		.create_new(true)
		.open(path)
}

#[cfg(test)]
mod tests {
	use super::*;
	use tempdir::TempDir;

	fn secret_bytes(kp: &Keypair) -> Vec<u8> {
		match kp {
			Keypair::Ed25519(p) => p.secret().as_ref().iter().cloned().collect(),
			Keypair::Secp256k1(p) => p.secret().to_bytes().to_vec(),
			_ => panic!("Unexpected keypair.")
		}
	}

	#[test]
	fn test_secret_file() {
		let tmp = TempDir::new("x").unwrap();
		std::fs::remove_dir(tmp.path()).unwrap(); // should be recreated
		let file = tmp.path().join("x").to_path_buf();
		let kp1 = NodeKeyConfig::Ed25519(Secret::File(file.clone())).into_keypair().unwrap();
		let kp2 = NodeKeyConfig::Ed25519(Secret::File(file.clone())).into_keypair().unwrap();
		assert!(file.is_file() && secret_bytes(&kp1) == secret_bytes(&kp2))
	}

	#[test]
	fn test_secret_input() {
		let sk = ed25519::SecretKey::generate();
		let kp1 = NodeKeyConfig::Ed25519(Secret::Input(sk.clone())).into_keypair().unwrap();
		let kp2 = NodeKeyConfig::Ed25519(Secret::Input(sk)).into_keypair().unwrap();
		assert!(secret_bytes(&kp1) == secret_bytes(&kp2));
	}

	#[test]
	fn test_secret_new() {
		let kp1 = NodeKeyConfig::Ed25519(Secret::New).into_keypair().unwrap();
		let kp2 = NodeKeyConfig::Ed25519(Secret::New).into_keypair().unwrap();
		assert!(secret_bytes(&kp1) != secret_bytes(&kp2));
	}
}<|MERGE_RESOLUTION|>--- conflicted
+++ resolved
@@ -261,13 +261,10 @@
 	pub node_name: String,
 	/// Configuration for the transport layer.
 	pub transport: TransportConfig,
-<<<<<<< HEAD
 	/// Whether or not to propagate extrinsics
 	pub propagate_extr: bool,
-=======
 	/// Maximum number of peers to ask the same blocks in parallel.
 	pub max_parallel_downloads: u32,
->>>>>>> a86bb37b
 }
 
 impl Default for NetworkConfiguration {
@@ -290,11 +287,8 @@
 				allow_private_ipv4: true,
 				wasm_external_transport: None,
 			},
-<<<<<<< HEAD
 			propagate_extr: true,
-=======
 			max_parallel_downloads: 5,
->>>>>>> a86bb37b
 		}
 	}
 }
