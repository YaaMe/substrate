[package]
name = "substrate-keygen"
version = "2.0.0"
authors = ["Parity Technologies <admin@parity.io>"]
edition = "2018"

[dependencies]
fork-tree = { path = "../../core/utils/fork-tree" }
futures = "0.1"
futures03 = { package = "futures-preview", version = "=0.3.0-alpha.19", features = ["compat"] }
log = "0.4"
parking_lot = "0.9.0"
tokio-executor = "0.1.8"
tokio-timer = "0.3.0-alpha.5"
rand = "0.6"
codec = { package = "parity-scale-codec", version = "1.0.0", features = ["derive"] }
sr-primitives = {  path = "../sr-primitives" }
consensus_common = { package = "substrate-consensus-common", path = "../consensus/common" }
primitives = { package = "substrate-primitives",  path = "../primitives" }
substrate-telemetry = { path = "../telemetry" }
keystore = { package = "substrate-keystore", path = "../keystore" }
serde_json = "1.0"
client = { package = "substrate-client", path = "../client" }
inherents = { package = "substrate-inherents", path = "../../core/inherents" }
network = { package = "substrate-network", path = "../network", features=["upgraded"] }
service = { package = "substrate-service", path = "../service", optional = true }
srml-finality-tracker = { path = "../../srml/finality-tracker" }

mpe-primitives = { package = "substrate-mpecdsa-primitives", path = "primitives" }
serde = "1.0"
multihash = { package = "parity-multihash", version = "0.1" }
multi-party-ecdsa = { package = "multi-party-ecdsa", git = "https://github.com/kigawas/multi-party-ecdsa", branch = "keygen-clippy"}

tokio02 = { package = "tokio", version = "0.2.0-alpha.5"}

[dependencies.curv]
git = "https://github.com/KZen-networks/curv"
tag = "v0.2.2"
features =  ["ec_secp256k1"]

[dev-dependencies]
network = { package = "substrate-network", path = "../network", features = ["test-helpers"] }
keyring = { package = "substrate-keyring", path = "../keyring" }
test-client = { package = "substrate-test-runtime-client", path = "../test-runtime/client"}
babe_primitives = { package = "substrate-consensus-babe-primitives", path = "../consensus/babe/primitives" }
env_logger = "0.6"
<<<<<<< HEAD
tokio = "0.1.22"
tempfile = "3.1"
=======
tokio = "0.1.17"
tempfile = "3.1"


[features]
default = ["service-integration"]
service-integration = ["service"]
>>>>>>> 759a3796
<|MERGE_RESOLUTION|>--- conflicted
+++ resolved
@@ -11,7 +11,7 @@
 log = "0.4"
 parking_lot = "0.9.0"
 tokio-executor = "0.1.8"
-tokio-timer = "0.3.0-alpha.5"
+tokio-timer = "0.2.11"
 rand = "0.6"
 codec = { package = "parity-scale-codec", version = "1.0.0", features = ["derive"] }
 sr-primitives = {  path = "../sr-primitives" }
@@ -44,15 +44,10 @@
 test-client = { package = "substrate-test-runtime-client", path = "../test-runtime/client"}
 babe_primitives = { package = "substrate-consensus-babe-primitives", path = "../consensus/babe/primitives" }
 env_logger = "0.6"
-<<<<<<< HEAD
 tokio = "0.1.22"
-tempfile = "3.1"
-=======
-tokio = "0.1.17"
 tempfile = "3.1"
 
 
 [features]
 default = ["service-integration"]
-service-integration = ["service"]
->>>>>>> 759a3796
+service-integration = ["service"]