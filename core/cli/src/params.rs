--- conflicted
+++ resolved
@@ -170,8 +170,6 @@
 	pub dont_propagate_extr: bool,
 
 
-<<<<<<< HEAD
-=======
 
 	/// Maximum number of peers to ask the same blocks in parallel.
 	///
@@ -179,7 +177,6 @@
 	/// traffic and risk increased latency.
 	#[structopt(long = "max-parallel-downloads", value_name = "COUNT", default_value = "5")]
 	pub max_parallel_downloads: u32,
->>>>>>> ada6eea5
 
 	#[allow(missing_docs)]
 	#[structopt(flatten)]
