// Copyright 2017-2019 Parity Technologies (UK) Ltd.
// This file is part of Substrate.

// Substrate is free software: you can redistribute it and/or modify
// it under the terms of the GNU General Public License as published by
// the Free Software Foundation, either version 3 of the License, or
// (at your option) any later version.

// Substrate is distributed in the hope that it will be useful,
// but WITHOUT ANY WARRANTY; without even the implied warranty of
// MERCHANTABILITY or FITNESS FOR A PARTICULAR PURPOSE.  See the
// GNU General Public License for more details.

// You should have received a copy of the GNU General Public License
// along with Substrate.  If not, see <http://www.gnu.org/licenses/>.

//! Substrate CLI library.

#![warn(missing_docs)]
#![warn(unused_extern_crates)]

#[macro_use]
mod traits;
mod params;
mod execution_strategy;
pub mod error;
pub mod informant;

use client::ExecutionStrategies;
use service::{
	config::{Configuration, DatabaseConfig},
	ServiceBuilderExport, ServiceBuilderImport, ServiceBuilderRevert,
	RuntimeGenesis, ChainSpecExtension, PruningMode, ChainSpec,
};
use network::{
	self,
	multiaddr::Protocol,
	config::{
		NetworkConfiguration, TransportConfig, NonReservedPeerMode, NodeKeyConfig, build_multiaddr
	},
};
use primitives::H256;

use std::{
	io::{Write, Read, Seek, Cursor, stdin, stdout, ErrorKind}, iter, fs::{self, File},
	net::{Ipv4Addr, SocketAddr}, path::{Path, PathBuf}, str::FromStr,
};

use names::{Generator, Name};
use regex::Regex;
use structopt::{StructOpt, clap::AppSettings};
#[doc(hidden)]
pub use structopt::clap::App;
use params::{
	RunCmd, PurgeChainCmd, RevertCmd, ImportBlocksCmd, ExportBlocksCmd, BuildSpecCmd,
	NetworkConfigurationParams, MergeParameters, TransactionPoolParams,
	NodeKeyParams, NodeKeyType, Cors,
};
pub use params::{NoCustom, CoreParams, SharedParams, ExecutionStrategy as ExecutionStrategyParam};
pub use traits::{GetLogFilter, AugmentClap};
use app_dirs::{AppInfo, AppDataType};
use log::info;
use lazy_static::lazy_static;

use futures::Future;
use substrate_telemetry::TelemetryEndpoints;

/// default sub directory to store network config
const DEFAULT_NETWORK_CONFIG_PATH : &'static str = "network";
/// default sub directory to store database
const DEFAULT_DB_CONFIG_PATH : &'static str = "db";
/// default sub directory for the key store
const DEFAULT_KEYSTORE_CONFIG_PATH : &'static str =  "keystore";

/// The maximum number of characters for a node name.
const NODE_NAME_MAX_LENGTH: usize = 32;

/// The file name of the node's Ed25519 secret key inside the chain-specific
/// network config directory, if neither `--node-key` nor `--node-key-file`
/// is specified in combination with `--node-key-type=ed25519`.
const NODE_KEY_ED25519_FILE: &str = "secret_ed25519";

/// Executable version. Used to pass version information from the root crate.
#[derive(Clone)]
pub struct VersionInfo {
	/// Implementaiton name.
	pub name: &'static str,
	/// Implementation version.
	pub version: &'static str,
	/// SCM Commit hash.
	pub commit: &'static str,
	/// Executable file name.
	pub executable_name: &'static str,
	/// Executable file description.
	pub description: &'static str,
	/// Executable file author.
	pub author: &'static str,
	/// Support URL.
	pub support_url: &'static str,
}

/// Something that can be converted into an exit signal.
pub trait IntoExit {
	/// Exit signal type.
	type Exit: Future<Item=(),Error=()> + Send + 'static;
	/// Convert into exit signal.
	fn into_exit(self) -> Self::Exit;
}

fn get_chain_key(cli: &SharedParams) -> String {
	match cli.chain {
		Some(ref chain) => chain.clone(),
		None => if cli.dev { "dev".into() } else { "".into() }
	}
}

fn generate_node_name() -> String {
	let result = loop {
		let node_name = Generator::with_naming(Name::Numbered).next().unwrap();
		let count = node_name.chars().count();

		if count < NODE_NAME_MAX_LENGTH {
			break node_name
		}
	};

	result
}

fn load_spec<F, G, E>(cli: &SharedParams, factory: F) -> error::Result<ChainSpec<G, E>> where
	G: RuntimeGenesis,
	E: ChainSpecExtension,
	F: FnOnce(&str) -> Result<Option<ChainSpec<G, E>>, String>,
{
	let chain_key = get_chain_key(cli);
	let spec = match factory(&chain_key)? {
		Some(spec) => spec,
		None => ChainSpec::from_json_file(PathBuf::from(chain_key))?
	};
	Ok(spec)
}

fn base_path(cli: &SharedParams, version: &VersionInfo) -> PathBuf {
	cli.base_path.clone()
		.unwrap_or_else(||
			app_dirs::get_app_root(
				AppDataType::UserData,
				&AppInfo {
					name: version.executable_name,
					author: version.author
				}
			).expect("app directories exist on all supported platforms; qed")
		)
}

/// Check whether a node name is considered as valid
fn is_node_name_valid(_name: &str) -> Result<(), &str> {
	let name = _name.to_string();
	if name.chars().count() >= NODE_NAME_MAX_LENGTH {
		return Err("Node name too long");
	}

	let invalid_chars = r"[\\.@]";
	let re = Regex::new(invalid_chars).unwrap();
	if re.is_match(&name) {
		return Err("Node name should not contain invalid chars such as '.' and '@'");
	}

	let invalid_patterns = r"(https?:\\/+)?(www)+";
	let re = Regex::new(invalid_patterns).unwrap();
	if re.is_match(&name) {
		return Err("Node name should not contain urls");
	}

	Ok(())
}

/// Parse command line interface arguments and prepares the command for execution.
///
/// Before returning, this function performs various initializations, such as initializing the
/// panic handler and the logger, or increasing the limit for file descriptors.
///
/// # Remarks
///
/// `CC` is a custom subcommand. This needs to be an `enum`! If no custom subcommand is required,
/// `NoCustom` can be used as type here.
///
/// `RP` are custom parameters for the run command. This needs to be a `struct`! The custom
/// parameters are visible to the user as if they were normal run command parameters. If no custom
/// parameters are required, `NoCustom` can be used as type here.
pub fn parse_and_prepare<'a, CC, RP, I>(
	version: &'a VersionInfo,
	impl_name: &'static str,
	args: I,
) -> ParseAndPrepare<'a, CC, RP>
where
	CC: StructOpt + Clone + GetLogFilter,
	RP: StructOpt + Clone + AugmentClap,
	I: IntoIterator,
	<I as IntoIterator>::Item: Into<std::ffi::OsString> + Clone,
{
	let full_version = service::config::full_version_from_strs(
		version.version,
		version.commit
	);

	panic_handler::set(version.support_url, &full_version);

	let matches = CoreParams::<CC, RP>::clap()
		.name(version.executable_name)
		.author(version.author)
		.about(version.description)
		.version(&(full_version + "\n")[..])
		.setting(AppSettings::GlobalVersion)
		.setting(AppSettings::ArgsNegateSubcommands)
		.setting(AppSettings::SubcommandsNegateReqs)
		.get_matches_from(args);
	let cli_args = CoreParams::<CC, RP>::from_clap(&matches);

	init_logger(cli_args.get_log_filter().as_ref().map(|v| v.as_ref()).unwrap_or(""));
	fdlimit::raise_fd_limit();

	match cli_args {
		params::CoreParams::Run(params) => ParseAndPrepare::Run(
			ParseAndPrepareRun { params, impl_name, version }
		),
		params::CoreParams::BuildSpec(params) => ParseAndPrepare::BuildSpec(
			ParseAndPrepareBuildSpec { params, version }
		),
		params::CoreParams::ExportBlocks(params) => ParseAndPrepare::ExportBlocks(
			ParseAndPrepareExport { params, version }
		),
		params::CoreParams::ImportBlocks(params) => ParseAndPrepare::ImportBlocks(
			ParseAndPrepareImport { params, version }
		),
		params::CoreParams::PurgeChain(params) => ParseAndPrepare::PurgeChain(
			ParseAndPreparePurge { params, version }
		),
		params::CoreParams::Revert(params) => ParseAndPrepare::RevertChain(
			ParseAndPrepareRevert { params, version }
		),
		params::CoreParams::Custom(params) => ParseAndPrepare::CustomCommand(params),
	}
}

/// Returns a string displaying the node role, special casing the sentry mode
/// (returning `SENTRY`), since the node technically has an `AUTHORITY` role but
/// doesn't participate.
pub fn display_role<A, B, C>(config: &Configuration<A, B, C>) -> String {
	if config.sentry_mode {
		"SENTRY".to_string()
	} else {
		format!("{:?}", config.roles)
	}
}

/// Output of calling `parse_and_prepare`.
#[must_use]
pub enum ParseAndPrepare<'a, CC, RP> {
	/// Command ready to run the main client.
	Run(ParseAndPrepareRun<'a, RP>),
	/// Command ready to build chain specs.
	BuildSpec(ParseAndPrepareBuildSpec<'a>),
	/// Command ready to export the chain.
	ExportBlocks(ParseAndPrepareExport<'a>),
	/// Command ready to import the chain.
	ImportBlocks(ParseAndPrepareImport<'a>),
	/// Command ready to purge the chain.
	PurgeChain(ParseAndPreparePurge<'a>),
	/// Command ready to revert the chain.
	RevertChain(ParseAndPrepareRevert<'a>),
	/// An additional custom command passed to `parse_and_prepare`.
	CustomCommand(CC),
}

/// Command ready to run the main client.
pub struct ParseAndPrepareRun<'a, RP> {
	params: MergeParameters<RunCmd, RP>,
	impl_name: &'static str,
	version: &'a VersionInfo,
}

impl<'a, RP> ParseAndPrepareRun<'a, RP> {
	/// Runs the command and runs the main client.
	pub fn run<C, G, CE, S, Exit, RS, E>(
		self,
		spec_factory: S,
		exit: Exit,
		run_service: RS,
	) -> error::Result<()>
	where
		S: FnOnce(&str) -> Result<Option<ChainSpec<G, CE>>, String>,
		E: Into<error::Error>,
		RP: StructOpt + Clone,
		C: Default,
		G: RuntimeGenesis,
		CE: ChainSpecExtension,
		Exit: IntoExit,
		RS: FnOnce(Exit, RunCmd, RP, Configuration<C, G, CE>) -> Result<(), E>
	{
		let config = create_run_node_config(
			self.params.left.clone(), spec_factory, self.impl_name, self.version,
		)?;

		run_service(exit, self.params.left, self.params.right, config).map_err(Into::into)
	}
}

/// Command ready to build chain specs.
pub struct ParseAndPrepareBuildSpec<'a> {
	params: BuildSpecCmd,
	version: &'a VersionInfo,
}

impl<'a> ParseAndPrepareBuildSpec<'a> {
	/// Runs the command and build the chain specs.
	pub fn run<C, G, S, E>(
		self,
		spec_factory: S
	) -> error::Result<()> where
		S: FnOnce(&str) -> Result<Option<ChainSpec<G, E>>, String>,
		C: Default,
		G: RuntimeGenesis,
		E: ChainSpecExtension,
	{
		info!("Building chain spec");
		let raw_output = self.params.raw;
		let mut spec = load_spec(&self.params.shared_params, spec_factory)?;

		if spec.boot_nodes().is_empty() && !self.params.disable_default_bootnode {
			let base_path = base_path(&self.params.shared_params, self.version);
			let cfg = service::Configuration::<C,_,_>::default_with_spec_and_base_path(spec.clone(), Some(base_path));
			let node_key = node_key_config(
				self.params.node_key_params,
				&Some(cfg.in_chain_config_dir(DEFAULT_NETWORK_CONFIG_PATH).expect("We provided a base_path"))
			)?;
			let keys = node_key.into_keypair()?;
			let peer_id = keys.public().into_peer_id();
			let addr = build_multiaddr![
				Ip4([127, 0, 0, 1]),
				Tcp(30333u16),
				P2p(peer_id)
			];
			spec.add_boot_node(addr)
		}

		let json = service::chain_ops::build_spec(spec, raw_output)?;

		print!("{}", json);

		Ok(())
	}
}

/// Command ready to export the chain.
pub struct ParseAndPrepareExport<'a> {
	params: ExportBlocksCmd,
	version: &'a VersionInfo,
}

impl<'a> ParseAndPrepareExport<'a> {
	/// Runs the command and exports from the chain.
	pub fn run_with_builder<C, G, E, F, B, S, Exit>(
		self,
		builder: F,
		spec_factory: S,
		exit: Exit,
	) -> error::Result<()>
	where S: FnOnce(&str) -> Result<Option<ChainSpec<G, E>>, String>,
		F: FnOnce(Configuration<C, G, E>) -> Result<B, error::Error>,
		B: ServiceBuilderExport,
		C: Default,
		G: RuntimeGenesis,
		E: ChainSpecExtension,
		Exit: IntoExit
	{
		let config = create_config_with_db_path(spec_factory, &self.params.shared_params, self.version)?;

		if let DatabaseConfig::Path { ref path, .. } = &config.database {
			info!("DB path: {}", path.display());
		}
		let from = self.params.from.unwrap_or(1);
		let to = self.params.to;
		let json = self.params.json;

		let file: Box<dyn Write> = match self.params.output {
			Some(filename) => Box::new(File::create(filename)?),
			None => Box::new(stdout()),
		};

		builder(config)?.export_blocks(exit.into_exit(), file, from.into(), to.map(Into::into), json)?;
		Ok(())
	}
}

/// Command ready to import the chain.
pub struct ParseAndPrepareImport<'a> {
	params: ImportBlocksCmd,
	version: &'a VersionInfo,
}

impl<'a> ParseAndPrepareImport<'a> {
	/// Runs the command and imports to the chain.
	pub fn run_with_builder<C, G, E, F, B, S, Exit>(
		self,
		builder: F,
		spec_factory: S,
		exit: Exit,
	) -> error::Result<()>
	where S: FnOnce(&str) -> Result<Option<ChainSpec<G, E>>, String>,
		F: FnOnce(Configuration<C, G, E>) -> Result<B, error::Error>,
		B: ServiceBuilderImport,
		C: Default,
		G: RuntimeGenesis,
		E: ChainSpecExtension,
		Exit: IntoExit
	{
		let mut config = create_config_with_db_path(spec_factory, &self.params.shared_params, self.version)?;
		config.wasm_method = self.params.wasm_method.into();
		config.execution_strategies = ExecutionStrategies {
			importing: self.params.execution.into(),
			other: self.params.execution.into(),
			..Default::default()
		};

		let file: Box<dyn ReadPlusSeek> = match self.params.input {
			Some(filename) => Box::new(File::open(filename)?),
			None => {
				let mut buffer = Vec::new();
				stdin().read_to_end(&mut buffer)?;
				Box::new(Cursor::new(buffer))
			},
		};

		let fut = builder(config)?.import_blocks(exit.into_exit(), file)?;
		tokio::run(fut);
		Ok(())
	}
}

/// Command ready to purge the chain.
pub struct ParseAndPreparePurge<'a> {
	params: PurgeChainCmd,
	version: &'a VersionInfo,
}

impl<'a> ParseAndPreparePurge<'a> {
	/// Runs the command and purges the chain.
	pub fn run<G, E, S>(
		self,
		spec_factory: S
	) -> error::Result<()> where
		S: FnOnce(&str) -> Result<Option<ChainSpec<G, E>>, String>,
		G: RuntimeGenesis,
		E: ChainSpecExtension,
	{
		let config = create_config_with_db_path::<(), _, _, _>(
			spec_factory, &self.params.shared_params, self.version
		)?;
		let db_path = match config.database {
			DatabaseConfig::Path { path, .. } => path,
			_ => {
				eprintln!("Cannot purge custom database implementation");
				return Ok(());
			}
		};

		if !self.params.yes {
			print!("Are you sure to remove {:?}? [y/N]: ", &db_path);
			stdout().flush().expect("failed to flush stdout");

			let mut input = String::new();
			stdin().read_line(&mut input)?;
			let input = input.trim();

			match input.chars().nth(0) {
				Some('y') | Some('Y') => {},
				_ => {
					println!("Aborted");
					return Ok(());
				},
			}
		}

		match fs::remove_dir_all(&db_path) {
			Result::Ok(_) => {
				println!("{:?} removed.", &db_path);
				Ok(())
			},
			Result::Err(ref err) if err.kind() == ErrorKind::NotFound => {
				eprintln!("{:?} did not exist.", &db_path);
				Ok(())
			},
			Result::Err(err) => Result::Err(err.into())
		}
	}
}

/// Command ready to revert the chain.
pub struct ParseAndPrepareRevert<'a> {
	params: RevertCmd,
	version: &'a VersionInfo,
}

impl<'a> ParseAndPrepareRevert<'a> {
	/// Runs the command and reverts the chain.
	pub fn run_with_builder<C, G, E, F, B, S>(
		self,
		builder: F,
		spec_factory: S
	) -> error::Result<()> where
		S: FnOnce(&str) -> Result<Option<ChainSpec<G, E>>, String>,
		F: FnOnce(Configuration<C, G, E>) -> Result<B, error::Error>,
		B: ServiceBuilderRevert,
		C: Default,
		G: RuntimeGenesis,
		E: ChainSpecExtension,
	{
		let config = create_config_with_db_path(
			spec_factory, &self.params.shared_params, self.version
		)?;
		let blocks = self.params.num;
		builder(config)?.revert_chain(blocks.into())?;
		Ok(())
	}
}

/// Create a `NodeKeyConfig` from the given `NodeKeyParams` in the context
/// of an optional network config storage directory.
fn node_key_config<P>(params: NodeKeyParams, net_config_dir: &Option<P>)
	-> error::Result<NodeKeyConfig>
where
	P: AsRef<Path>
{
	match params.node_key_type {
		NodeKeyType::Ed25519 =>
			params.node_key.as_ref().map(parse_ed25519_secret).unwrap_or_else(||
				Ok(params.node_key_file
					.or_else(|| net_config_file(net_config_dir, NODE_KEY_ED25519_FILE))
					.map(network::config::Secret::File)
					.unwrap_or(network::config::Secret::New)))
				.map(NodeKeyConfig::Ed25519)
	}
}

fn net_config_file<P>(net_config_dir: &Option<P>, name: &str) -> Option<PathBuf>
where
	P: AsRef<Path>
{
	net_config_dir.as_ref().map(|d| d.as_ref().join(name))
}

/// Create an error caused by an invalid node key argument.
fn invalid_node_key(e: impl std::fmt::Display) -> error::Error {
	error::Error::Input(format!("Invalid node key: {}", e))
}

/// Parse a Ed25519 secret key from a hex string into a `network::Secret`.
fn parse_ed25519_secret(hex: &String) -> error::Result<network::config::Ed25519Secret> {
	H256::from_str(&hex).map_err(invalid_node_key).and_then(|bytes|
		network::config::identity::ed25519::SecretKey::from_bytes(bytes)
			.map(network::config::Secret::Input)
			.map_err(invalid_node_key))
}

/// Fill the given `PoolConfiguration` by looking at the cli parameters.
fn fill_transaction_pool_configuration<C, G, E>(
	options: &mut Configuration<C, G, E>,
	params: TransactionPoolParams,
) -> error::Result<()> {
	// ready queue
	options.transaction_pool.ready.count = params.pool_limit;
	options.transaction_pool.ready.total_bytes = params.pool_kbytes * 1024;

	// future queue
	let factor = 10;
	options.transaction_pool.future.count = params.pool_limit / factor;
	options.transaction_pool.future.total_bytes = params.pool_kbytes * 1024 / factor;

	Ok(())
}

/// Fill the given `NetworkConfiguration` by looking at the cli parameters.
fn fill_network_configuration(
	cli: NetworkConfigurationParams,
	config_path: PathBuf,
	config: &mut NetworkConfiguration,
	client_id: String,
	is_dev: bool,
) -> error::Result<()> {
	config.boot_nodes.extend(cli.bootnodes.into_iter());
	config.propagate_extr=!cli.dont_propagate_extr;
	config.config_path = Some(config_path.to_string_lossy().into());
	config.net_config_path = config.config_path.clone();
	config.reserved_nodes.extend(cli.reserved_nodes.into_iter());

	if cli.reserved_only {
		config.non_reserved_mode = NonReservedPeerMode::Deny;
	}

	for addr in cli.listen_addr.iter() {
		let addr = addr.parse().ok().ok_or(error::Error::InvalidListenMultiaddress)?;
		config.listen_addresses.push(addr);
	}

	if config.listen_addresses.is_empty() {
		let port = match cli.port {
			Some(port) => port,
			None => 30333,
		};

		config.listen_addresses = vec![
			iter::once(Protocol::Ip4(Ipv4Addr::new(0, 0, 0, 0)))
				.chain(iter::once(Protocol::Tcp(port)))
				.collect()
		];
	}

	config.public_addresses = Vec::new();

	config.client_version = client_id;
	config.node_key = node_key_config(cli.node_key_params, &config.net_config_path)?;

	config.in_peers = cli.in_peers;
	config.out_peers = cli.out_peers;

	config.transport = TransportConfig::Normal {
		enable_mdns: !is_dev && !cli.no_mdns,
		allow_private_ipv4: !cli.no_private_ipv4,
		wasm_external_transport: None,
	};

	config.max_parallel_downloads = cli.max_parallel_downloads;

	Ok(())
}

fn input_keystore_password() -> Result<String, String> {
	rpassword::read_password_from_tty(Some("Keystore password: "))
		.map_err(|e| format!("{:?}", e))
}

/// Fill the password field of the given config instance.
fn fill_config_keystore_password<C, G, E>(
	config: &mut service::Configuration<C, G, E>,
	cli: &RunCmd,
) -> Result<(), String> {
	config.keystore_password = if cli.password_interactive {
		Some(input_keystore_password()?.into())
	} else if let Some(ref file) = cli.password_filename {
		Some(fs::read_to_string(file).map_err(|e| format!("{}", e))?.into())
	} else if let Some(ref password) = cli.password {
		Some(password.clone().into())
	} else {
		None
	};

	Ok(())
}

fn create_run_node_config<C, G, E, S>(
	cli: RunCmd, spec_factory: S, impl_name: &'static str, version: &VersionInfo,
) -> error::Result<Configuration<C, G, E>>
where
	C: Default,
	G: RuntimeGenesis,
	E: ChainSpecExtension,
	S: FnOnce(&str) -> Result<Option<ChainSpec<G, E>>, String>,
{
	let spec = load_spec(&cli.shared_params, spec_factory)?;
	let base_path = base_path(&cli.shared_params, &version);
	let mut config = service::Configuration::default_with_spec_and_base_path(spec.clone(), Some(base_path));

	fill_config_keystore_password(&mut config, &cli)?;

	config.impl_name = impl_name;
	config.impl_commit = version.commit;
	config.impl_version = version.version;
<<<<<<< HEAD
        config.n_conf_file=  cli.nconffile;
=======
	config.n_conf_file=  cli.nconffile;
	config.node_key=cli.network_config.node_key_params.node_key.clone();
>>>>>>> b0eaa854
	config.name = match cli.name.or(cli.keyring.account.map(|a| a.to_string())) {
		None => generate_node_name(),
		Some(name) => name,
	};
	match is_node_name_valid(&config.name) {
		Ok(_) => (),
		Err(msg) => Err(
			error::Error::Input(
				format!("Invalid node name '{}'. Reason: {}. If unsure, use none.",
					config.name,
					msg
				)
			)
		)?
	}

	config.keystore_path = cli.keystore_path.or_else(|| config.in_chain_config_dir(DEFAULT_KEYSTORE_CONFIG_PATH));

	config.database = DatabaseConfig::Path {
		path: config.in_chain_config_dir(DEFAULT_DB_CONFIG_PATH).expect("We provided a base_path."),
		cache_size: cli.database_cache_size,
	};
	config.state_cache_size = cli.state_cache_size;

	let is_dev = cli.shared_params.dev;
	let is_authority = cli.validator || cli.sentry || is_dev || cli.keyring.account.is_some();

	let role =
		if cli.light {
			service::Roles::LIGHT
		} else if is_authority {
			service::Roles::AUTHORITY
		} else {
			service::Roles::FULL
		};

	// set sentry mode (i.e. act as an authority but **never** actively participate)
	config.sentry_mode = cli.sentry;

	// by default we disable pruning if the node is an authority (i.e.
	// `ArchiveAll`), otherwise we keep state for the last 256 blocks. if the
	// node is an authority and pruning is enabled explicitly, then we error
	// unless `unsafe_pruning` is set.
	config.pruning = match cli.pruning {
		Some(ref s) if s == "archive" => PruningMode::ArchiveAll,
		None if role == service::Roles::AUTHORITY => PruningMode::ArchiveAll,
		None => PruningMode::default(),
		Some(s) => {
			if role == service::Roles::AUTHORITY && !cli.unsafe_pruning {
				return Err(error::Error::Input(
					"Validators should run with state pruning disabled (i.e. archive). \
					You can ignore this check with `--unsafe-pruning`.".to_string()
				));
			}

			PruningMode::keep_blocks(s.parse()
				.map_err(|_| error::Error::Input("Invalid pruning mode specified".to_string()))?
			)
		},
	};

	config.wasm_method = cli.wasm_method.into();

	let exec = cli.execution_strategies;
	let exec_all_or = |strat: params::ExecutionStrategy| exec.execution.unwrap_or(strat).into();
	config.execution_strategies = ExecutionStrategies {
		syncing: exec_all_or(exec.execution_syncing),
		importing: exec_all_or(exec.execution_import_block),
		block_construction: exec_all_or(exec.execution_block_construction),
		offchain_worker: exec_all_or(exec.execution_offchain_worker),
		other: exec_all_or(exec.execution_other),
	};

	config.offchain_worker = match (cli.offchain_worker, role) {
		(params::OffchainWorkerEnabled::WhenValidating, service::Roles::AUTHORITY) => true,
		(params::OffchainWorkerEnabled::Always, _) => true,
		(params::OffchainWorkerEnabled::Never, _) => false,
		(params::OffchainWorkerEnabled::WhenValidating, _) => false,
	};
 	config.roles = role;
	config.disable_grandpa = cli.no_grandpa;

	let client_id = config.client_id();
	fill_network_configuration(
		cli.network_config,
		config.in_chain_config_dir(DEFAULT_NETWORK_CONFIG_PATH).expect("We provided a basepath"),
		&mut config.network,
		client_id,
		is_dev,
	)?;

	fill_transaction_pool_configuration(&mut config, cli.pool_config)?;

	config.dev_key_seed = cli.keyring.account
		.map(|a| format!("//{}", a)).or_else(|| {
			if is_dev {
				Some("//Alice".into())
			} else {
				None
			}
		});

	let rpc_interface: &str = if cli.rpc_external { "0.0.0.0" } else { "127.0.0.1" };
	let ws_interface: &str = if cli.ws_external { "0.0.0.0" } else { "127.0.0.1" };

	config.rpc_http = Some(parse_address(&format!("{}:{}", rpc_interface, 9933), cli.rpc_port)?);
	config.rpc_ws = Some(parse_address(&format!("{}:{}", ws_interface, 9944), cli.ws_port)?);

	config.rpc_ws_max_connections = cli.ws_max_connections;
	config.rpc_cors = cli.rpc_cors.unwrap_or_else(|| if is_dev {
		log::warn!("Running in --dev mode, RPC CORS has been disabled.");
		Cors::All
	} else {
		Cors::List(vec![
			"http://localhost:*".into(),
			"http://127.0.0.1:*".into(),
			"https://localhost:*".into(),
			"https://127.0.0.1:*".into(),
			"https://polkadot.js.org".into(),
			"https://substrate-ui.parity.io".into(),
		])
	}).into();

	// Override telemetry
	if cli.no_telemetry {
		config.telemetry_endpoints = None;
	} else if !cli.telemetry_endpoints.is_empty() {
		config.telemetry_endpoints = Some(TelemetryEndpoints::new(cli.telemetry_endpoints));
	}

	// Imply forced authoring on --dev
	config.force_authoring = cli.shared_params.dev || cli.force_authoring;

	Ok(config)
}

/// Creates a configuration including the database path.
pub fn create_config_with_db_path<C, G, E, S>(
	spec_factory: S, cli: &SharedParams, version: &VersionInfo,
) -> error::Result<Configuration<C, G, E>>
where
	C: Default,
	G: RuntimeGenesis,
	E: ChainSpecExtension,
	S: FnOnce(&str) -> Result<Option<ChainSpec<G, E>>, String>,
{
	let spec = load_spec(cli, spec_factory)?;
	let base_path = base_path(cli, version);

	let mut config = service::Configuration::default_with_spec_and_base_path(spec.clone(), Some(base_path));
	config.database = DatabaseConfig::Path {
		path: config.in_chain_config_dir(DEFAULT_DB_CONFIG_PATH).expect("We provided a base_path."),
		cache_size: None,
	};

	Ok(config)
}

/// Internal trait used to cast to a dynamic type that implements Read and Seek.
trait ReadPlusSeek: Read + Seek {}

impl<T: Read + Seek> ReadPlusSeek for T {}

fn parse_address(
	address: &str,
	port: Option<u16>,
) -> Result<SocketAddr, String> {
	let mut address: SocketAddr = address.parse().map_err(
		|_| format!("Invalid address: {}", address)
	)?;
	if let Some(port) = port {
		address.set_port(port);
	}

	Ok(address)
}

fn init_logger(pattern: &str) {
	use ansi_term::Colour;

	let mut builder = env_logger::Builder::new();
	// Disable info logging by default for some modules:
	builder.filter(Some("ws"), log::LevelFilter::Off);
	builder.filter(Some("hyper"), log::LevelFilter::Warn);
	builder.filter(Some("cranelift_wasm"), log::LevelFilter::Warn);
	// Enable info for others.
	builder.filter(None, log::LevelFilter::Info);

	if let Ok(lvl) = std::env::var("RUST_LOG") {
		builder.parse_filters(&lvl);
	}

	builder.parse_filters(pattern);
	let isatty = atty::is(atty::Stream::Stderr);
	let enable_color = isatty;

	builder.format(move |buf, record| {
		let now = time::now();
		let timestamp =
			time::strftime("%Y-%m-%d %H:%M:%S", &now)
				.expect("Error formatting log timestamp");

		let mut output = if log::max_level() <= log::LevelFilter::Info {
			format!("{} {}", Colour::Black.bold().paint(timestamp), record.args())
		} else {
			let name = ::std::thread::current()
				.name()
				.map_or_else(Default::default, |x| format!("{}", Colour::Blue.bold().paint(x)));
			let millis = (now.tm_nsec as f32 / 1000000.0).round() as usize;
			let timestamp = format!("{}.{:03}", timestamp, millis);
			format!(
				"{} {} {} {}  {}",
				Colour::Black.bold().paint(timestamp),
				name,
				record.level(),
				record.target(),
				record.args()
			)
		};

		if !enable_color {
			output = kill_color(output.as_ref());
		}

		if !isatty && record.level() <= log::Level::Info && atty::is(atty::Stream::Stdout) {
			// duplicate INFO/WARN output to console
			println!("{}", output);
		}
		writeln!(buf, "{}", output)
	});

	if builder.try_init().is_err() {
		info!("Not registering Substrate logger, as there is already a global logger registered!");
	}
}

fn kill_color(s: &str) -> String {
	lazy_static! {
		static ref RE: Regex = Regex::new("\x1b\\[[^m]+m").expect("Error initializing color regex");
	}
	RE.replace_all(s, "").to_string()
}

#[cfg(test)]
mod tests {
	use super::*;
	use tempdir::TempDir;
	use network::config::identity::ed25519;

	#[test]
	fn tests_node_name_good() {
		assert!(is_node_name_valid("short name").is_ok());
	}

	#[test]
	fn tests_node_name_bad() {
		assert!(is_node_name_valid("long names are not very cool for the ui").is_err());
		assert!(is_node_name_valid("Dots.not.Ok").is_err());
		assert!(is_node_name_valid("http://visit.me").is_err());
		assert!(is_node_name_valid("https://visit.me").is_err());
		assert!(is_node_name_valid("www.visit.me").is_err());
		assert!(is_node_name_valid("email@domain").is_err());
	}

	#[test]
	fn test_node_key_config_input() {
		fn secret_input(net_config_dir: Option<String>) -> error::Result<()> {
			NodeKeyType::variants().into_iter().try_for_each(|t| {
				let node_key_type = NodeKeyType::from_str(t).unwrap();
				let sk = match node_key_type {
					NodeKeyType::Ed25519 => ed25519::SecretKey::generate().as_ref().to_vec()
				};
				let params = NodeKeyParams {
					node_key_type,
					node_key: Some(format!("{:x}", H256::from_slice(sk.as_ref()))),
					node_key_file: None
				};
				node_key_config(params, &net_config_dir).and_then(|c| match c {
					NodeKeyConfig::Ed25519(network::config::Secret::Input(ref ski))
						if node_key_type == NodeKeyType::Ed25519 &&
							&sk[..] == ski.as_ref() => Ok(()),
					_ => Err(error::Error::Input("Unexpected node key config".into()))
				})
			})
		}

		assert!(secret_input(None).is_ok());
		assert!(secret_input(Some("x".to_string())).is_ok());
	}

	#[test]
	fn test_node_key_config_file() {
		fn secret_file(net_config_dir: Option<String>) -> error::Result<()> {
			NodeKeyType::variants().into_iter().try_for_each(|t| {
				let node_key_type = NodeKeyType::from_str(t).unwrap();
				let tmp = TempDir::new("alice")?;
				let file = tmp.path().join(format!("{}_mysecret", t)).to_path_buf();
				let params = NodeKeyParams {
					node_key_type,
					node_key: None,
					node_key_file: Some(file.clone())
				};
				node_key_config(params, &net_config_dir).and_then(|c| match c {
					NodeKeyConfig::Ed25519(network::config::Secret::File(ref f))
						if node_key_type == NodeKeyType::Ed25519 && f == &file => Ok(()),
					_ => Err(error::Error::Input("Unexpected node key config".into()))
				})
			})
		}

		assert!(secret_file(None).is_ok());
		assert!(secret_file(Some("x".to_string())).is_ok());
	}

	#[test]
	fn test_node_key_config_default() {
		fn with_def_params<F>(f: F) -> error::Result<()>
		where
			F: Fn(NodeKeyParams) -> error::Result<()>
		{
			NodeKeyType::variants().into_iter().try_for_each(|t| {
				let node_key_type = NodeKeyType::from_str(t).unwrap();
				f(NodeKeyParams {
					node_key_type,
					node_key: None,
					node_key_file: None
				})
			})
		}

		fn no_config_dir() -> error::Result<()> {
			with_def_params(|params| {
				let typ = params.node_key_type;
				node_key_config::<String>(params, &None)
					.and_then(|c| match c {
						NodeKeyConfig::Ed25519(network::config::Secret::New)
							if typ == NodeKeyType::Ed25519 => Ok(()),
						_ => Err(error::Error::Input("Unexpected node key config".into()))
					})
			})
		}

		fn some_config_dir(net_config_dir: String) -> error::Result<()> {
			with_def_params(|params| {
				let dir = PathBuf::from(net_config_dir.clone());
				let typ = params.node_key_type;
				node_key_config(params, &Some(net_config_dir.clone()))
					.and_then(move |c| match c {
						NodeKeyConfig::Ed25519(network::config::Secret::File(ref f))
							if typ == NodeKeyType::Ed25519 &&
								f == &dir.join(NODE_KEY_ED25519_FILE) => Ok(()),
						_ => Err(error::Error::Input("Unexpected node key config".into()))
				})
			})
		}

		assert!(no_config_dir().is_ok());
		assert!(some_config_dir("x".to_string()).is_ok());
	}
}<|MERGE_RESOLUTION|>--- conflicted
+++ resolved
@@ -676,12 +676,8 @@
 	config.impl_name = impl_name;
 	config.impl_commit = version.commit;
 	config.impl_version = version.version;
-<<<<<<< HEAD
-        config.n_conf_file=  cli.nconffile;
-=======
 	config.n_conf_file=  cli.nconffile;
 	config.node_key=cli.network_config.node_key_params.node_key.clone();
->>>>>>> b0eaa854
 	config.name = match cli.name.or(cli.keyring.account.map(|a| a.to_string())) {
 		None => generate_node_name(),
 		Some(name) => name,
