// Copyright 2017-2019 Parity Technologies (UK) Ltd.
// This file is part of Substrate.

// Substrate is free software: you can redistribute it and/or modify
// it under the terms of the GNU General Public License as published by
// the Free Software Foundation, either version 3 of the License, or
// (at your option) any later version.

// Substrate is distributed in the hope that it will be useful,
// but WITHOUT ANY WARRANTY; without even the implied warranty of
// MERCHANTABILITY or FITNESS FOR A PARTICULAR PURPOSE.  See the
// GNU General Public License for more details.

// You should have received a copy of the GNU General Public License
// along with Substrate.  If not, see <http://www.gnu.org/licenses/>.

//! Wasm interface module.
//!
//! This module defines and implements the wasm part of Substrate Host Interface and provides
//! an interface for calling into the wasm runtime.

use std::{convert::TryFrom, str, panic};
use tiny_keccak;
use secp256k1;

use wasmi::{
	Module, ModuleInstance, MemoryInstance, MemoryRef, TableRef, ImportsBuilder, ModuleRef,
	memory_units::Pages, RuntimeValue::{I32, I64, self},
};
use crate::error::{Error, Result};
use codec::{Encode, Decode};
use primitives::{
<<<<<<< HEAD
	blake2_128, blake2_256, twox_64, twox_128, twox_256, ed25519, sr25519,hbbft_thresh, Pair, crypto::KeyTypeId,
	offchain, hexdisplay::HexDisplay, sandbox as sandbox_primitives, H256, Blake2Hasher,
	traits::Externalities, child_storage_key::ChildStorageKey,
=======
	blake2_128, blake2_256, twox_64, twox_128, twox_256, ed25519, sr25519, Pair, crypto::KeyTypeId,
	offchain, sandbox as sandbox_primitives, Blake2Hasher,
	traits::Externalities,
>>>>>>> 203e2c23
};
use trie::{TrieConfiguration, trie_types::Layout};
use crate::sandbox;
use crate::allocator;
use log::trace;
use wasm_interface::{
	FunctionContext, HostFunctions, Pointer, WordSize, Sandbox, MemoryId, PointerType,
	Result as WResult,
};

#[cfg(feature="wasm-extern-trace")]
macro_rules! debug_trace {
	( $( $x:tt )* ) => ( trace!( $( $x )* ) )
}

#[cfg(not(feature="wasm-extern-trace"))]
macro_rules! debug_trace {
	( $( $x:tt )* ) => ()
}

struct FunctionExecutor {
	sandbox_store: sandbox::Store,
	heap: allocator::FreeingBumpHeapAllocator,
	memory: MemoryRef,
	table: Option<TableRef>,
}

impl FunctionExecutor {
	fn new(m: MemoryRef, heap_base: u32, t: Option<TableRef>) -> Result<Self> {
		Ok(FunctionExecutor {
			sandbox_store: sandbox::Store::new(),
			heap: allocator::FreeingBumpHeapAllocator::new(m.clone(), heap_base),
			memory: m,
			table: t,
		})
	}
}

impl sandbox::SandboxCapabilities for FunctionExecutor {
	fn store(&self) -> &sandbox::Store {
		&self.sandbox_store
	}
	fn store_mut(&mut self) -> &mut sandbox::Store {
		&mut self.sandbox_store
	}
	fn allocate(&mut self, len: WordSize) -> Result<Pointer<u8>> {
		self.heap.allocate(len)
	}
	fn deallocate(&mut self, ptr: Pointer<u8>) -> Result<()> {
		self.heap.deallocate(ptr)
	}
	fn write_memory(&mut self, ptr: Pointer<u8>, data: &[u8]) -> Result<()> {
		self.memory.set(ptr.into(), data).map_err(Into::into)
	}
	fn read_memory(&self, ptr: Pointer<u8>, len: WordSize) -> Result<Vec<u8>> {
		self.memory.get(ptr.into(), len as usize).map_err(Into::into)
	}
}

impl FunctionContext for FunctionExecutor {
	fn read_memory_into(&self, address: Pointer<u8>, dest: &mut [u8]) -> WResult<()> {
		self.memory.get_into(address.into(), dest).map_err(|e| format!("{:?}", e))
	}

	fn write_memory(&mut self, address: Pointer<u8>, data: &[u8]) -> WResult<()> {
		self.memory.set(address.into(), data).map_err(|e| format!("{:?}", e))
	}

	fn allocate_memory(&mut self, size: WordSize) -> WResult<Pointer<u8>> {
		self.heap.allocate(size).map_err(|e| format!("{:?}", e))
	}

	fn deallocate_memory(&mut self, ptr: Pointer<u8>) -> WResult<()> {
		self.heap.deallocate(ptr).map_err(|e| format!("{:?}", e))
	}

	fn sandbox(&mut self) -> &mut dyn Sandbox {
		self
	}
}

impl Sandbox for FunctionExecutor {
	fn memory_get(
		&self,
		memory_id: MemoryId,
		offset: WordSize,
		buf_ptr: Pointer<u8>,
		buf_len: WordSize,
	) -> WResult<u32> {
		let sandboxed_memory = self.sandbox_store.memory(memory_id).map_err(|e| format!("{:?}", e))?;

		match MemoryInstance::transfer(
			&sandboxed_memory,
			offset as usize,
			&self.memory,
			buf_ptr.into(),
			buf_len as usize,
		) {
			Ok(()) => Ok(sandbox_primitives::ERR_OK),
			Err(_) => Ok(sandbox_primitives::ERR_OUT_OF_BOUNDS),
		}
	}

	fn memory_set(
		&mut self,
		memory_id: MemoryId,
		offset: WordSize,
		val_ptr: Pointer<u8>,
		val_len: WordSize,
	) -> WResult<u32> {
		let sandboxed_memory = self.sandbox_store.memory(memory_id).map_err(|e| format!("{:?}", e))?;

		match MemoryInstance::transfer(
			&self.memory,
			val_ptr.into(),
			&sandboxed_memory,
			offset as usize,
			val_len as usize,
		) {
			Ok(()) => Ok(sandbox_primitives::ERR_OK),
			Err(_) => Ok(sandbox_primitives::ERR_OUT_OF_BOUNDS),
		}
	}

	fn memory_teardown(&mut self, memory_id: MemoryId) -> WResult<()> {
		self.sandbox_store.memory_teardown(memory_id).map_err(|e| format!("{:?}", e))
	}

	fn memory_new(
		&mut self,
		initial: u32,
		maximum: u32,
	) -> WResult<MemoryId> {
		self.sandbox_store.new_memory(initial, maximum).map_err(|e| format!("{:?}", e))
	}

	fn invoke(
		&mut self,
		instance_id: u32,
		export_name: &str,
		args: &[u8],
		return_val: Pointer<u8>,
		return_val_len: WordSize,
		state: u32,
	) -> WResult<u32> {
		trace!(target: "sr-sandbox", "invoke, instance_idx={}", instance_id);

		// Deserialize arguments and convert them into wasmi types.
		let args = Vec::<sandbox_primitives::TypedValue>::decode(&mut &args[..])
			.map_err(|_| "Can't decode serialized arguments for the invocation")?
			.into_iter()
			.map(Into::into)
			.collect::<Vec<_>>();

		let instance = self.sandbox_store.instance(instance_id).map_err(|e| format!("{:?}", e))?;
		let result = instance.invoke(export_name, &args, self, state);

		match result {
			Ok(None) => Ok(sandbox_primitives::ERR_OK),
			Ok(Some(val)) => {
				// Serialize return value and write it back into the memory.
				sandbox_primitives::ReturnValue::Value(val.into()).using_encoded(|val| {
					if val.len() > return_val_len as usize {
						Err("Return value buffer is too small")?;
					}
					self.write_memory(return_val, val).map_err(|_| "Return value buffer is OOB")?;
					Ok(sandbox_primitives::ERR_OK)
				})
			}
			Err(_) => Ok(sandbox_primitives::ERR_EXECUTION),
		}
	}

	fn instance_teardown(&mut self, instance_id: u32) -> WResult<()> {
		self.sandbox_store.instance_teardown(instance_id).map_err(|e| format!("{:?}", e))
	}

	fn instance_new(
		&mut self,
		dispatch_thunk_id: u32,
		wasm: &[u8],
		raw_env_def: &[u8],
		state: u32,
	) -> WResult<u32> {
		// Extract a dispatch thunk from instance's table by the specified index.
		let dispatch_thunk = {
			let table = self.table.as_ref()
				.ok_or_else(|| "Runtime doesn't have a table; sandbox is unavailable")?;
			table.get(dispatch_thunk_id)
				.map_err(|_| "dispatch_thunk_idx is out of the table bounds")?
				.ok_or_else(|| "dispatch_thunk_idx points on an empty table entry")?
				.clone()
		};

		let instance_idx_or_err_code =
			match sandbox::instantiate(self, dispatch_thunk, wasm, raw_env_def, state) {
				Ok(instance_idx) => instance_idx,
				Err(sandbox::InstantiationError::StartTrapped) =>
					sandbox_primitives::ERR_EXECUTION,
				Err(_) => sandbox_primitives::ERR_MODULE,
			};

		Ok(instance_idx_or_err_code as u32)
	}
}

trait WritePrimitive<T: PointerType> {
	fn write_primitive(&mut self, ptr: Pointer<T>, t: T) -> WResult<()>;
}

impl WritePrimitive<u32> for &mut dyn FunctionContext {
	fn write_primitive(&mut self, ptr: Pointer<u32>, t: u32) -> WResult<()> {
		let r = t.to_le_bytes();
		self.write_memory(ptr.cast(), &r)
	}
}

trait ReadPrimitive<T: PointerType> {
	fn read_primitive(&self, offset: Pointer<T>) -> WResult<T>;
}

impl ReadPrimitive<u32> for &mut dyn FunctionContext {
	fn read_primitive(&self, ptr: Pointer<u32>) -> WResult<u32> {
		let mut r = [0u8; 4];
		self.read_memory_into(ptr.cast(), &mut r)?;
		Ok(u32::from_le_bytes(r))
	}
}

fn deadline_to_timestamp(deadline: u64) -> Option<offchain::Timestamp> {
	if deadline == 0 {
		None
	} else {
		Some(offchain::Timestamp::from_unix_millis(deadline))
	}
}

impl FunctionExecutor {
	fn resolver() -> &'static dyn wasmi::ModuleImportResolver {
		struct Resolver;
		impl wasmi::ModuleImportResolver for Resolver {
			fn resolve_func(&self, name: &str, signature: &wasmi::Signature)
				-> std::result::Result<wasmi::FuncRef, wasmi::Error>
			{
				let signature = wasm_interface::Signature::from(signature);

				if let Some((index, func)) = SubstrateExternals::functions().iter()
					.enumerate()
					.find(|f| name == f.1.name())
				{
					if signature == func.signature() {
						Ok(wasmi::FuncInstance::alloc_host(signature.into(), index))
					} else {
						Err(wasmi::Error::Instantiation(
							format!(
								"Invalid signature for function `{}` expected `{:?}`, got `{:?}`",
								func.name(),
								signature,
								func.signature(),
							)
						))
					}
				} else {
					Err(wasmi::Error::Instantiation(
						format!("Export {} not found", name),
					))
				}
			}
		}
		&Resolver
	}
}

impl wasmi::Externals for FunctionExecutor {
	fn invoke_index(&mut self, index: usize, args: wasmi::RuntimeArgs)
		-> std::result::Result<Option<wasmi::RuntimeValue>, wasmi::Trap>
	{
		let mut args = args.as_ref().iter().copied().map(Into::into);
		let function = SubstrateExternals::functions().get(index).ok_or_else(||
			Error::from(
				format!("Could not find host function with index: {}", index),
			)
		)?;

		function.execute(self, &mut args)
			.map_err(Error::FunctionExecution)
			.map_err(wasmi::Trap::from)
			.map(|v| v.map(Into::into))
	}
}
struct SubstrateExternals;

impl_wasm_host_interface! {
	impl SubstrateExternals where context {
		ext_malloc(size: WordSize) -> Pointer<u8> {
			let r = context.allocate_memory(size)?;
			debug_trace!(target: "sr-io", "malloc {} bytes at {}", size, r);
			Ok(r)
		}

		ext_free(addr: Pointer<u8>) {
			context.deallocate_memory(addr)?;
			debug_trace!(target: "sr-io", "free {}", addr);
			Ok(())
		}

		ext_sandbox_instantiate(
			dispatch_thunk_idx: u32,
			wasm_ptr: Pointer<u8>,
			wasm_len: WordSize,
			imports_ptr: Pointer<u8>,
			imports_len: WordSize,
			state: u32,
		) -> u32 {
			let wasm = context.read_memory(wasm_ptr, wasm_len)
				.map_err(|_| "OOB while ext_sandbox_instantiate: wasm")?;
			let raw_env_def = context.read_memory(imports_ptr, imports_len)
				.map_err(|_| "OOB while ext_sandbox_instantiate: imports")?;

			context.sandbox().instance_new(dispatch_thunk_idx, &wasm, &raw_env_def, state)
		}

		ext_sandbox_instance_teardown(instance_idx: u32) {
			context.sandbox().instance_teardown(instance_idx)
		}

		ext_sandbox_invoke(
			instance_idx: u32,
			export_ptr: Pointer<u8>,
			export_len: WordSize,
			args_ptr: Pointer<u8>,
			args_len: WordSize,
			return_val_ptr: Pointer<u8>,
			return_val_len: WordSize,
			state: u32,
		) -> u32 {
			let export = context.read_memory(export_ptr, export_len)
				.map_err(|_| "OOB while ext_sandbox_invoke: export")
				.and_then(|b|
					String::from_utf8(b)
						.map_err(|_| "Export name should be a valid utf-8 sequence")
				)?;

			// Deserialize arguments and convert them into wasmi types.
			let serialized_args = context.read_memory(args_ptr, args_len)
				.map_err(|_| "OOB while ext_sandbox_invoke: args")?;

			context.sandbox().invoke(
				instance_idx,
				&export,
				&serialized_args,
				return_val_ptr,
				return_val_len,
				state,
			)
		}

		ext_sandbox_memory_new(initial: WordSize, maximum: WordSize) -> u32 {
			context.sandbox().memory_new(initial, maximum)
		}

		ext_sandbox_memory_get(
			memory_idx: u32,
			offset: WordSize,
			buf_ptr: Pointer<u8>,
			buf_len: WordSize,
		) -> u32 {
			context.sandbox().memory_get(memory_idx, offset, buf_ptr, buf_len)
		}

		ext_sandbox_memory_set(
			memory_idx: u32,
			offset: WordSize,
			val_ptr: Pointer<u8>,
			val_len: WordSize,
		) -> u32 {
			context.sandbox().memory_set(memory_idx, offset, val_ptr, val_len)
		}

		ext_sandbox_memory_teardown(memory_idx: u32) {
			context.sandbox().memory_teardown(memory_idx)
		}

		ext_print_utf8(utf8_data: Pointer<u8>, utf8_len: WordSize) {
			if let Ok(utf8) = context.read_memory(utf8_data, utf8_len) {
				runtime_io::print_utf8(&utf8);
			}
			Ok(())
		}

		ext_print_hex(data: Pointer<u8>, len: WordSize) {
			if let Ok(hex) = context.read_memory(data, len) {
				runtime_io::print_hex(&hex);
			}
			Ok(())
		}

		ext_print_num(number: u64) {
			runtime_io::print_num(number);
			Ok(())
		}

		ext_set_storage(
			key_data: Pointer<u8>,
			key_len: WordSize,
			value_data: Pointer<u8>,
			value_len: WordSize,
		) {
			let key = context.read_memory(key_data, key_len)
				.map_err(|_| "Invalid attempt to determine key in ext_set_storage")?;
			let value = context.read_memory(value_data, value_len)
				.map_err(|_| "Invalid attempt to determine value in ext_set_storage")?;
			with_external_storage(move ||
				Ok(runtime_io::set_storage(&key, &value))
			)?;
			Ok(())
		}

		ext_set_child_storage(
			storage_key_data: Pointer<u8>,
			storage_key_len: WordSize,
			key_data: Pointer<u8>,
			key_len: WordSize,
			value_data: Pointer<u8>,
			value_len: WordSize,
		) {
			let storage_key = context.read_memory(storage_key_data, storage_key_len)
				.map_err(|_| "Invalid attempt to determine storage_key in ext_set_child_storage")?;
			let key = context.read_memory(key_data, key_len)
				.map_err(|_| "Invalid attempt to determine key in ext_set_child_storage")?;
			let value = context.read_memory(value_data, value_len)
				.map_err(|_| "Invalid attempt to determine value in ext_set_child_storage")?;

			with_external_storage(move ||
				Ok(runtime_io::set_child_storage(&storage_key, &key, &value))
			)?;
			Ok(())
		}

		ext_clear_child_storage(
			storage_key_data: Pointer<u8>,
			storage_key_len: WordSize,
			key_data: Pointer<u8>,
			key_len: WordSize,
		) {
			let storage_key = context.read_memory(storage_key_data, storage_key_len)
				.map_err(|_| "Invalid attempt to determine storage_key in ext_clear_child_storage")?;
			let key = context.read_memory(key_data, key_len)
				.map_err(|_| "Invalid attempt to determine key in ext_clear_child_storage")?;

			with_external_storage(move ||
				Ok(runtime_io::clear_child_storage(&storage_key, &key))
			)?;
			Ok(())
		}

		ext_clear_storage(key_data: Pointer<u8>, key_len: WordSize) {
			let key = context.read_memory(key_data, key_len)
				.map_err(|_| "Invalid attempt to determine key in ext_clear_storage")?;
			with_external_storage(move ||
				Ok(runtime_io::clear_storage(&key))
			)?;
			Ok(())
		}

		ext_exists_storage(key_data: Pointer<u8>, key_len: WordSize) -> u32 {
			let key = context.read_memory(key_data, key_len)
				.map_err(|_| "Invalid attempt to determine key in ext_exists_storage")?;
			with_external_storage(move ||
				Ok(if runtime_io::exists_storage(&key) { 1 } else { 0 })
			)
		}

		ext_exists_child_storage(
			storage_key_data: Pointer<u8>,
			storage_key_len: WordSize,
			key_data: Pointer<u8>,
			key_len: WordSize,
		) -> u32 {
			let storage_key = context.read_memory(storage_key_data, storage_key_len)
				.map_err(|_| "Invalid attempt to determine storage_key in ext_exists_child_storage")?;
			let key = context.read_memory(key_data, key_len)
				.map_err(|_| "Invalid attempt to determine key in ext_exists_child_storage")?;

			with_external_storage(move ||
				Ok(if runtime_io::exists_child_storage(&storage_key, &key) { 1 } else { 0 })
			)
		}

		ext_clear_prefix(prefix_data: Pointer<u8>, prefix_len: WordSize) {
			let prefix = context.read_memory(prefix_data, prefix_len)
				.map_err(|_| "Invalid attempt to determine prefix in ext_clear_prefix")?;
			with_external_storage(move ||
				Ok(runtime_io::clear_prefix(&prefix))
			)?;
			Ok(())
		}

		ext_clear_child_prefix(
			storage_key_data: Pointer<u8>,
			storage_key_len: WordSize,
			prefix_data: Pointer<u8>,
			prefix_len: WordSize,
		) {
			let storage_key = context.read_memory(storage_key_data, storage_key_len)
				.map_err(|_| "Invalid attempt to determine storage_key in ext_clear_child_prefix")?;
			let prefix = context.read_memory(prefix_data, prefix_len)
				.map_err(|_| "Invalid attempt to determine prefix in ext_clear_child_prefix")?;
			with_external_storage(move ||
				Ok(runtime_io::clear_child_prefix(&storage_key, &prefix))
			)?;

			Ok(())
		}

		ext_kill_child_storage(storage_key_data: Pointer<u8>, storage_key_len: WordSize) {
			let storage_key = context.read_memory(storage_key_data, storage_key_len)
				.map_err(|_| "Invalid attempt to determine storage_key in ext_kill_child_storage")?;
			with_external_storage(move ||
				Ok(runtime_io::kill_child_storage(&storage_key))
			)?;

			Ok(())
		}

		ext_get_allocated_storage(
			key_data: Pointer<u8>,
			key_len: WordSize,
			written_out: Pointer<u32>,
		) -> Pointer<u8> {
			let key = context.read_memory(key_data, key_len)
				.map_err(|_| "Invalid attempt to determine key in ext_get_allocated_storage")?;
			let maybe_value = with_external_storage(move ||
				Ok(runtime_io::storage(&key))
			)?;

			if let Some(value) = maybe_value {
				let offset = context.allocate_memory(value.len() as u32)?;
				context.write_memory(offset, &value)
					.map_err(|_| "Invalid attempt to set memory in ext_get_allocated_storage")?;
				context.write_primitive(written_out, value.len() as u32)
					.map_err(|_| "Invalid attempt to write written_out in ext_get_allocated_storage")?;
				Ok(offset)
			} else {
				context.write_primitive(written_out, u32::max_value())
					.map_err(|_| "Invalid attempt to write failed written_out in ext_get_allocated_storage")?;
				Ok(Pointer::null())
			}
		}

		ext_get_allocated_child_storage(
			storage_key_data: Pointer<u8>,
			storage_key_len: WordSize,
			key_data: Pointer<u8>,
			key_len: WordSize,
			written_out: Pointer<u32>,
		) -> Pointer<u8> {
			let storage_key = context.read_memory(storage_key_data, storage_key_len)
				.map_err(|_| "Invalid attempt to determine storage_key in ext_get_allocated_child_storage")?;
			let key = context.read_memory(key_data, key_len)
				.map_err(|_| "Invalid attempt to determine key in ext_get_allocated_child_storage")?;

			let maybe_value = with_external_storage(move ||
				Ok(runtime_io::child_storage(&storage_key, &key))
			)?;

			if let Some(value) = maybe_value {
				let offset = context.allocate_memory(value.len() as u32)?;
				context.write_memory(offset, &value)
					.map_err(|_| "Invalid attempt to set memory in ext_get_allocated_child_storage")?;
				context.write_primitive(written_out, value.len() as u32)
					.map_err(|_| "Invalid attempt to write written_out in ext_get_allocated_child_storage")?;
				Ok(offset)
			} else {
				context.write_primitive(written_out, u32::max_value())
					.map_err(|_| "Invalid attempt to write failed written_out in ext_get_allocated_child_storage")?;
				Ok(Pointer::null())
			}
		}

		ext_get_storage_into(
			key_data: Pointer<u8>,
			key_len: WordSize,
			value_data: Pointer<u8>,
			value_len: WordSize,
			value_offset: WordSize,
		) -> WordSize {
			let key = context.read_memory(key_data, key_len)
				.map_err(|_| "Invalid attempt to get key in ext_get_storage_into")?;
			let maybe_value = with_external_storage(move ||
				Ok(runtime_io::storage(&key))
			)?;

			if let Some(value) = maybe_value {
				let data = &value[value.len().min(value_offset as usize)..];
				let written = std::cmp::min(value_len as usize, data.len());
				context.write_memory(value_data, &data[..written])
					.map_err(|_| "Invalid attempt to set value in ext_get_storage_into")?;
				Ok(value.len() as u32)
			} else {
				Ok(u32::max_value())
			}
		}

		ext_get_child_storage_into(
			storage_key_data: Pointer<u8>,
			storage_key_len: WordSize,
			key_data: Pointer<u8>,
			key_len: WordSize,
			value_data: Pointer<u8>,
			value_len: WordSize,
			value_offset: WordSize,
		) -> WordSize {
			let storage_key = context.read_memory(storage_key_data, storage_key_len)
				.map_err(|_| "Invalid attempt to determine storage_key in ext_get_child_storage_into")?;
			let key = context.read_memory(key_data, key_len)
				.map_err(|_| "Invalid attempt to get key in ext_get_child_storage_into")?;

			let maybe_value = with_external_storage(move ||
				Ok(runtime_io::child_storage(&storage_key, &key))
			)?;

			if let Some(value) = maybe_value {
				let data = &value[value.len().min(value_offset as usize)..];
				let written = std::cmp::min(value_len as usize, data.len());
				context.write_memory(value_data, &data[..written])
					.map_err(|_| "Invalid attempt to get value in ext_get_child_storage_into")?;
				Ok(value.len() as u32)
			} else {
				Ok(u32::max_value())
			}
		}

		ext_storage_root(result: Pointer<u8>) {
			let r = with_external_storage(move ||
				Ok(runtime_io::storage_root())
			)?;
			context.write_memory(result, r.as_ref())
				.map_err(|_| "Invalid attempt to set memory in ext_storage_root")?;
			Ok(())
		}

		ext_child_storage_root(
			storage_key_data: Pointer<u8>,
			storage_key_len: WordSize,
			written_out: Pointer<u32>,
		) -> Pointer<u8> {
			let storage_key = context.read_memory(storage_key_data, storage_key_len)
				.map_err(|_| "Invalid attempt to determine storage_key in ext_child_storage_root")?;
			let value = with_external_storage(move ||
				Ok(runtime_io::child_storage_root(&storage_key))
			)?;

			let offset = context.allocate_memory(value.len() as u32)?;
			context.write_memory(offset, &value)
				.map_err(|_| "Invalid attempt to set memory in ext_child_storage_root")?;
			context.write_primitive(written_out, value.len() as u32)
				.map_err(|_| "Invalid attempt to write written_out in ext_child_storage_root")?;
			Ok(offset)
		}

		ext_storage_changes_root(
			parent_hash_data: Pointer<u8>,
			_len: WordSize,
			result: Pointer<u8>,
		) -> u32 {
			let mut parent_hash = [0u8; 32];
			context.read_memory_into(parent_hash_data, &mut parent_hash[..])
				.map_err(|_| "Invalid attempt to get parent_hash in ext_storage_changes_root")?;
			let r = with_external_storage(move ||
				Ok(runtime_io::storage_changes_root(parent_hash))
			)?;

			if let Some(r) = r {
				context.write_memory(result, &r[..])
					.map_err(|_| "Invalid attempt to set memory in ext_storage_changes_root")?;
				Ok(1)
			} else {
				Ok(0)
			}
		}

		ext_blake2_256_enumerated_trie_root(
			values_data: Pointer<u8>,
			lens_data: Pointer<u32>,
			lens_len: WordSize,
			result: Pointer<u8>,
		) {
			let values = (0..lens_len)
				.map(|i| context.read_primitive(lens_data.offset(i).ok_or("Pointer overflow")?))
				.collect::<std::result::Result<Vec<u32>, _>>()?
				.into_iter()
				.scan(0u32, |acc, v| { let o = *acc; *acc += v; Some((o, v)) })
				.map(|(offset, len)|
					context.read_memory(values_data.offset(offset).ok_or("Pointer overflow")?, len)
						.map_err(|_|
							"Invalid attempt to get memory in ext_blake2_256_enumerated_trie_root"
						)
				)
				.collect::<std::result::Result<Vec<_>, _>>()?;
			let r = Layout::<Blake2Hasher>::ordered_trie_root(values.into_iter());
			context.write_memory(result, &r[..])
				.map_err(|_| "Invalid attempt to set memory in ext_blake2_256_enumerated_trie_root")?;
			Ok(())
		}

		ext_chain_id() -> u64 {
			Ok(runtime_io::chain_id())
		}

		ext_twox_64(data: Pointer<u8>, len: WordSize, out: Pointer<u8>) {
			let result: [u8; 8] = if len == 0 {
				let hashed = twox_64(&[0u8; 0]);
				hashed
			} else {
				let key = context.read_memory(data, len)
					.map_err(|_| "Invalid attempt to get key in ext_twox_64")?;
				let hashed_key = twox_64(&key);
				hashed_key
			};

			context.write_memory(out, &result)
				.map_err(|_| "Invalid attempt to set result in ext_twox_64")?;
			Ok(())
		}

		ext_twox_128(data: Pointer<u8>, len: WordSize, out: Pointer<u8>) {
			let result: [u8; 16] = if len == 0 {
				let hashed = twox_128(&[0u8; 0]);
				hashed
			} else {
				let key = context.read_memory(data, len)
					.map_err(|_| "Invalid attempt to get key in ext_twox_128")?;
				let hashed_key = twox_128(&key);
				hashed_key
			};

			context.write_memory(out, &result)
				.map_err(|_| "Invalid attempt to set result in ext_twox_128")?;
			Ok(())
		}

		ext_twox_256(data: Pointer<u8>, len: WordSize, out: Pointer<u8>) {
			let result: [u8; 32] = if len == 0 {
				twox_256(&[0u8; 0])
			} else {
				let mem = context.read_memory(data, len)
					.map_err(|_| "Invalid attempt to get data in ext_twox_256")?;
				twox_256(&mem)
			};
			context.write_memory(out, &result)
				.map_err(|_| "Invalid attempt to set result in ext_twox_256")?;
			Ok(())
		}

		ext_blake2_128(data: Pointer<u8>, len: WordSize, out: Pointer<u8>) {
			let result: [u8; 16] = if len == 0 {
				let hashed = blake2_128(&[0u8; 0]);
				hashed
			} else {
				let key = context.read_memory(data, len)
					.map_err(|_| "Invalid attempt to get key in ext_blake2_128")?;
				let hashed_key = blake2_128(&key);
				hashed_key
			};

			context.write_memory(out, &result)
				.map_err(|_| "Invalid attempt to set result in ext_blake2_128")?;
			Ok(())
		}

		ext_blake2_256(data: Pointer<u8>, len: WordSize, out: Pointer<u8>) {
			let result: [u8; 32] = if len == 0 {
				blake2_256(&[0u8; 0])
			} else {
				let mem = context.read_memory(data, len)
					.map_err(|_| "Invalid attempt to get data in ext_blake2_256")?;
				blake2_256(&mem)
			};
			context.write_memory(out, &result)
				.map_err(|_| "Invalid attempt to set result in ext_blake2_256")?;
			Ok(())
		}

		ext_keccak_256(data: Pointer<u8>, len: WordSize, out: Pointer<u8>) {
			let result: [u8; 32] = if len == 0 {
				tiny_keccak::keccak256(&[0u8; 0])
			} else {
				let mem = context.read_memory(data, len)
					.map_err(|_| "Invalid attempt to get data in ext_keccak_256")?;
				tiny_keccak::keccak256(&mem)
			};
			context.write_memory(out, &result)
				.map_err(|_| "Invalid attempt to set result in ext_keccak_256")?;
			Ok(())
		}

		ext_ed25519_public_keys(id_data: Pointer<u8>, result_len: Pointer<u32>) -> Pointer<u8> {
			let mut id = [0u8; 4];
			context.read_memory_into(id_data, &mut id[..])
				.map_err(|_| "Invalid attempt to get id in ext_ed25519_public_keys")?;
			let key_type = KeyTypeId(id);

			let keys = runtime_io::ed25519_public_keys(key_type).encode();

			let len = keys.len() as u32;
			let offset = context.allocate_memory(len)?;

			context.write_memory(offset, keys.as_ref())
				.map_err(|_| "Invalid attempt to set memory in ext_ed25519_public_keys")?;
			context.write_primitive(result_len, len)
				.map_err(|_| "Invalid attempt to write result_len in ext_ed25519_public_keys")?;

			Ok(offset)
		}

		ext_ed25519_verify(
			msg_data: Pointer<u8>,
			msg_len: WordSize,
			sig_data: Pointer<u8>,
			pubkey_data: Pointer<u8>,
		) -> u32 {
			let mut sig = [0u8; 64];
			context.read_memory_into(sig_data, &mut sig[..])
				.map_err(|_| "Invalid attempt to get signature in ext_ed25519_verify")?;
			let mut pubkey = [0u8; 32];
			context.read_memory_into(pubkey_data, &mut pubkey[..])
				.map_err(|_| "Invalid attempt to get pubkey in ext_ed25519_verify")?;
			let msg = context.read_memory(msg_data, msg_len)
				.map_err(|_| "Invalid attempt to get message in ext_ed25519_verify")?;

			Ok(if ed25519::Pair::verify_weak(&sig, &msg, &pubkey) {
				0
			} else {
				1
			})
		}

		ext_ed25519_generate(
			id_data: Pointer<u8>,
			seed: Pointer<u8>,
			seed_len: WordSize,
			out: Pointer<u8>,
		) {
			let mut id = [0u8; 4];
			context.read_memory_into(id_data, &mut id[..])
				.map_err(|_| "Invalid attempt to get id in ext_ed25519_generate")?;
			let key_type = KeyTypeId(id);

			let seed = if seed_len == 0 {
				None
			} else {
				Some(
					context.read_memory(seed, seed_len)
						.map_err(|_| "Invalid attempt to get seed in ext_ed25519_generate")?
				)
			};

			let seed = seed.as_ref()
				.map(|seed|
					std::str::from_utf8(&seed)
						.map_err(|_| "Seed not a valid utf8 string in ext_sr25119_generate")
				).transpose()?;

			let pubkey = runtime_io::ed25519_generate(key_type, seed);

			context.write_memory(out, pubkey.as_ref())
				.map_err(|_| "Invalid attempt to set out in ext_ed25519_generate".into())
		}

		ext_hb_node_generate(
			id_data: Pointer<u8>,
			seed: Pointer<u8>,
			seed_len: WordSize,
			out: Pointer<u8>,
		) {
			let mut id = [0u8; 4];
			context.read_memory_into(id_data, &mut id[..])
				.map_err(|_| "Invalid attempt to get id in ext_hb_node_generate")?;
			let key_type = KeyTypeId(id);

			let seed = if seed_len == 0 {
				None
			} else {
				Some(
					context.read_memory(seed, seed_len)
						.map_err(|_| "Invalid attempt to get seed in ext_hb_node_generate")?
				)
			};

			let seed = seed.as_ref()
				.map(|seed|
					std::str::from_utf8(&seed)
						.map_err(|_| "Seed not a valid utf8 string in ext_hb_node_generate")
				).transpose()?;

			let pubkey = runtime_io::hb_node_generate(key_type, seed);

			context.write_memory(out, pubkey.as_ref())
				.map_err(|_| "Invalid attempt to set out in ext_hb_node_generate".into())
		}


		ext_ed25519_sign(
			id_data: Pointer<u8>,
			pubkey_data: Pointer<u8>,
			msg_data: Pointer<u8>,
			msg_len: WordSize,
			out: Pointer<u8>,
		) -> u32 {
			let mut id = [0u8; 4];
			context.read_memory_into(id_data, &mut id[..])
				.map_err(|_| "Invalid attempt to get id in ext_ed25519_sign")?;
			let key_type = KeyTypeId(id);

			let mut pubkey = [0u8; 32];
			context.read_memory_into(pubkey_data, &mut pubkey[..])
				.map_err(|_| "Invalid attempt to get pubkey in ext_ed25519_sign")?;

			let msg = context.read_memory(msg_data, msg_len)
				.map_err(|_| "Invalid attempt to get message in ext_ed25519_sign")?;

			let pub_key = ed25519::Public::try_from(pubkey.as_ref())
				.map_err(|_| "Invalid `ed25519` public key")?;

			let signature = runtime_io::ed25519_sign(key_type, &pub_key, &msg);

			match signature {
				Some(signature) => {
					context.write_memory(out, signature.as_ref())
						.map_err(|_| "Invalid attempt to set out in ext_ed25519_sign")?;
					Ok(0)
				},
				None => Ok(1),
			}
		}

		ext_hb_node_sign(
			id_data: Pointer<u8>,
			pubkey_data: Pointer<u8>,
			msg_data: Pointer<u8>,
			msg_len: WordSize,
			out: Pointer<u8>,
		) -> u32 {
			let mut id = [0u8; 4];
			context.read_memory_into(id_data, &mut id[..])
				.map_err(|_| "Invalid attempt to get id in ext_hb_node_sign")?;
			let key_type = KeyTypeId(id);

			let mut pubkey = [0u8; hbbft_thresh::PK_SIZE];
			context.read_memory_into(pubkey_data, &mut pubkey[..])
				.map_err(|_| "Invalid attempt to get pubkey in ext_hb_node_sign")?;

			let msg = context.read_memory(msg_data, msg_len)
				.map_err(|_| "Invalid attempt to get message in ext_hb_node_sign")?;

			let pub_key = hbbft_thresh::Public::try_from(pubkey.as_ref())
				.map_err(|_| "Invalid `hb_node` public key")?;

			let signature = runtime_io::hb_node_sign(key_type, &pub_key, &msg);

			match signature {
				Some(signature) => {
					context.write_memory(out, signature.as_ref())
						.map_err(|_| "Invalid attempt to set out in ext_hb_node_sign")?;
					Ok(0)
				},
				None => Ok(1),
			}
		}



		ext_sr25519_public_keys(id_data: Pointer<u8>, result_len: Pointer<u32>) -> Pointer<u8> {
			let mut id = [0u8; 4];
			context.read_memory_into(id_data, &mut id[..])
				.map_err(|_| "Invalid attempt to get id in ext_sr25519_public_keys")?;
			let key_type = KeyTypeId(id);

			let keys = runtime_io::sr25519_public_keys(key_type).encode();

			let len = keys.len() as u32;
			let offset = context.allocate_memory(len)?;

			context.write_memory(offset, keys.as_ref())
				.map_err(|_| "Invalid attempt to set memory in ext_sr25519_public_keys")?;
			context.write_primitive(result_len, len)
				.map_err(|_| "Invalid attempt to write result_len in ext_sr25519_public_keys")?;

			Ok(offset)
		}

		ext_hb_node_public_keys(id_data: Pointer<u8>, result_len: Pointer<u32>) -> Pointer<u8> {
			let mut id = [0u8; 4];
			context.read_memory_into(id_data, &mut id[..])
				.map_err(|_| "Invalid attempt to get id in ext_hb_node_public_keys")?;
			let key_type = KeyTypeId(id);

			let keys = runtime_io::hb_node_public_keys(key_type).encode();

			let len = keys.len() as u32;
			let offset = context.allocate_memory(len)?;

			context.write_memory(offset, keys.as_ref())
				.map_err(|_| "Invalid attempt to set memory in ext_hb_node_public_keys")?;
			context.write_primitive(result_len, len)
				.map_err(|_| "Invalid attempt to write result_len in ext_hb_node_public_keys")?;

			Ok(offset)
		}

		ext_hb_node_verify(
			msg_data: Pointer<u8>,
			msg_len: WordSize,
			sig_data: Pointer<u8>,
			pubkey_data: Pointer<u8>,
		) -> u32 {
			let mut sig = [0u8; hbbft_thresh::SIG_SIZE];
			context.read_memory_into(sig_data, &mut sig[..])
				.map_err(|_| "Invalid attempt to get signature in ext_hb_node_verify")?;
			let mut pubkey = [0u8; hbbft_thresh::PK_SIZE];
			context.read_memory_into(pubkey_data, &mut pubkey[..])
				.map_err(|_| "Invalid attempt to get pubkey in ext_hb_node_verify")?;
			let msg = context.read_memory(msg_data, msg_len)
				.map_err(|_| "Invalid attempt to get message in ext_hb_node_verify")?;

			Ok(if hbbft_thresh::Pair::verify_weak(&hbbft_thresh::Signature(sig).as_ref(), &msg, &hbbft_thresh::Public(pubkey)) {
				0
			} else {
				1
			})
		}

		ext_sr25519_verify(
			msg_data: Pointer<u8>,
			msg_len: WordSize,
			sig_data: Pointer<u8>,
			pubkey_data: Pointer<u8>,
		) -> u32 {
			let mut sig = [0u8; 64];
			context.read_memory_into(sig_data, &mut sig[..])
				.map_err(|_| "Invalid attempt to get signature in ext_sr25519_verify")?;
			let mut pubkey = [0u8; 32];
			context.read_memory_into(pubkey_data, &mut pubkey[..])
				.map_err(|_| "Invalid attempt to get pubkey in ext_sr25519_verify")?;
			let msg = context.read_memory(msg_data, msg_len)
				.map_err(|_| "Invalid attempt to get message in ext_sr25519_verify")?;

			Ok(if sr25519::Pair::verify_weak(&sig, &msg, &pubkey) {
				0
			} else {
				1
			})
		}

		ext_sr25519_generate(
			id_data: Pointer<u8>,
			seed: Pointer<u8>,
			seed_len: WordSize,
			out: Pointer<u8>,
		) {
			let mut id = [0u8; 4];
			context.read_memory_into(id_data, &mut id[..])
				.map_err(|_| "Invalid attempt to get id in ext_sr25519_generate")?;
			let key_type = KeyTypeId(id);
			let seed = if seed_len == 0 {
				None
			} else {
				Some(
					context.read_memory(seed, seed_len)
						.map_err(|_| "Invalid attempt to get seed in ext_sr25519_generate")?
				)
			};

			let seed = seed.as_ref()
				.map(|seed|
					std::str::from_utf8(&seed)
						.map_err(|_| "Seed not a valid utf8 string in ext_sr25119_generate")
				)
				.transpose()?;

			let pubkey = runtime_io::sr25519_generate(key_type, seed);

			context.write_memory(out, pubkey.as_ref())
				.map_err(|_| "Invalid attempt to set out in ext_sr25519_generate".into())
		}

		ext_sr25519_sign(
			id_data: Pointer<u8>,
			pubkey_data: Pointer<u8>,
			msg_data: Pointer<u8>,
			msg_len: WordSize,
			out: Pointer<u8>,
		) -> u32 {
			let mut id = [0u8; 4];
			context.read_memory_into(id_data, &mut id[..])
				.map_err(|_| "Invalid attempt to get id in ext_sr25519_sign")?;
			let key_type = KeyTypeId(id);

			let mut pubkey = [0u8; 32];
			context.read_memory_into(pubkey_data, &mut pubkey[..])
				.map_err(|_| "Invalid attempt to get pubkey in ext_sr25519_sign")?;

			let msg = context.read_memory(msg_data, msg_len)
				.map_err(|_| "Invalid attempt to get message in ext_sr25519_sign")?;

			let pub_key = sr25519::Public::try_from(pubkey.as_ref())
				.map_err(|_| "Invalid `sr25519` public key")?;

			let signature = runtime_io::sr25519_sign(key_type, &pub_key, &msg);

			match signature {
				Some(signature) => {
					context.write_memory(out, signature.as_ref())
						.map_err(|_| "Invalid attempt to set out in ext_sr25519_sign")?;
					Ok(0)
				},
				None => Ok(1),
			}
		}

		ext_secp256k1_ecdsa_recover(
			msg_data: Pointer<u8>,
			sig_data: Pointer<u8>,
			pubkey_data: Pointer<u8>,
		) -> u32 {
			let mut sig = [0u8; 65];
			context.read_memory_into(sig_data, &mut sig[..])
				.map_err(|_| "Invalid attempt to get signature in ext_secp256k1_ecdsa_recover")?;
			let rs = match secp256k1::Signature::parse_slice(&sig[0..64]) {
				Ok(rs) => rs,
				_ => return Ok(1),
			};

			let recovery_id = if sig[64] > 26 { sig[64] - 27 } else { sig[64] } as u8;
			let v = match secp256k1::RecoveryId::parse(recovery_id) {
				Ok(v) => v,
				_ => return Ok(2),
			};

			let mut msg = [0u8; 32];
			context.read_memory_into(msg_data, &mut msg[..])
				.map_err(|_| "Invalid attempt to get message in ext_secp256k1_ecdsa_recover")?;

			let pubkey = match secp256k1::recover(&secp256k1::Message::parse(&msg), &rs, &v) {
				Ok(pk) => pk,
				_ => return Ok(3),
			};

			context.write_memory(pubkey_data, &pubkey.serialize()[1..65])
				.map_err(|_| "Invalid attempt to set pubkey in ext_secp256k1_ecdsa_recover")?;

			Ok(0)
		}

		ext_is_validator() -> u32 {
			if runtime_io::is_validator() { Ok(1) } else { Ok(0) }
		}

		ext_submit_transaction(msg_data: Pointer<u8>, len: WordSize) -> u32 {
			let extrinsic = context.read_memory(msg_data, len)
				.map_err(|_| "OOB while ext_submit_transaction: wasm")?;

			let res = runtime_io::submit_transaction(extrinsic);

			Ok(if res.is_ok() { 0 } else { 1 })
		}

		ext_network_state(written_out: Pointer<u32>) -> Pointer<u8> {
			let res = runtime_io::network_state();

			let encoded = res.encode();
			let len = encoded.len() as u32;
			let offset = context.allocate_memory(len)?;
			context.write_memory(offset, &encoded)
				.map_err(|_| "Invalid attempt to set memory in ext_network_state")?;

			context.write_primitive(written_out, len)
				.map_err(|_| "Invalid attempt to write written_out in ext_network_state")?;

			Ok(offset)
		}

		ext_timestamp() -> u64 {
			Ok(runtime_io::timestamp().unix_millis())
		}

		ext_sleep_until(deadline: u64) {
			runtime_io::sleep_until(offchain::Timestamp::from_unix_millis(deadline));
			Ok(())
		}

		ext_random_seed(seed_data: Pointer<u8>) {
			// NOTE the runtime as assumptions about seed size.
			let seed = runtime_io::random_seed();

			context.write_memory(seed_data, &seed)
				.map_err(|_| "Invalid attempt to set value in ext_random_seed")?;
			Ok(())
		}

		ext_local_storage_set(
			kind: u32,
			key: Pointer<u8>,
			key_len: WordSize,
			value: Pointer<u8>,
			value_len: WordSize,
		) {
			let kind = offchain::StorageKind::try_from(kind)
					.map_err(|_| "storage kind OOB while ext_local_storage_set: wasm")?;
			let key = context.read_memory(key, key_len)
				.map_err(|_| "OOB while ext_local_storage_set: wasm")?;
			let value = context.read_memory(value, value_len)
				.map_err(|_| "OOB while ext_local_storage_set: wasm")?;

			runtime_io::local_storage_set(kind, &key, &value);

			Ok(())
		}

		ext_local_storage_get(
			kind: u32,
			key: Pointer<u8>,
			key_len: WordSize,
			value_len: Pointer<u32>,
		) -> Pointer<u8> {
			let kind = offchain::StorageKind::try_from(kind)
					.map_err(|_| "storage kind OOB while ext_local_storage_get: wasm")?;
			let key = context.read_memory(key, key_len)
				.map_err(|_| "OOB while ext_local_storage_get: wasm")?;

			let maybe_value = runtime_io::local_storage_get(kind, &key);

			let (offset, len) = if let Some(value) = maybe_value {
				let offset = context.allocate_memory(value.len() as u32)?;
				context.write_memory(offset, &value)
					.map_err(|_| "Invalid attempt to set memory in ext_local_storage_get")?;
				(offset, value.len() as u32)
			} else {
				(Pointer::null(), u32::max_value())
			};

			context.write_primitive(value_len, len)
				.map_err(|_| "Invalid attempt to write value_len in ext_local_storage_get")?;

			Ok(offset)
		}

		ext_local_storage_compare_and_set(
			kind: u32,
			key: Pointer<u8>,
			key_len: WordSize,
			old_value: Pointer<u8>,
			old_value_len: WordSize,
			new_value: Pointer<u8>,
			new_value_len: WordSize,
		) -> u32 {
			let kind = offchain::StorageKind::try_from(kind)
					.map_err(|_| "storage kind OOB while ext_local_storage_compare_and_set: wasm")?;
			let key = context.read_memory(key, key_len)
				.map_err(|_| "OOB while ext_local_storage_compare_and_set: wasm")?;
			let new_value = context.read_memory(new_value, new_value_len)
				.map_err(|_| "OOB while ext_local_storage_compare_and_set: wasm")?;

			let old_value = if old_value_len == u32::max_value() {
				None
			} else {
				Some(
					context.read_memory(old_value, old_value_len)
					.map_err(|_| "OOB while ext_local_storage_compare_and_set: wasm")?
				)
			};

			let res = runtime_io::local_storage_compare_and_set(
				kind,
				&key,
				old_value.as_ref().map(|v| v.as_ref()),
				&new_value,
			);

			Ok(if res { 0 } else { 1 })
		}

		ext_http_request_start(
			method: Pointer<u8>,
			method_len: WordSize,
			url: Pointer<u8>,
			url_len: WordSize,
			meta: Pointer<u8>,
			meta_len: WordSize,
		) -> u32 {
			let method = context.read_memory(method, method_len)
				.map_err(|_| "OOB while ext_http_request_start: wasm")?;
			let url = context.read_memory(url, url_len)
				.map_err(|_| "OOB while ext_http_request_start: wasm")?;
			let meta = context.read_memory(meta, meta_len)
				.map_err(|_| "OOB while ext_http_request_start: wasm")?;

			let method_str = str::from_utf8(&method)
				.map_err(|_| "invalid str while ext_http_request_start: wasm")?;
			let url_str = str::from_utf8(&url)
				.map_err(|_| "invalid str while ext_http_request_start: wasm")?;

			let id = runtime_io::http_request_start(method_str, url_str, &meta);

			if let Ok(id) = id {
				Ok(id.into())
			} else {
				Ok(u32::max_value())
			}
		}

		ext_http_request_add_header(
			request_id: u32,
			name: Pointer<u8>,
			name_len: WordSize,
			value: Pointer<u8>,
			value_len: WordSize,
		) -> u32 {
			let name = context.read_memory(name, name_len)
				.map_err(|_| "OOB while ext_http_request_add_header: wasm")?;
			let value = context.read_memory(value, value_len)
				.map_err(|_| "OOB while ext_http_request_add_header: wasm")?;

			let name_str = str::from_utf8(&name)
				.map_err(|_| "Invalid str while ext_http_request_add_header: wasm")?;
			let value_str = str::from_utf8(&value)
				.map_err(|_| "Invalid str while ext_http_request_add_header: wasm")?;

			let res = runtime_io::http_request_add_header(
				offchain::HttpRequestId(request_id as u16),
				name_str,
				value_str,
			);

			Ok(if res.is_ok() { 0 } else { 1 })
		}

		ext_http_request_write_body(
			request_id: u32,
			chunk: Pointer<u8>,
			chunk_len: WordSize,
			deadline: u64,
		) -> u32 {
			let chunk = context.read_memory(chunk, chunk_len)
				.map_err(|_| "OOB while ext_http_request_write_body: wasm")?;

			let res = runtime_io::http_request_write_body(
				offchain::HttpRequestId(request_id as u16),
				&chunk,
				deadline_to_timestamp(deadline),
			);

			Ok(match res {
				Ok(()) => 0,
				Err(e) => e.into(),
			})
		}

		ext_http_response_wait(
			ids: Pointer<u32>,
			ids_len: WordSize,
			statuses: Pointer<u32>,
			deadline: u64,
		) {
			let ids = (0..ids_len)
				.map(|i|
					 context.read_primitive(ids.offset(i).ok_or("Point overflow")?)
						.map(|id: u32| offchain::HttpRequestId(id as u16))
						.map_err(|_| "OOB while ext_http_response_wait: wasm")
				)
				.collect::<std::result::Result<Vec<_>, _>>()?;

			let res = runtime_io::http_response_wait(&ids, deadline_to_timestamp(deadline))
				.into_iter()
				.map(|status| u32::from(status))
				.enumerate()
				// make sure to take up to `ids_len` to avoid exceeding the mem.
				.take(ids_len as usize);

			for (i, status) in res {
				context.write_primitive(statuses.offset(i as u32).ok_or("Point overflow")?, status)
					.map_err(|_| "Invalid attempt to set memory in ext_http_response_wait")?;
			}

			Ok(())
		}

		ext_http_response_headers(
			request_id: u32,
			written_out: Pointer<u32>,
		) -> Pointer<u8> {
			use codec::Encode;

			let headers = runtime_io::http_response_headers(offchain::HttpRequestId(request_id as u16));

			let encoded = headers.encode();
			let len = encoded.len() as u32;
			let offset = context.allocate_memory(len)?;

			context.write_memory(offset, &encoded)
				.map_err(|_| "Invalid attempt to set memory in ext_http_response_headers")?;
			context.write_primitive(written_out, len)
				.map_err(|_| "Invalid attempt to write written_out in ext_http_response_headers")?;

			Ok(offset)
		}

		ext_http_response_read_body(
			request_id: u32,
			buffer: Pointer<u8>,
			buffer_len: WordSize,
			deadline: u64,
		) -> WordSize {
			let mut internal_buffer = Vec::with_capacity(buffer_len as usize);
			internal_buffer.resize(buffer_len as usize, 0);

			let res = runtime_io::http_response_read_body(
				offchain::HttpRequestId(request_id as u16),
				&mut internal_buffer,
				deadline_to_timestamp(deadline),
			);

			Ok(match res {
				Ok(read) => {
					context.write_memory(buffer, &internal_buffer[..read])
						.map_err(|_| "Invalid attempt to set memory in ext_http_response_read_body")?;

					read as u32
				},
				Err(err) => {
					u32::max_value() - u32::from(err) + 1
				}
			})
		}
	}
}

/// Execute closure that access external storage.
///
/// All panics that happen within closure are captured and transformed into
/// runtime error. This requires special panic handler mode to be enabled
/// during the call (see `panic_handler::AbortGuard::never_abort`).
/// If this mode isn't enabled, then all panics within externalities are
/// leading to process abort.
fn with_external_storage<T, F>(f: F) -> std::result::Result<T, String>
	where
		F: panic::UnwindSafe + FnOnce() -> Result<T>
{
	// it is safe beause basic methods of StorageExternalities are guaranteed to touch only
	// its internal state + we should discard it on error
	panic::catch_unwind(move || f())
		.map_err(|_| Error::Runtime)
		.and_then(|result| result)
		.map_err(|err| format!("{}", err))
}

/// Wasm rust executor for contracts.
///
/// Executes the provided code in a sandboxed wasm runtime.
#[derive(Debug, Clone)]
pub struct WasmExecutor;

impl WasmExecutor {
	/// Create a new instance.
	pub fn new() -> Self {
		WasmExecutor
	}

	/// Call a given method in the given code.
	///
	/// Signature of this method needs to be `(I32, I32) -> I64`.
	///
	/// This should be used for tests only.
	pub fn call<E: Externalities<Blake2Hasher>>(
		&self,
		ext: &mut E,
		heap_pages: usize,
		code: &[u8],
		method: &str,
		data: &[u8],
	) -> Result<Vec<u8>> {
		let module = wasmi::Module::from_buffer(code)?;
		let module = Self::instantiate_module(heap_pages, &module)?;

		self.call_in_wasm_module(ext, &module, method, data)
	}

	/// Call a given method with a custom signature in the given code.
	///
	/// This should be used for tests only.
	pub fn call_with_custom_signature<
		E: Externalities<Blake2Hasher>,
		F: FnOnce(&mut dyn FnMut(&[u8]) -> Result<u32>) -> Result<Vec<RuntimeValue>>,
		FR: FnOnce(Option<RuntimeValue>, &MemoryRef) -> Result<Option<R>>,
		R,
	>(
		&self,
		ext: &mut E,
		heap_pages: usize,
		code: &[u8],
		method: &str,
		create_parameters: F,
		filter_result: FR,
	) -> Result<R> {
		let module = wasmi::Module::from_buffer(code)?;
		let module = Self::instantiate_module(heap_pages, &module)?;

		self.call_in_wasm_module_with_custom_signature(
			ext,
			&module,
			method,
			create_parameters,
			filter_result,
		)
	}

	fn get_mem_instance(module: &ModuleRef) -> Result<MemoryRef> {
		Ok(module
			.export_by_name("memory")
			.ok_or_else(|| Error::InvalidMemoryReference)?
			.as_memory()
			.ok_or_else(|| Error::InvalidMemoryReference)?
			.clone())
	}

	/// Find the global named `__heap_base` in the given wasm module instance and
	/// tries to get its value.
	fn get_heap_base(module: &ModuleRef) -> Result<u32> {
		let heap_base_val = module
			.export_by_name("__heap_base")
			.ok_or_else(|| Error::HeapBaseNotFoundOrInvalid)?
			.as_global()
			.ok_or_else(|| Error::HeapBaseNotFoundOrInvalid)?
			.get();

		match heap_base_val {
			wasmi::RuntimeValue::I32(v) => Ok(v as u32),
			_ => Err(Error::HeapBaseNotFoundOrInvalid),
		}
	}

	/// Call a given method in the given wasm-module runtime.
	pub fn call_in_wasm_module<E: Externalities<Blake2Hasher>>(
		&self,
		ext: &mut E,
		module_instance: &ModuleRef,
		method: &str,
		data: &[u8],
	) -> Result<Vec<u8>> {
		self.call_in_wasm_module_with_custom_signature(
			ext,
			module_instance,
			method,
			|alloc| {
				let offset = alloc(data)?;
				Ok(vec![I32(offset as i32), I32(data.len() as i32)])
			},
			|res, memory| {
				if let Some(I64(r)) = res {
					let offset = r as u32;
					let length = (r as u64 >> 32) as usize;
					memory.get(offset, length).map_err(|_| Error::Runtime).map(Some)
				} else {
					Ok(None)
				}
			}
		)
	}

	/// Call a given method in the given wasm-module runtime.
	fn call_in_wasm_module_with_custom_signature<
		E: Externalities<Blake2Hasher>,
		F: FnOnce(&mut dyn FnMut(&[u8]) -> Result<u32>) -> Result<Vec<RuntimeValue>>,
		FR: FnOnce(Option<RuntimeValue>, &MemoryRef) -> Result<Option<R>>,
		R,
	>(
		&self,
		ext: &mut E,
		module_instance: &ModuleRef,
		method: &str,
		create_parameters: F,
		filter_result: FR,
	) -> Result<R> {
		// extract a reference to a linear memory, optional reference to a table
		// and then initialize FunctionExecutor.
		let memory = Self::get_mem_instance(module_instance)?;
		let table: Option<TableRef> = module_instance
			.export_by_name("__indirect_function_table")
			.and_then(|e| e.as_table().cloned());
		let heap_base = Self::get_heap_base(module_instance)?;

		let mut fec = FunctionExecutor::new(
			memory.clone(),
			heap_base,
			table,
		)?;

		let parameters = create_parameters(&mut |data: &[u8]| {
			let offset = fec.allocate_memory(data.len() as u32)?;
			fec.write_memory(offset, data).map(|_| offset.into()).map_err(Into::into)
		})?;

		let result = runtime_io::with_externalities(
			ext,
			|| module_instance.invoke_export(method, &parameters, &mut fec),
		);

		match result {
			Ok(val) => match filter_result(val, &memory)? {
				Some(val) => Ok(val),
				None => Err(Error::InvalidReturn),
			},
			Err(e) => {
				trace!(
					target: "wasm-executor",
					"Failed to execute code with {} pages",
					memory.current_size().0
				);
				Err(e.into())
			},
		}
	}

	/// Prepare module instance
	pub fn instantiate_module(
		heap_pages: usize,
		module: &Module,
	) -> Result<ModuleRef> {
		// start module instantiation. Don't run 'start' function yet.
		let intermediate_instance = ModuleInstance::new(
			module,
			&ImportsBuilder::new()
			.with_resolver("env", FunctionExecutor::resolver())
		)?;

		// Verify that the module has the heap base global variable.
		let _ = Self::get_heap_base(intermediate_instance.not_started_instance())?;

		// Extract a reference to a linear memory.
		let memory = Self::get_mem_instance(intermediate_instance.not_started_instance())?;
		memory.grow(Pages(heap_pages)).map_err(|_| Error::Runtime)?;

		if intermediate_instance.has_start() {
			// Runtime is not allowed to have the `start` function.
			Err(Error::RuntimeHasStartFn)
		} else {
			Ok(intermediate_instance.assert_no_start())
		}
	}
}


#[cfg(test)]
mod tests {
	use super::*;

	use codec::Encode;

	use state_machine::TestExternalities as CoreTestExternalities;
	use hex_literal::hex;
	use primitives::map;
	use runtime_test::WASM_BINARY;
	use substrate_offchain::testing;

	type TestExternalities<H> = CoreTestExternalities<H, u64>;

	#[test]
	fn returning_should_work() {
		let mut ext = TestExternalities::default();
		let test_code = WASM_BINARY;

		let output = WasmExecutor::new().call(&mut ext, 8, &test_code[..], "test_empty_return", &[]).unwrap();
		assert_eq!(output, vec![0u8; 0]);
	}

	#[test]
	fn panicking_should_work() {
		let mut ext = TestExternalities::default();
		let test_code = WASM_BINARY;

		let output = WasmExecutor::new().call(&mut ext, 8, &test_code[..], "test_panic", &[]);
		assert!(output.is_err());

		let output = WasmExecutor::new().call(&mut ext, 8, &test_code[..], "test_conditional_panic", &[]);
		assert_eq!(output.unwrap(), vec![0u8; 0]);

		let output = WasmExecutor::new().call(&mut ext, 8, &test_code[..], "test_conditional_panic", &[2]);
		assert!(output.is_err());
	}

	#[test]
	fn storage_should_work() {
		let mut ext = TestExternalities::default();
		ext.set_storage(b"foo".to_vec(), b"bar".to_vec());
		let test_code = WASM_BINARY;

		let output = WasmExecutor::new().call(&mut ext, 8, &test_code[..], "test_data_in", b"Hello world").unwrap();

		assert_eq!(output, b"all ok!".to_vec());

		let expected = TestExternalities::new((map![
			b"input".to_vec() => b"Hello world".to_vec(),
			b"foo".to_vec() => b"bar".to_vec(),
			b"baz".to_vec() => b"bar".to_vec()
		], map![]));
		assert_eq!(ext, expected);
	}

	#[test]
	fn clear_prefix_should_work() {
		let mut ext = TestExternalities::default();
		ext.set_storage(b"aaa".to_vec(), b"1".to_vec());
		ext.set_storage(b"aab".to_vec(), b"2".to_vec());
		ext.set_storage(b"aba".to_vec(), b"3".to_vec());
		ext.set_storage(b"abb".to_vec(), b"4".to_vec());
		ext.set_storage(b"bbb".to_vec(), b"5".to_vec());
		let test_code = WASM_BINARY;

		// This will clear all entries which prefix is "ab".
		let output = WasmExecutor::new().call(&mut ext, 8, &test_code[..], "test_clear_prefix", b"ab").unwrap();

		assert_eq!(output, b"all ok!".to_vec());

		let expected = TestExternalities::new((map![
			b"aaa".to_vec() => b"1".to_vec(),
			b"aab".to_vec() => b"2".to_vec(),
			b"bbb".to_vec() => b"5".to_vec()
		], map![]));
		assert_eq!(expected, ext);
	}

	#[test]
	fn blake2_256_should_work() {
		let mut ext = TestExternalities::default();
		let test_code = WASM_BINARY;
		assert_eq!(
			WasmExecutor::new().call(&mut ext, 8, &test_code[..], "test_blake2_256", &[]).unwrap(),
			blake2_256(&b""[..]).encode()
		);
		assert_eq!(
			WasmExecutor::new().call(&mut ext, 8, &test_code[..], "test_blake2_256", b"Hello world!").unwrap(),
			blake2_256(&b"Hello world!"[..]).encode()
		);
	}

	#[test]
	fn blake2_128_should_work() {
		let mut ext = TestExternalities::default();
		let test_code = WASM_BINARY;
		assert_eq!(
			WasmExecutor::new().call(&mut ext, 8, &test_code[..], "test_blake2_128", &[]).unwrap(),
			blake2_128(&b""[..]).encode()
		);
		assert_eq!(
			WasmExecutor::new().call(&mut ext, 8, &test_code[..], "test_blake2_128", b"Hello world!").unwrap(),
			blake2_128(&b"Hello world!"[..]).encode()
		);
	}

	#[test]
	fn twox_256_should_work() {
		let mut ext = TestExternalities::default();
		let test_code = WASM_BINARY;
		assert_eq!(
			WasmExecutor::new().call(&mut ext, 8, &test_code[..], "test_twox_256", &[]).unwrap(),
			hex!("99e9d85137db46ef4bbea33613baafd56f963c64b1f3685a4eb4abd67ff6203a"),
		);
		assert_eq!(
			WasmExecutor::new().call(&mut ext, 8, &test_code[..], "test_twox_256", b"Hello world!").unwrap(),
			hex!("b27dfd7f223f177f2a13647b533599af0c07f68bda23d96d059da2b451a35a74"),
		);
	}

	#[test]
	fn twox_128_should_work() {
		let mut ext = TestExternalities::default();
		let test_code = WASM_BINARY;
		assert_eq!(
			WasmExecutor::new().call(&mut ext, 8, &test_code[..], "test_twox_128", &[]).unwrap(),
			hex!("99e9d85137db46ef4bbea33613baafd5")
		);
		assert_eq!(
			WasmExecutor::new().call(&mut ext, 8, &test_code[..], "test_twox_128", b"Hello world!").unwrap(),
			hex!("b27dfd7f223f177f2a13647b533599af")
		);
	}

	#[test]
	fn ed25519_verify_should_work() {
		let mut ext = TestExternalities::<Blake2Hasher>::default();
		let test_code = WASM_BINARY;
		let key = ed25519::Pair::from_seed(&blake2_256(b"test"));
		let sig = key.sign(b"all ok!");
		let mut calldata = vec![];
		calldata.extend_from_slice(key.public().as_ref());
		calldata.extend_from_slice(sig.as_ref());

		assert_eq!(
			WasmExecutor::new().call(&mut ext, 8, &test_code[..], "test_ed25519_verify", &calldata).unwrap(),
			vec![1]
		);

		let other_sig = key.sign(b"all is not ok!");
		let mut calldata = vec![];
		calldata.extend_from_slice(key.public().as_ref());
		calldata.extend_from_slice(other_sig.as_ref());

		assert_eq!(
			WasmExecutor::new().call(&mut ext, 8, &test_code[..], "test_ed25519_verify", &calldata).unwrap(),
			vec![0]
		);
	}

	#[test]
	fn sr25519_verify_should_work() {
		let mut ext = TestExternalities::<Blake2Hasher>::default();
		let test_code = WASM_BINARY;
		let key = sr25519::Pair::from_seed(&blake2_256(b"test"));
		let sig = key.sign(b"all ok!");
		let mut calldata = vec![];
		calldata.extend_from_slice(key.public().as_ref());
		calldata.extend_from_slice(sig.as_ref());

		assert_eq!(
			WasmExecutor::new().call(&mut ext, 8, &test_code[..], "test_sr25519_verify", &calldata).unwrap(),
			vec![1]
		);

		let other_sig = key.sign(b"all is not ok!");
		let mut calldata = vec![];
		calldata.extend_from_slice(key.public().as_ref());
		calldata.extend_from_slice(other_sig.as_ref());

		assert_eq!(
			WasmExecutor::new().call(&mut ext, 8, &test_code[..], "test_sr25519_verify", &calldata).unwrap(),
			vec![0]
		);
	}

	#[test]
	fn ordered_trie_root_should_work() {
		let mut ext = TestExternalities::<Blake2Hasher>::default();
		let trie_input = vec![b"zero".to_vec(), b"one".to_vec(), b"two".to_vec()];
		let test_code = WASM_BINARY;
		assert_eq!(
			WasmExecutor::new().call(&mut ext, 8, &test_code[..], "test_ordered_trie_root", &[]).unwrap(),
			Layout::<Blake2Hasher>::ordered_trie_root(trie_input.iter()).as_fixed_bytes().encode()
		);
	}

	#[test]
	fn offchain_local_storage_should_work() {
		use substrate_client::backend::OffchainStorage;

		let mut ext = TestExternalities::<Blake2Hasher>::default();
		let (offchain, state) = testing::TestOffchainExt::new();
		ext.set_offchain_externalities(offchain);
		let test_code = WASM_BINARY;
		assert_eq!(
			WasmExecutor::new().call(&mut ext, 8, &test_code[..], "test_offchain_local_storage", &[]).unwrap(),
			vec![0]
		);
		assert_eq!(state.read().persistent_storage.get(b"", b"test"), Some(vec![]));
	}

	#[test]
	fn offchain_http_should_work() {
		let mut ext = TestExternalities::<Blake2Hasher>::default();
		let (offchain, state) = testing::TestOffchainExt::new();
		ext.set_offchain_externalities(offchain);
		state.write().expect_request(
			0,
			testing::PendingRequest {
				method: "POST".into(),
				uri: "http://localhost:12345".into(),
				body: vec![1, 2, 3, 4],
				headers: vec![("X-Auth".to_owned(), "test".to_owned())],
				sent: true,
				response: vec![1, 2, 3],
				response_headers: vec![("X-Auth".to_owned(), "hello".to_owned())],
				..Default::default()
			},
		);

		let test_code = WASM_BINARY;
		assert_eq!(
			WasmExecutor::new().call(&mut ext, 8, &test_code[..], "test_offchain_http", &[]).unwrap(),
			vec![0]
		);
	}
}<|MERGE_RESOLUTION|>--- conflicted
+++ resolved
@@ -1,4 +1,4 @@
-// Copyright 2017-2019 Parity Technologies (UK) Ltd.
+ // Copyright 2017-2019 Parity Technologies (UK) Ltd.
 // This file is part of Substrate.
 
 // Substrate is free software: you can redistribute it and/or modify
@@ -30,15 +30,9 @@
 use crate::error::{Error, Result};
 use codec::{Encode, Decode};
 use primitives::{
-<<<<<<< HEAD
 	blake2_128, blake2_256, twox_64, twox_128, twox_256, ed25519, sr25519,hbbft_thresh, Pair, crypto::KeyTypeId,
 	offchain, hexdisplay::HexDisplay, sandbox as sandbox_primitives, H256, Blake2Hasher,
 	traits::Externalities, child_storage_key::ChildStorageKey,
-=======
-	blake2_128, blake2_256, twox_64, twox_128, twox_256, ed25519, sr25519, Pair, crypto::KeyTypeId,
-	offchain, sandbox as sandbox_primitives, Blake2Hasher,
-	traits::Externalities,
->>>>>>> 203e2c23
 };
 use trie::{TrieConfiguration, trie_types::Layout};
 use crate::sandbox;
