// Copyright 2017-2019 Parity Technologies (UK) Ltd.
// This file is part of Substrate.

// Substrate is free software: you can redistribute it and/or modify
// it under the terms of the GNU General Public License as published by
// the Free Software Foundation, either version 3 of the License, or
// (at your option) any later version.

// Substrate is distributed in the hope that it will be useful,
// but WITHOUT ANY WARRANTY; without even the implied warranty of
// MERCHANTABILITY or FITNESS FOR A PARTICULAR PURPOSE.  See the
// GNU General Public License for more details.

// You should have received a copy of the GNU General Public License
// along with Substrate.  If not, see <http://www.gnu.org/licenses/>.

//! Service configuration.

pub use client::ExecutionStrategies;
pub use client_db::PruningMode;
pub use network::config::{ExtTransport, NetworkConfiguration, Roles};

<<<<<<< HEAD
use crate::chain_spec::ChainSpec;
use primitives::crypto::Protected;
use serde::{de::DeserializeOwned, Serialize};
use sr_primitives::BuildStorage;
use std::{net::SocketAddr, path::PathBuf};
=======
use std::{path::PathBuf, net::SocketAddr};
use transaction_pool;
use chain_spec::{ChainSpec, RuntimeGenesis, Extension, NoExtension};
use primitives::crypto::Protected;
>>>>>>> 223554e5
use target_info::Target;
use tel::TelemetryEndpoints;
use transaction_pool;

/// Service configuration.
#[derive(Clone)]
pub struct Configuration<C, G, E = NoExtension> {
	/// Implementation name
	pub impl_name: &'static str,
	/// Implementation version
	pub impl_version: &'static str,
	/// Git commit if any.
	pub impl_commit: &'static str,
	/// Node roles.
	pub roles: Roles,
	/// Extrinsic pool configuration.
	pub transaction_pool: transaction_pool::txpool::Options,
	/// Network configuration.
	pub network: NetworkConfiguration,
	/// Path to key files.
	pub keystore_path: PathBuf,
	/// Path to the database.
	pub database_path: PathBuf,
	/// Cache Size for internal database in MiB
	pub database_cache_size: Option<u32>,
	/// Size of internal state cache in Bytes
	pub state_cache_size: usize,
	/// Size in percent of cache size dedicated to child tries
	pub state_cache_child_ratio: Option<usize>,
	/// Pruning settings.
	pub pruning: PruningMode,
	/// Chain configuration.
	pub chain_spec: ChainSpec<G, E>,
	/// Custom configuration.
	pub custom: C,
	/// Node name.
	pub name: String,
	/// Execution strategies.
	pub execution_strategies: ExecutionStrategies,
	/// RPC over HTTP binding address. `None` if disabled.
	pub rpc_http: Option<SocketAddr>,
	/// RPC over Websockets binding address. `None` if disabled.
	pub rpc_ws: Option<SocketAddr>,
	/// Maximum number of connections for WebSockets RPC server. `None` if default.
	pub rpc_ws_max_connections: Option<usize>,
	/// CORS settings for HTTP & WS servers. `None` if all origins are allowed.
	pub rpc_cors: Option<Vec<String>>,
	/// Telemetry service URL. `None` if disabled.
	pub telemetry_endpoints: Option<TelemetryEndpoints>,
	/// External WASM transport for the telemetry. If `Some`, when connection to a telemetry
	/// endpoint, this transport will be tried in priority before all others.
	pub telemetry_external_transport: Option<ExtTransport>,
	/// The default number of 64KB pages to allocate for Wasm execution
	pub default_heap_pages: Option<u64>,
	/// Should offchain workers be executed.
	pub offchain_worker: bool,
	/// Enable authoring even when offline.
	pub force_authoring: bool,
	/// Disable GRANDPA when running in validator mode
	pub disable_grandpa: bool,
	/// Node keystore's password
	pub keystore_password: Option<Protected<String>>,
	/// Development key seed.
	///
	/// When running in development mode, the seed will be used to generate authority keys by the keystore.
	///
	/// Should only be set when `node` is running development mode.
	pub dev_key_seed: Option<String>,
}

impl<C, G, E> Configuration<C, G, E> where
	C: Default,
	G: RuntimeGenesis,
	E: Extension,
{
	/// Create default config for given chain spec.
	pub fn default_with_spec(chain_spec: ChainSpec<G, E>) -> Self {
		let mut configuration = Configuration {
			impl_name: "parity-substrate",
			impl_version: "0.0.0",
			impl_commit: "",
			chain_spec,
			name: Default::default(),
			roles: Roles::FULL,
			transaction_pool: Default::default(),
			network: Default::default(),
			keystore_path: Default::default(),
			database_path: Default::default(),
			database_cache_size: Default::default(),
			state_cache_size: Default::default(),
			state_cache_child_ratio: Default::default(),
			custom: Default::default(),
			pruning: PruningMode::default(),
			execution_strategies: Default::default(),
			rpc_http: None,
			rpc_ws: None,
			rpc_ws_max_connections: None,
			rpc_cors: Some(vec![]),
			telemetry_endpoints: None,
			telemetry_external_transport: None,
			default_heap_pages: None,
			offchain_worker: Default::default(),
			force_authoring: false,
			disable_grandpa: false,
			keystore_password: None,
			dev_key_seed: None,
		};
		configuration.network.boot_nodes = configuration.chain_spec.boot_nodes().to_vec();

		configuration.telemetry_endpoints = configuration.chain_spec.telemetry_endpoints().clone();

		configuration
	}

	/// Returns full version string of this configuration.
	pub fn full_version(&self) -> String {
		full_version_from_strs(self.impl_version, self.impl_commit)
	}

	/// Implementation id and version.
	pub fn client_id(&self) -> String {
		format!("{}/v{}", self.impl_name, self.full_version())
	}
}

/// Returns platform info
pub fn platform() -> String {
	let env = Target::env();
	let env_dash = if env.is_empty() { "" } else { "-" };
	format!("{}-{}{}{}", Target::arch(), Target::os(), env_dash, env)
}

/// Returns full version string, using supplied version and commit.
pub fn full_version_from_strs(impl_version: &str, impl_commit: &str) -> String {
	let commit_dash = if impl_commit.is_empty() { "" } else { "-" };
	format!(
		"{}{}{}-{}",
		impl_version,
		commit_dash,
		impl_commit,
		platform()
	)
}<|MERGE_RESOLUTION|>--- conflicted
+++ resolved
@@ -20,21 +20,12 @@
 pub use client_db::PruningMode;
 pub use network::config::{ExtTransport, NetworkConfiguration, Roles};
 
-<<<<<<< HEAD
-use crate::chain_spec::ChainSpec;
-use primitives::crypto::Protected;
-use serde::{de::DeserializeOwned, Serialize};
-use sr_primitives::BuildStorage;
-use std::{net::SocketAddr, path::PathBuf};
-=======
 use std::{path::PathBuf, net::SocketAddr};
 use transaction_pool;
 use chain_spec::{ChainSpec, RuntimeGenesis, Extension, NoExtension};
 use primitives::crypto::Protected;
->>>>>>> 223554e5
 use target_info::Target;
 use tel::TelemetryEndpoints;
-use transaction_pool;
 
 /// Service configuration.
 #[derive(Clone)]
@@ -167,11 +158,5 @@
 /// Returns full version string, using supplied version and commit.
 pub fn full_version_from_strs(impl_version: &str, impl_commit: &str) -> String {
 	let commit_dash = if impl_commit.is_empty() { "" } else { "-" };
-	format!(
-		"{}{}{}-{}",
-		impl_version,
-		commit_dash,
-		impl_commit,
-		platform()
-	)
+	format!("{}{}{}-{}", impl_version, commit_dash, impl_commit, platform())
 }