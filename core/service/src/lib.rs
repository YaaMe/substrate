// Copyright 2017-2019 Parity Technologies (UK) Ltd.
// This file is part of Substrate.

// Substrate is free software: you can redistribute it and/or modify
// it under the terms of the GNU General Public License as published by
// the Free Software Foundation, either version 3 of the License, or
// (at your option) any later version.

// Substrate is distributed in the hope that it will be useful,
// but WITHOUT ANY WARRANTY; without even the implied warranty of
// MERCHANTABILITY or FITNESS FOR A PARTICULAR PURPOSE.  See the
// GNU General Public License for more details.

// You should have received a copy of the GNU General Public License
// along with Substrate.  If not, see <http://www.gnu.org/licenses/>.

//! Substrate service. Starts a thread that spins up the network, client, and extrinsic pool.
//! Manages communication between them.

#![warn(missing_docs)]

mod chain_spec;
pub mod config;
#[macro_use]
pub mod chain_ops;
pub mod error;

use std::io;
use std::marker::PhantomData;
use std::net::SocketAddr;
use std::collections::HashMap;
use std::sync::atomic::{AtomicBool, Ordering};
use std::time::{Duration, Instant};
use serde::{Serialize, de::DeserializeOwned};
use futures::sync::mpsc;
use parking_lot::Mutex;

use client::{runtime_api::BlockT, Client};
use exit_future::Signal;
use futures::prelude::*;
use futures03::stream::{StreamExt as _, TryStreamExt as _};
use network::{NetworkService, NetworkState, specialization::NetworkSpecialization};
use log::{log, warn, debug, error, Level};
use codec::{Encode, Decode};
use primitives::{Blake2Hasher, H256};
use sr_primitives::BuildStorage;
use sr_primitives::generic::BlockId;
use sr_primitives::traits::NumberFor;

pub use self::error::Error;
pub use self::builder::{ServiceBuilder, ServiceBuilderExport, ServiceBuilderImport, ServiceBuilderRevert};
pub use config::{Configuration, Roles, PruningMode};
pub use chain_spec::{ChainSpec, Properties};
pub use transaction_pool::txpool::{
	self, Pool as TransactionPool, Options as TransactionPoolOptions, ChainApi, IntoPoolError
};
pub use client::FinalityNotifications;
pub use rpc::Metadata as RpcMetadata;
#[doc(hidden)]
pub use std::{ops::Deref, result::Result, sync::Arc};
#[doc(hidden)]
pub use network::{FinalityProofProvider, OnDemand, config::BoxFinalityProofRequestBuilder};
#[doc(hidden)]
pub use futures::future::Executor;

const DEFAULT_PROTOCOL_ID: &str = "sup";

/// Substrate service.
pub struct NewService<TBl, TCl, TSc, TNetStatus, TNet, TTxPool, TOc> {
	client: Arc<TCl>,
	select_chain: Option<TSc>,
	network: Arc<TNet>,
	/// Sinks to propagate network status updates.
	network_status_sinks: Arc<Mutex<Vec<mpsc::UnboundedSender<(
		TNetStatus, NetworkState
	)>>>>,
	transaction_pool: Arc<TTxPool>,
	/// A future that resolves when the service has exited, this is useful to
	/// make sure any internally spawned futures stop when the service does.
	exit: exit_future::Exit,
	/// A signal that makes the exit future above resolve, fired on service drop.
	signal: Option<Signal>,
	/// Set to `true` when a spawned essential task has failed. The next time
	/// the service future is polled it should complete with an error.
	essential_failed: Arc<AtomicBool>,
	/// Sender for futures that must be spawned as background tasks.
	to_spawn_tx: mpsc::UnboundedSender<Box<dyn Future<Item = (), Error = ()> + Send>>,
	/// Receiver for futures that must be spawned as background tasks.
	to_spawn_rx: mpsc::UnboundedReceiver<Box<dyn Future<Item = (), Error = ()> + Send>>,
	/// List of futures to poll from `poll`.
	/// If spawning a background task is not possible, we instead push the task into this `Vec`.
	/// The elements must then be polled manually.
	to_poll: Vec<Box<dyn Future<Item = (), Error = ()> + Send>>,
	rpc_handlers: rpc_servers::RpcHandler<rpc::Metadata>,
	_rpc: Box<dyn std::any::Any + Send + Sync>,
	_telemetry: Option<tel::Telemetry>,
	_telemetry_on_connect_sinks: Arc<Mutex<Vec<mpsc::UnboundedSender<()>>>>,
	_offchain_workers: Option<Arc<TOc>>,
	keystore: keystore::KeyStorePtr,
	marker: PhantomData<TBl>,
}

/// A set of traits for the runtime genesis config.
pub trait RuntimeGenesis: Serialize + DeserializeOwned + BuildStorage {}
impl<T: Serialize + DeserializeOwned + BuildStorage> RuntimeGenesis for T {}

/// Alias for a an implementation of `futures::future::Executor`.
pub type TaskExecutor = Arc<dyn Executor<Box<dyn Future<Item = (), Error = ()> + Send>> + Send + Sync>;

/// An handle for spawning tasks in the service.
#[derive(Clone)]
pub struct SpawnTaskHandle {
	sender: mpsc::UnboundedSender<Box<dyn Future<Item = (), Error = ()> + Send>>,
}

impl Executor<Box<dyn Future<Item = (), Error = ()> + Send>> for SpawnTaskHandle {
	fn execute(
		&self,
		future: Box<dyn Future<Item = (), Error = ()> + Send>
	) -> Result<(), futures::future::ExecuteError<Box<dyn Future<Item = (), Error = ()> + Send>>> {
		if let Err(err) = self.sender.unbounded_send(future) {
			let kind = futures::future::ExecuteErrorKind::Shutdown;
			Err(futures::future::ExecuteError::new(kind, err.into_inner()))
		} else {
			Ok(())
		}
	}
}

macro_rules! new_impl {
	(
		$block:ty,
		$config:ident,
		$build_components:expr,
		$maintain_transaction_pool:expr,
		$offchain_workers:expr,
		$start_rpc:expr,
	) => {{
		let (signal, exit) = exit_future::signal();

		// List of asynchronous tasks to spawn. We collect them, then spawn them all at once.
		let (to_spawn_tx, to_spawn_rx) =
			mpsc::unbounded::<Box<dyn Future<Item = (), Error = ()> + Send>>();

		// Create all the components.
		let (
			client,
			on_demand,
			backend,
			keystore,
			select_chain,
			import_queue,
			finality_proof_request_builder,
			finality_proof_provider,
			network_protocol,
			transaction_pool,
			rpc_extensions
		) = $build_components(&$config)?;
		let import_queue = Box::new(import_queue);
		let chain_info = client.info().chain;

		let version = $config.full_version();
		info!("Highest known block at #{}", chain_info.best_number);
		telemetry!(
			SUBSTRATE_INFO;
			"node.start";
			"height" => chain_info.best_number.saturated_into::<u64>(),
			"best" => ?chain_info.best_hash
		);

		let transaction_pool_adapter = Arc::new(TransactionPoolAdapter {
			imports_external_transactions: !$config.roles.is_light(),
			pool: transaction_pool.clone(),
			client: client.clone(),
		});

		let protocol_id = {
			let protocol_id_full = match $config.chain_spec.protocol_id() {
				Some(pid) => pid,
				None => {
					warn!("Using default protocol ID {:?} because none is configured in the \
						chain specs", DEFAULT_PROTOCOL_ID
					);
					DEFAULT_PROTOCOL_ID
				}
			}.as_bytes();
			network::config::ProtocolId::from(protocol_id_full)
		};

		let network_params = network::config::Params {
			roles: $config.roles,
			network_config: $config.network.clone(),
			chain: client.clone(),
			finality_proof_provider,
			finality_proof_request_builder,
			on_demand,
			transaction_pool: transaction_pool_adapter.clone() as _,
			import_queue,
			protocol_id,
			specialization: network_protocol,
		};

		let has_bootnodes = !network_params.network_config.boot_nodes.is_empty();
		let propagat= network_params.network_config.propagate_extr;
		let network_mut = network::NetworkWorker::new(network_params)?;
		let network = network_mut.service().clone();
		let network_status_sinks = Arc::new(Mutex::new(Vec::new()));
<<<<<<< HEAD
       
		#[allow(deprecated)]
		let offchain_storage = client.backend().offchain_storage();
=======

		let offchain_storage = backend.offchain_storage();
>>>>>>> d2e7d660
		let offchain_workers = match ($config.offchain_worker, offchain_storage) {
			(true, Some(db)) => {
				Some(Arc::new(offchain::OffchainWorkers::new(client.clone(), db)))
			},
			(true, None) => {
				log::warn!("Offchain workers disabled, due to lack of offchain storage support in backend.");
				None
			},
			_ => None,
		};

		{
			// block notifications
			let txpool = Arc::downgrade(&transaction_pool);
			let wclient = Arc::downgrade(&client);
			let offchain = offchain_workers.as_ref().map(Arc::downgrade);
			let to_spawn_tx_ = to_spawn_tx.clone();
			let network_state_info: Arc<dyn NetworkStateInfo + Send + Sync> = network.clone();
			let is_validator = $config.roles.is_authority();

			let events = client.import_notification_stream()
				.map(|v| Ok::<_, ()>(v)).compat()
				.for_each(move |notification| {
					let number = *notification.header.number();
					let txpool = txpool.upgrade();

					if let (Some(txpool), Some(client)) = (txpool.as_ref(), wclient.upgrade()) {
						$maintain_transaction_pool(
							&BlockId::hash(notification.hash),
							&*client,
							&*txpool,
						).map_err(|e| warn!("Pool error processing new block: {:?}", e))?;
					}

					let offchain = offchain.as_ref().and_then(|o| o.upgrade());
					if let (Some(txpool), Some(offchain)) = (txpool, offchain) {
						let future = $offchain_workers(
							&number,
							&offchain,
							&txpool,
							&network_state_info,
							is_validator,
						).map_err(|e| warn!("Offchain workers error processing new block: {:?}", e))?;
						let _ = to_spawn_tx_.unbounded_send(future);
					}

					Ok(())
				})
				.select(exit.clone())
				.then(|_| Ok(()));
			let _ = to_spawn_tx.unbounded_send(Box::new(events));
		}

		{
			// extrinsic notifications
			let network = Arc::downgrade(&network);
			let transaction_pool_ = transaction_pool.clone();
			let events = transaction_pool.import_notification_stream()
				.map(|v| Ok::<_, ()>(v)).compat()
				.for_each(move |_| {
					if let Some(network) = network.upgrade() {
			          if propagat
					  {
						network.trigger_repropagate();
					  }
						
					}
					let status = transaction_pool_.status();
					telemetry!(SUBSTRATE_INFO; "txpool.import";
						"ready" => status.ready,
						"future" => status.future
					);
					Ok(())
				})
				.select(exit.clone())
				.then(|_| Ok(()));

			let _ = to_spawn_tx.unbounded_send(Box::new(events));
		}

		// Periodically notify the telemetry.
		let transaction_pool_ = transaction_pool.clone();
		let client_ = client.clone();
		let mut sys = System::new();
		let self_pid = get_current_pid().ok();
		let (netstat_tx, netstat_rx) = mpsc::unbounded::<(NetworkStatus<_>, NetworkState)>();
		network_status_sinks.lock().push(netstat_tx);
		let tel_task = netstat_rx.for_each(move |(net_status, network_state)| {
			let info = client_.info();
			let best_number = info.chain.best_number.saturated_into::<u64>();
			let best_hash = info.chain.best_hash;
			let num_peers = net_status.num_connected_peers;
			let txpool_status = transaction_pool_.status();
			let finalized_number: u64 = info.chain.finalized_number.saturated_into::<u64>();
			let bandwidth_download = net_status.average_download_per_sec;
			let bandwidth_upload = net_status.average_upload_per_sec;

			let used_state_cache_size = match info.used_state_cache_size {
				Some(size) => size,
				None => 0,
			};

			// get cpu usage and memory usage of this process
			let (cpu_usage, memory) = if let Some(self_pid) = self_pid {
				if sys.refresh_process(self_pid) {
					let proc = sys.get_process(self_pid)
						.expect("Above refresh_process succeeds, this should be Some(), qed");
					(proc.cpu_usage(), proc.memory())
				} else { (0.0, 0) }
			} else { (0.0, 0) };

			telemetry!(
				SUBSTRATE_INFO;
				"system.interval";
				"network_state" => network_state,
				"peers" => num_peers,
				"height" => best_number,
				"best" => ?best_hash,
				"txcount" => txpool_status.ready,
				"cpu" => cpu_usage,
				"memory" => memory,
				"finalized_height" => finalized_number,
				"finalized_hash" => ?info.chain.finalized_hash,
				"bandwidth_download" => bandwidth_download,
				"bandwidth_upload" => bandwidth_upload,
				"used_state_cache_size" => used_state_cache_size,
			);

			Ok(())
		}).select(exit.clone()).then(|_| Ok(()));
		let _ = to_spawn_tx.unbounded_send(Box::new(tel_task));

		// RPC
		let (system_rpc_tx, system_rpc_rx) = futures03::channel::mpsc::unbounded();
		let gen_handler = || {
			let system_info = rpc::system::SystemInfo {
				chain_name: $config.chain_spec.name().into(),
				impl_name: $config.impl_name.into(),
				impl_version: $config.impl_version.into(),
				properties: $config.chain_spec.properties(),
			};
			$start_rpc(
				client.clone(),
				//light_components.clone(),
				system_rpc_tx.clone(),
				system_info.clone(),
				Arc::new(SpawnTaskHandle { sender: to_spawn_tx.clone() }),
				transaction_pool.clone(),
				rpc_extensions.clone(),
				keystore.clone(),
			)
		};
		let rpc_handlers = gen_handler();
		let rpc = start_rpc_servers(&$config, gen_handler)?;

		let _ = to_spawn_tx.unbounded_send(Box::new(build_network_future(
			network_mut,
			client.clone(),
			network_status_sinks.clone(),
			system_rpc_rx,
			has_bootnodes
		)
			.map_err(|_| ())
			.select(exit.clone())
			.then(|_| Ok(()))));

		let telemetry_connection_sinks: Arc<Mutex<Vec<mpsc::UnboundedSender<()>>>> = Default::default();

		// Telemetry
		let telemetry = $config.telemetry_endpoints.clone().map(|endpoints| {
			let is_authority = $config.roles.is_authority();
			let network_id = network.local_peer_id().to_base58();
			let name = $config.name.clone();
			let impl_name = $config.impl_name.to_owned();
			let version = version.clone();
			let chain_name = $config.chain_spec.name().to_owned();
			let telemetry_connection_sinks_ = telemetry_connection_sinks.clone();
			let telemetry = tel::init_telemetry(tel::TelemetryConfig {
				endpoints,
				wasm_external_transport: $config.telemetry_external_transport.take(),
			});
			let future = telemetry.clone()
				.map(|ev| Ok::<_, ()>(ev))
				.compat()
				.for_each(move |event| {
					// Safe-guard in case we add more events in the future.
					let tel::TelemetryEvent::Connected = event;

					telemetry!(SUBSTRATE_INFO; "system.connected";
						"name" => name.clone(),
						"implementation" => impl_name.clone(),
						"version" => version.clone(),
						"config" => "",
						"chain" => chain_name.clone(),
						"authority" => is_authority,
						"network_id" => network_id.clone()
					);

					telemetry_connection_sinks_.lock().retain(|sink| {
						sink.unbounded_send(()).is_ok()
					});
					Ok(())
				});
			let _ = to_spawn_tx.unbounded_send(Box::new(future
				.select(exit.clone())
				.then(|_| Ok(()))));
			telemetry
		});

		Ok(NewService {
			client,
			network,
			network_status_sinks,
			select_chain,
			transaction_pool,
			exit,
			signal: Some(signal),
			essential_failed: Arc::new(AtomicBool::new(false)),
			to_spawn_tx,
			to_spawn_rx,
			to_poll: Vec::new(),
			rpc_handlers,
			_rpc: rpc,
			_telemetry: telemetry,
			_offchain_workers: offchain_workers,
			_telemetry_on_connect_sinks: telemetry_connection_sinks.clone(),
			keystore,
			marker: PhantomData::<$block>,
		})
	}}
}

mod builder;

/// Abstraction over a Substrate service.
pub trait AbstractService: 'static + Future<Item = (), Error = Error> +
	Executor<Box<dyn Future<Item = (), Error = ()> + Send>> + Send {
	/// Type of block of this chain.
	type Block: BlockT<Hash = H256>;
	/// Backend storage for the client.
	type Backend: 'static + client::backend::Backend<Self::Block, Blake2Hasher>;
	/// How to execute calls towards the runtime.
	type CallExecutor: 'static + client::CallExecutor<Self::Block, Blake2Hasher> + Send + Sync + Clone;
	/// API that the runtime provides.
	type RuntimeApi: Send + Sync;
	/// Chain selection algorithm.
	type SelectChain: consensus_common::SelectChain<Self::Block>;
	/// API of the transaction pool.
	type TransactionPoolApi: ChainApi<Block = Self::Block>;
	/// Network specialization.
	type NetworkSpecialization: NetworkSpecialization<Self::Block>;

	/// Get event stream for telemetry connection established events.
	fn telemetry_on_connect_stream(&self) -> mpsc::UnboundedReceiver<()>;

	/// return a shared instance of Telemetry (if enabled)
	fn telemetry(&self) -> Option<tel::Telemetry>;

	/// Spawns a task in the background that runs the future passed as parameter.
	fn spawn_task(&self, task: impl Future<Item = (), Error = ()> + Send + 'static);

	/// Spawns a task in the background that runs the future passed as
	/// parameter. The given task is considered essential, i.e. if it errors we
	/// trigger a service exit.
	fn spawn_essential_task(&self, task: impl Future<Item = (), Error = ()> + Send + 'static);

	/// Returns a handle for spawning tasks.
	fn spawn_task_handle(&self) -> SpawnTaskHandle;

	/// Returns the keystore that stores keys.
	fn keystore(&self) -> keystore::KeyStorePtr;

	/// Starts an RPC query.
	///
	/// The query is passed as a string and must be a JSON text similar to what an HTTP client
	/// would for example send.
	///
	/// Returns a `Future` that contains the optional response.
	///
	/// If the request subscribes you to events, the `Sender` in the `RpcSession` object is used to
	/// send back spontaneous events.
	fn rpc_query(&self, mem: &RpcSession, request: &str) -> Box<dyn Future<Item = Option<String>, Error = ()> + Send>;

	/// Get shared client instance.
	fn client(&self) -> Arc<client::Client<Self::Backend, Self::CallExecutor, Self::Block, Self::RuntimeApi>>;

	/// Get clone of select chain.
	fn select_chain(&self) -> Option<Self::SelectChain>;

	/// Get shared network instance.
	fn network(&self) -> Arc<NetworkService<Self::Block, Self::NetworkSpecialization, H256>>;

	/// Returns a receiver that periodically receives a status of the network.
	fn network_status(&self) -> mpsc::UnboundedReceiver<(NetworkStatus<Self::Block>, NetworkState)>;

	/// Get shared transaction pool instance.
	fn transaction_pool(&self) -> Arc<TransactionPool<Self::TransactionPoolApi>>;

	/// Get a handle to a future that will resolve on exit.
	fn on_exit(&self) -> ::exit_future::Exit;
}

impl<TBl, TBackend, TExec, TRtApi, TSc, TNetSpec, TExPoolApi, TOc> AbstractService for
	NewService<TBl, Client<TBackend, TExec, TBl, TRtApi>, TSc, NetworkStatus<TBl>,
		NetworkService<TBl, TNetSpec, H256>, TransactionPool<TExPoolApi>, TOc>
where
	TBl: BlockT<Hash = H256>,
	TBackend: 'static + client::backend::Backend<TBl, Blake2Hasher>,
	TExec: 'static + client::CallExecutor<TBl, Blake2Hasher> + Send + Sync + Clone,
	TRtApi: 'static + Send + Sync,
	TSc: consensus_common::SelectChain<TBl> + 'static + Clone + Send,
	TExPoolApi: 'static + ChainApi<Block = TBl>,
	TOc: 'static + Send + Sync,
	TNetSpec: NetworkSpecialization<TBl>,
{
	type Block = TBl;
	type Backend = TBackend;
	type CallExecutor = TExec;
	type RuntimeApi = TRtApi;
	type SelectChain = TSc;
	type TransactionPoolApi = TExPoolApi;
	type NetworkSpecialization = TNetSpec;

	fn telemetry_on_connect_stream(&self) -> mpsc::UnboundedReceiver<()> {
		let (sink, stream) = mpsc::unbounded();
		self._telemetry_on_connect_sinks.lock().push(sink);
		stream
	}

	fn telemetry(&self) -> Option<tel::Telemetry> {
		self._telemetry.as_ref().map(|t| t.clone())
	}

	fn keystore(&self) -> keystore::KeyStorePtr {
		self.keystore.clone()
	}

	fn spawn_task(&self, task: impl Future<Item = (), Error = ()> + Send + 'static) {
		let _ = self.to_spawn_tx.unbounded_send(Box::new(task));
	}

	fn spawn_essential_task(&self, task: impl Future<Item = (), Error = ()> + Send + 'static) {
		let essential_failed = self.essential_failed.clone();
		let essential_task = Box::new(task.map_err(move |_| {
			error!("Essential task failed. Shutting down service.");
			essential_failed.store(true, Ordering::Relaxed);
		}));

		let _ = self.to_spawn_tx.unbounded_send(essential_task);
	}

	fn spawn_task_handle(&self) -> SpawnTaskHandle {
		SpawnTaskHandle {
			sender: self.to_spawn_tx.clone(),
		}
	}

	fn rpc_query(&self, mem: &RpcSession, request: &str) -> Box<dyn Future<Item = Option<String>, Error = ()> + Send> {
		Box::new(self.rpc_handlers.handle_request(request, mem.metadata.clone()))
	}

	fn client(&self) -> Arc<client::Client<Self::Backend, Self::CallExecutor, Self::Block, Self::RuntimeApi>> {
		self.client.clone()
	}

	fn select_chain(&self) -> Option<Self::SelectChain> {
		self.select_chain.clone()
	}

	fn network(&self) -> Arc<NetworkService<Self::Block, Self::NetworkSpecialization, H256>> {
		self.network.clone()
	}

	fn network_status(&self) -> mpsc::UnboundedReceiver<(NetworkStatus<Self::Block>, NetworkState)> {
		let (sink, stream) = mpsc::unbounded();
		self.network_status_sinks.lock().push(sink);
		stream
	}

	fn transaction_pool(&self) -> Arc<TransactionPool<Self::TransactionPoolApi>> {
		self.transaction_pool.clone()
	}

	fn on_exit(&self) -> ::exit_future::Exit {
		self.exit.clone()
	}
}

impl<TBl, TCl, TSc, TNetStatus, TNet, TTxPool, TOc> Future for
	NewService<TBl, TCl, TSc, TNetStatus, TNet, TTxPool, TOc>
{
	type Item = ();
	type Error = Error;

	fn poll(&mut self) -> Poll<Self::Item, Self::Error> {
		if self.essential_failed.load(Ordering::Relaxed) {
			return Err(Error::Other("Essential task failed.".into()));
		}

		while let Ok(Async::Ready(Some(task_to_spawn))) = self.to_spawn_rx.poll() {
			let executor = tokio_executor::DefaultExecutor::current();
			if let Err(err) = executor.execute(task_to_spawn) {
				debug!(
					target: "service",
					"Failed to spawn background task: {:?}; falling back to manual polling",
					err
				);
				self.to_poll.push(err.into_future());
			}
		}

		// Polling all the `to_poll` futures.
		while let Some(pos) = self.to_poll.iter_mut().position(|t| t.poll().map(|t| t.is_ready()).unwrap_or(true)) {
			self.to_poll.remove(pos);
		}

		// The service future never ends.
		Ok(Async::NotReady)
	}
}

impl<TBl, TCl, TSc, TNetStatus, TNet, TTxPool, TOc> Executor<Box<dyn Future<Item = (), Error = ()> + Send>> for
	NewService<TBl, TCl, TSc, TNetStatus, TNet, TTxPool, TOc>
{
	fn execute(
		&self,
		future: Box<dyn Future<Item = (), Error = ()> + Send>
	) -> Result<(), futures::future::ExecuteError<Box<dyn Future<Item = (), Error = ()> + Send>>> {
		if let Err(err) = self.to_spawn_tx.unbounded_send(future) {
			let kind = futures::future::ExecuteErrorKind::Shutdown;
			Err(futures::future::ExecuteError::new(kind, err.into_inner()))
		} else {
			Ok(())
		}
	}
}

/// Builds a never-ending future that continuously polls the network.
///
/// The `status_sink` contain a list of senders to send a periodic network status to.
fn build_network_future<
	B: BlockT,
	C: client::BlockchainEvents<B>,
	S: network::specialization::NetworkSpecialization<B>,
	H: network::ExHashT
> (
	mut network: network::NetworkWorker<B, S, H>,
	client: Arc<C>,
	status_sinks: Arc<Mutex<Vec<mpsc::UnboundedSender<(NetworkStatus<B>, NetworkState)>>>>,
	rpc_rx: futures03::channel::mpsc::UnboundedReceiver<rpc::system::Request<B>>,
	should_have_peers: bool,
) -> impl Future<Item = (), Error = ()> {
	// Compatibility shim while we're transitionning to stable Futures.
	// See https://github.com/paritytech/substrate/issues/3099
	let mut rpc_rx = futures03::compat::Compat::new(rpc_rx.map(|v| Ok::<_, ()>(v)));

	// Interval at which we send status updates on the status stream.
	const STATUS_INTERVAL: Duration = Duration::from_millis(5000);
	let mut status_interval = tokio_timer::Interval::new_interval(STATUS_INTERVAL);

	let mut imported_blocks_stream = client.import_notification_stream().fuse()
		.map(|v| Ok::<_, ()>(v)).compat();
	let mut finality_notification_stream = client.finality_notification_stream().fuse()
		.map(|v| Ok::<_, ()>(v)).compat();

	futures::future::poll_fn(move || {
		let before_polling = Instant::now();

		// We poll `imported_blocks_stream`.
		while let Ok(Async::Ready(Some(notification))) = imported_blocks_stream.poll() {
			network.on_block_imported(notification.hash, notification.header);
		}

		// We poll `finality_notification_stream`, but we only take the last event.
		let mut last = None;
		while let Ok(Async::Ready(Some(item))) = finality_notification_stream.poll() {
			last = Some(item);
		}
		if let Some(notification) = last {
			network.on_block_finalized(notification.hash, notification.header);
		}

		// Poll the RPC requests and answer them.
		while let Ok(Async::Ready(Some(request))) = rpc_rx.poll() {
			match request {
				rpc::system::Request::Health(sender) => {
					let _ = sender.send(rpc::system::Health {
						peers: network.peers_debug_info().len(),
						is_syncing: network.service().is_major_syncing(),
						should_have_peers,
					});
				},
				rpc::system::Request::Peers(sender) => {
					let _ = sender.send(network.peers_debug_info().into_iter().map(|(peer_id, p)|
						rpc::system::PeerInfo {
							peer_id: peer_id.to_base58(),
							roles: format!("{:?}", p.roles),
							protocol_version: p.protocol_version,
							best_hash: p.best_hash,
							best_number: p.best_number,
						}
					).collect());
				}
				rpc::system::Request::NetworkState(sender) => {
					if let Some(network_state) = serde_json::to_value(&network.network_state()).ok() {
						let _ = sender.send(network_state);
					}
				}
			};
		}

		// Interval report for the external API.
		while let Ok(Async::Ready(_)) = status_interval.poll() {
			let status = NetworkStatus {
				sync_state: network.sync_state(),
				best_seen_block: network.best_seen_block(),
				num_sync_peers: network.num_sync_peers(),
				num_connected_peers: network.num_connected_peers(),
				num_active_peers: network.num_active_peers(),
				average_download_per_sec: network.average_download_per_sec(),
				average_upload_per_sec: network.average_upload_per_sec(),
			};
			let state = network.network_state();

			status_sinks.lock().retain(|sink| sink.unbounded_send((status.clone(), state.clone())).is_ok());
		}

		// Main network polling.
		match network.poll() {
			Ok(Async::NotReady) => {}
			Err(err) => warn!(target: "service", "Error in network: {:?}", err),
			Ok(Async::Ready(())) => warn!(target: "service", "Network service finished"),
		}

		// Now some diagnostic for performances.
		let polling_dur = before_polling.elapsed();
		log!(
			target: "service",
			if polling_dur >= Duration::from_millis(50) { Level::Debug } else { Level::Trace },
			"Polling the network future took {:?}",
			polling_dur
		);

		Ok(Async::NotReady)
	})
}

/// Overview status of the network.
#[derive(Clone)]
pub struct NetworkStatus<B: BlockT> {
	/// Current global sync state.
	pub sync_state: network::SyncState,
	/// Target sync block number.
	pub best_seen_block: Option<NumberFor<B>>,
	/// Number of peers participating in syncing.
	pub num_sync_peers: u32,
	/// Total number of connected peers
	pub num_connected_peers: usize,
	/// Total number of active peers.
	pub num_active_peers: usize,
	/// Downloaded bytes per second averaged over the past few seconds.
	pub average_download_per_sec: u64,
	/// Uploaded bytes per second averaged over the past few seconds.
	pub average_upload_per_sec: u64,
}

impl<TBl, TCl, TSc, TNetStatus, TNet, TTxPool, TOc> Drop for
	NewService<TBl, TCl, TSc, TNetStatus, TNet, TTxPool, TOc>
{
	fn drop(&mut self) {
		debug!(target: "service", "Substrate service shutdown");
		if let Some(signal) = self.signal.take() {
			signal.fire();
		}
	}
}

/// Starts RPC servers that run in their own thread, and returns an opaque object that keeps them alive.
#[cfg(not(target_os = "unknown"))]
fn start_rpc_servers<C, G, H: FnMut() -> rpc_servers::RpcHandler<rpc::Metadata>>(
	config: &Configuration<C, G>,
	mut gen_handler: H
) -> Result<Box<dyn std::any::Any + Send + Sync>, error::Error> {
	fn maybe_start_server<T, F>(address: Option<SocketAddr>, mut start: F) -> Result<Option<T>, io::Error>
		where F: FnMut(&SocketAddr) -> Result<T, io::Error>,
	{
		Ok(match address {
			Some(mut address) => Some(start(&address)
				.or_else(|e| match e.kind() {
					io::ErrorKind::AddrInUse |
					io::ErrorKind::PermissionDenied => {
						warn!("Unable to bind server to {}. Trying random port.", address);
						address.set_port(0);
						start(&address)
					},
					_ => Err(e),
				})?),
			None => None,
		})
	}

	Ok(Box::new((
		maybe_start_server(
			config.rpc_http,
			|address| rpc_servers::start_http(address, config.rpc_cors.as_ref(), gen_handler()),
		)?,
		maybe_start_server(
			config.rpc_ws,
			|address| rpc_servers::start_ws(
				address,
				config.rpc_ws_max_connections,
				config.rpc_cors.as_ref(),
				gen_handler(),
			),
		)?.map(Mutex::new),
	)))
}

/// Starts RPC servers that run in their own thread, and returns an opaque object that keeps them alive.
#[cfg(target_os = "unknown")]
fn start_rpc_servers<C, G, H: FnMut() -> components::RpcHandler>(
	_: &Configuration<C, G>,
	_: H
) -> Result<Box<std::any::Any + Send + Sync>, error::Error> {
	Ok(Box::new(()))
}

/// An RPC session. Used to perform in-memory RPC queries (ie. RPC queries that don't go through
/// the HTTP or WebSockets server).
pub struct RpcSession {
	metadata: rpc::Metadata,
}

impl RpcSession {
	/// Creates an RPC session.
	///
	/// The `sender` is stored inside the `RpcSession` and is used to communicate spontaneous JSON
	/// messages.
	///
	/// The `RpcSession` must be kept alive in order to receive messages on the sender.
	pub fn new(sender: mpsc::Sender<String>) -> RpcSession {
		RpcSession {
			metadata: sender.into(),
		}
	}
}

/// Transaction pool adapter.
pub struct TransactionPoolAdapter<C, P> {
	imports_external_transactions: bool,
	pool: Arc<P>,
	client: Arc<C>,
}

/// Get transactions for propagation.
///
/// Function extracted to simplify the test and prevent creating `ServiceFactory`.
fn transactions_to_propagate<PoolApi, B, H, E>(pool: &TransactionPool<PoolApi>)
	-> Vec<(H, B::Extrinsic)>
where
	PoolApi: ChainApi<Block=B, Hash=H, Error=E>,
	B: BlockT,
	H: std::hash::Hash + Eq + sr_primitives::traits::Member + serde::Serialize,
	E: txpool::error::IntoPoolError + From<txpool::error::Error>,
{
	pool.ready()
		.filter(|t| t.is_propagateable())
		.map(|t| {
			let hash = t.hash.clone();
			let ex: B::Extrinsic = t.data.clone();
			(hash, ex)
		})
		.collect()
}

impl<B, H, C, PoolApi, E> network::TransactionPool<H, B> for
	TransactionPoolAdapter<C, TransactionPool<PoolApi>>
where
	C: network::ClientHandle<B> + Send + Sync,
	PoolApi: ChainApi<Block=B, Hash=H, Error=E>,
	B: BlockT,
	H: std::hash::Hash + Eq + sr_primitives::traits::Member + serde::Serialize,
	E: txpool::error::IntoPoolError + From<txpool::error::Error>,
{
	fn transactions(&self) -> Vec<(H, <B as BlockT>::Extrinsic)> {
		transactions_to_propagate(&self.pool)
	}

	fn import(&self, transaction: &<B as BlockT>::Extrinsic) -> Option<H> {
		if !self.imports_external_transactions {
			debug!("Transaction rejected");
			return None;
		}

		let encoded = transaction.encode();
		match Decode::decode(&mut &encoded[..]) {
			Ok(uxt) => {
				let best_block_id = BlockId::hash(self.client.info().chain.best_hash);
				match self.pool.submit_one(&best_block_id, uxt) {
					Ok(hash) => Some(hash),
					Err(e) => match e.into_pool_error() {
						Ok(txpool::error::Error::AlreadyImported(hash)) => {
							hash.downcast::<H>().ok()
								.map(|x| x.as_ref().clone())
						},
						Ok(e) => {
							debug!("Error adding transaction to the pool: {:?}", e);
							None
						},
						Err(e) => {
							debug!("Error converting pool error: {:?}", e);
							None
						},
					}
				}
			}
			Err(e) => {
				debug!("Error decoding transaction {}", e);
				None
			}
		}
	}

	fn on_broadcasted(&self, propagations: HashMap<H, Vec<String>>) {
		self.pool.on_broadcasted(propagations)
	}
}

#[cfg(test)]
mod tests {
	use super::*;
	use consensus_common::SelectChain;
	use sr_primitives::traits::BlindCheckable;
	use substrate_test_runtime_client::{prelude::*, runtime::{Extrinsic, Transfer}};

	#[test]
	fn should_not_propagate_transactions_that_are_marked_as_such() {
		// given
		let (client, longest_chain) = TestClientBuilder::new().build_with_longest_chain();
		let client = Arc::new(client);
		let pool = Arc::new(TransactionPool::new(
			Default::default(),
			transaction_pool::ChainApi::new(client.clone())
		));
		let best = longest_chain.best_chain().unwrap();
		let transaction = Transfer {
			amount: 5,
			nonce: 0,
			from: AccountKeyring::Alice.into(),
			to: Default::default(),
		}.into_signed_tx();
		pool.submit_one(&BlockId::hash(best.hash()), transaction.clone()).unwrap();
		pool.submit_one(&BlockId::hash(best.hash()), Extrinsic::IncludeData(vec![1])).unwrap();
		assert_eq!(pool.status().ready, 2);

		// when
		let transactions = transactions_to_propagate(&pool);

		// then
		assert_eq!(transactions.len(), 1);
		assert!(transactions[0].1.clone().check().is_ok());
		// this should not panic
		let _ = transactions[0].1.transfer();
	}
}<|MERGE_RESOLUTION|>--- conflicted
+++ resolved
@@ -91,6 +91,8 @@
 	/// If spawning a background task is not possible, we instead push the task into this `Vec`.
 	/// The elements must then be polled manually.
 	to_poll: Vec<Box<dyn Future<Item = (), Error = ()> + Send>>,
+	/// Configuration of this Service
+	//config: TCfg,
 	rpc_handlers: rpc_servers::RpcHandler<rpc::Metadata>,
 	_rpc: Box<dyn std::any::Any + Send + Sync>,
 	_telemetry: Option<tel::Telemetry>,
@@ -126,6 +128,7 @@
 		}
 	}
 }
+	
 
 macro_rules! new_impl {
 	(
@@ -201,18 +204,12 @@
 		};
 
 		let has_bootnodes = !network_params.network_config.boot_nodes.is_empty();
-		let propagat= network_params.network_config.propagate_extr;
+			let propagat= network_params.network_config.propagate_extr;
 		let network_mut = network::NetworkWorker::new(network_params)?;
 		let network = network_mut.service().clone();
 		let network_status_sinks = Arc::new(Mutex::new(Vec::new()));
-<<<<<<< HEAD
-       
-		#[allow(deprecated)]
-		let offchain_storage = client.backend().offchain_storage();
-=======
 
 		let offchain_storage = backend.offchain_storage();
->>>>>>> d2e7d660
 		let offchain_workers = match ($config.offchain_worker, offchain_storage) {
 			(true, Some(db)) => {
 				Some(Arc::new(offchain::OffchainWorkers::new(client.clone(), db)))
@@ -274,11 +271,10 @@
 				.map(|v| Ok::<_, ()>(v)).compat()
 				.for_each(move |_| {
 					if let Some(network) = network.upgrade() {
-			          if propagat
-					  {
+						if(propagat)
+						{
 						network.trigger_repropagate();
-					  }
-						
+						}
 					}
 					let status = transaction_pool_.status();
 					telemetry!(SUBSTRATE_INFO; "txpool.import";
@@ -445,9 +441,8 @@
 	}}
 }
 
+
 mod builder;
-
-/// Abstraction over a Substrate service.
 pub trait AbstractService: 'static + Future<Item = (), Error = Error> +
 	Executor<Box<dyn Future<Item = (), Error = ()> + Send>> + Send {
 	/// Type of block of this chain.
@@ -514,6 +509,7 @@
 	/// Get a handle to a future that will resolve on exit.
 	fn on_exit(&self) -> ::exit_future::Exit;
 }
+
 
 impl<TBl, TBackend, TExec, TRtApi, TSc, TNetSpec, TExPoolApi, TOc> AbstractService for
 	NewService<TBl, Client<TBackend, TExec, TBl, TRtApi>, TSc, NetworkStatus<TBl>,
