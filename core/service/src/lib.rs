// Copyright 2017-2019 Parity Technologies (UK) Ltd.
// This file is part of Substrate.

// Substrate is free software: you can redistribute it and/or modify
// it under the terms of the GNU General Public License as published by
// the Free Software Foundation, either version 3 of the License, or
// (at your option) any later version.

// Substrate is distributed in the hope that it will be useful,
// but WITHOUT ANY WARRANTY; without even the implied warranty of
// MERCHANTABILITY or FITNESS FOR A PARTICULAR PURPOSE.  See the
// GNU General Public License for more details.

// You should have received a copy of the GNU General Public License
// along with Substrate.  If not, see <http://www.gnu.org/licenses/>.

//! Substrate service. Starts a thread that spins up the network, client, and extrinsic pool.
//! Manages communication between them.

#![warn(missing_docs)]

pub mod config;
#[macro_use]
pub mod chain_ops;
pub mod error;

use std::io;
use std::marker::PhantomData;
use std::net::SocketAddr;
use std::collections::HashMap;
use std::sync::atomic::{AtomicBool, Ordering};
use std::time::{Duration, Instant};
use futures::sync::mpsc;
use parking_lot::Mutex;

use client::{runtime_api::BlockT, Client};
use exit_future::Signal;
use futures::prelude::*;
<<<<<<< HEAD
use futures03::stream::{StreamExt as _, TryStreamExt as _};
use network::{NetworkService, NetworkState, specialization::NetworkSpecialization, Event, DhtEvent};
use log::{log, warn, debug, error, Level,info};
=======
use futures03::{
	future::{ready, FutureExt as _, TryFutureExt as _},
	stream::{StreamExt as _, TryStreamExt as _},
};
use network::{
	NetworkService, NetworkState, specialization::NetworkSpecialization,
	Event, DhtEvent, PeerId, ReportHandle,
};
use log::{log, warn, debug, error, Level};
>>>>>>> db417ffd
use codec::{Encode, Decode};
use primitives::{Blake2Hasher, H256};
use sr_primitives::generic::BlockId;
use sr_primitives::traits::NumberFor;

pub use self::error::Error;
pub use self::builder::{ServiceBuilder, ServiceBuilderExport, ServiceBuilderImport, ServiceBuilderRevert};
pub use config::{Configuration, Roles, PruningMode};
pub use chain_spec::{ChainSpec, Properties, RuntimeGenesis, Extension as ChainSpecExtension};
pub use transaction_pool::txpool::{
	self, Pool as TransactionPool, Options as TransactionPoolOptions, ChainApi, IntoPoolError
};
pub use client::FinalityNotifications;
pub use rpc::Metadata as RpcMetadata;
#[doc(hidden)]
pub use std::{ops::Deref, result::Result, sync::Arc};
#[doc(hidden)]
pub use network::{FinalityProofProvider, OnDemand, config::BoxFinalityProofRequestBuilder};
#[doc(hidden)]
pub use futures::future::Executor;

const DEFAULT_PROTOCOL_ID: &str = "sup";

/// Substrate service.
pub struct NewService<TBl, TCl, TSc, TNetStatus, TNet, TTxPool, TOc> {
	client: Arc<TCl>,
	select_chain: Option<TSc>,
	network: Arc<TNet>,
	/// Sinks to propagate network status updates.
	network_status_sinks: Arc<Mutex<Vec<mpsc::UnboundedSender<(
		TNetStatus, NetworkState
	)>>>>,
	transaction_pool: Arc<TTxPool>,
	/// A future that resolves when the service has exited, this is useful to
	/// make sure any internally spawned futures stop when the service does.
	exit: exit_future::Exit,
	/// A signal that makes the exit future above resolve, fired on service drop.
	signal: Option<Signal>,
	/// Set to `true` when a spawned essential task has failed. The next time
	/// the service future is polled it should complete with an error.
	essential_failed: Arc<AtomicBool>,
	/// Sender for futures that must be spawned as background tasks.
	to_spawn_tx: mpsc::UnboundedSender<Box<dyn Future<Item = (), Error = ()> + Send>>,
	/// Receiver for futures that must be spawned as background tasks.
	to_spawn_rx: mpsc::UnboundedReceiver<Box<dyn Future<Item = (), Error = ()> + Send>>,
	/// List of futures to poll from `poll`.
	/// If spawning a background task is not possible, we instead push the task into this `Vec`.
	/// The elements must then be polled manually.
	to_poll: Vec<Box<dyn Future<Item = (), Error = ()> + Send>>,
	/// Configuration of this Service
	//config: TCfg,
	rpc_handlers: rpc_servers::RpcHandler<rpc::Metadata>,
	_rpc: Box<dyn std::any::Any + Send + Sync>,
	_telemetry: Option<tel::Telemetry>,
	_telemetry_on_connect_sinks: Arc<Mutex<Vec<mpsc::UnboundedSender<()>>>>,
	_offchain_workers: Option<Arc<TOc>>,
	keystore: keystore::KeyStorePtr,
	marker: PhantomData<TBl>,
}

/// Alias for a an implementation of `futures::future::Executor`.
pub type TaskExecutor = Arc<dyn Executor<Box<dyn Future<Item = (), Error = ()> + Send>> + Send + Sync>;

/// An handle for spawning tasks in the service.
#[derive(Clone)]
pub struct SpawnTaskHandle {
	sender: mpsc::UnboundedSender<Box<dyn Future<Item = (), Error = ()> + Send>>,
	on_exit: exit_future::Exit,
}

impl Executor<Box<dyn Future<Item = (), Error = ()> + Send>> for SpawnTaskHandle {
	fn execute(
		&self,
		future: Box<dyn Future<Item = (), Error = ()> + Send>,
	) -> Result<(), futures::future::ExecuteError<Box<dyn Future<Item = (), Error = ()> + Send>>> {
		let future = Box::new(future.select(self.on_exit.clone()).then(|_| Ok(())));
		if let Err(err) = self.sender.unbounded_send(future) {
			let kind = futures::future::ExecuteErrorKind::Shutdown;
			Err(futures::future::ExecuteError::new(kind, err.into_inner()))
		} else {
			Ok(())
		}
	}
}
	

macro_rules! new_impl {
	(
		$block:ty,
		$config:ident,
		$build_components:expr,
		$maintain_transaction_pool:expr,
		$offchain_workers:expr,
		$start_rpc:expr,
	) => {{
		let (signal, exit) = exit_future::signal();

		// List of asynchronous tasks to spawn. We collect them, then spawn them all at once.
		let (to_spawn_tx, to_spawn_rx) =
			mpsc::unbounded::<Box<dyn Future<Item = (), Error = ()> + Send>>();

		// Create all the components.
		let (
			client,
			on_demand,
			backend,
			keystore,
			select_chain,
			import_queue,
			finality_proof_request_builder,
			finality_proof_provider,
			network_protocol,
			transaction_pool,
			rpc_extensions,
			dht_event_tx,
		) = $build_components(&$config)?;
		let import_queue = Box::new(import_queue);
		let chain_info = client.info().chain;

		let version = $config.full_version();
		info!("Highest known block at #{}", chain_info.best_number);
		telemetry!(
			SUBSTRATE_INFO;
			"node.start";
			"height" => chain_info.best_number.saturated_into::<u64>(),
			"best" => ?chain_info.best_hash
		);

		let transaction_pool_adapter = Arc::new(TransactionPoolAdapter {
			imports_external_transactions: !$config.roles.is_light(),
			pool: transaction_pool.clone(),
			client: client.clone(),
			executor: Arc::new(SpawnTaskHandle { sender: to_spawn_tx.clone(), on_exit: exit.clone() }),
		});

		let protocol_id = {
			let protocol_id_full = match $config.chain_spec.protocol_id() {
				Some(pid) => pid,
				None => {
					warn!("Using default protocol ID {:?} because none is configured in the \
						chain specs", DEFAULT_PROTOCOL_ID
					);
					DEFAULT_PROTOCOL_ID
				}
			}.as_bytes();
			network::config::ProtocolId::from(protocol_id_full)
		};

		let block_announce_validator =
			Box::new(consensus_common::block_validation::DefaultBlockAnnounceValidator::new(client.clone()));

		let network_params = network::config::Params {
			roles: $config.roles,
			network_config: $config.network.clone(),
			chain: client.clone(),
			finality_proof_provider,
			finality_proof_request_builder,
			on_demand,
			transaction_pool: transaction_pool_adapter.clone() as _,
			import_queue,
			protocol_id,
			specialization: network_protocol,
			block_announce_validator,
		};

		let has_bootnodes = !network_params.network_config.boot_nodes.is_empty();
			let propagat= network_params.network_config.propagate_extr;
		let network_mut = network::NetworkWorker::new(network_params)?;
		let network = network_mut.service().clone();
		let network_status_sinks = Arc::new(Mutex::new(Vec::new()));

		let offchain_storage = backend.offchain_storage();
		let offchain_workers = match ($config.offchain_worker, offchain_storage) {
			(true, Some(db)) => {
				Some(Arc::new(offchain::OffchainWorkers::new(client.clone(), db)))
			},
			(true, None) => {
				log::warn!("Offchain workers disabled, due to lack of offchain storage support in backend.");
				None
			},
			_ => None,
		};

		{
			// block notifications
			let txpool = Arc::downgrade(&transaction_pool);
			let wclient = Arc::downgrade(&client);
			let offchain = offchain_workers.as_ref().map(Arc::downgrade);
			let to_spawn_tx_ = to_spawn_tx.clone();
			let network_state_info: Arc<dyn NetworkStateInfo + Send + Sync> = network.clone();
			let is_validator = $config.roles.is_authority();

			let events = client.import_notification_stream()
				.map(|v| Ok::<_, ()>(v)).compat()
				.for_each(move |notification| {
					let number = *notification.header.number();
					let txpool = txpool.upgrade();

					if let (Some(txpool), Some(client)) = (txpool.as_ref(), wclient.upgrade()) {
						let future = $maintain_transaction_pool(
							&BlockId::hash(notification.hash),
							&client,
							&*txpool,
							&notification.retracted,
						).map_err(|e| warn!("Pool error processing new block: {:?}", e))?;
						let _ = to_spawn_tx_.unbounded_send(future);
					}

					let offchain = offchain.as_ref().and_then(|o| o.upgrade());
					if let (Some(txpool), Some(offchain)) = (txpool, offchain) {
						let future = $offchain_workers(
							&number,
							&offchain,
							&txpool,
							&network_state_info,
							is_validator,
						).map_err(|e| warn!("Offchain workers error processing new block: {:?}", e))?;
						let _ = to_spawn_tx_.unbounded_send(future);
					}

					Ok(())
				})
				.select(exit.clone())
				.then(|_| Ok(()));
			let _ = to_spawn_tx.unbounded_send(Box::new(events));
		}

		{
			// extrinsic notifications
			let network = Arc::downgrade(&network);
			let transaction_pool_ = transaction_pool.clone();
			let events = transaction_pool.import_notification_stream()
				.map(|v| Ok::<_, ()>(v)).compat()
				.for_each(move |_| {
					if let Some(network) = network.upgrade() {
						if propagat 
						{
						network.trigger_repropagate();
						}
					}
					let status = transaction_pool_.status();
					telemetry!(SUBSTRATE_INFO; "txpool.import";
						"ready" => status.ready,
						"future" => status.future
					);
					Ok(())
				})
				.select(exit.clone())
				.then(|_| Ok(()));

			let _ = to_spawn_tx.unbounded_send(Box::new(events));
		}

		// Periodically notify the telemetry.
		let transaction_pool_ = transaction_pool.clone();
		let client_ = client.clone();
		let mut sys = System::new();
		let self_pid = get_current_pid().ok();
		let (netstat_tx, netstat_rx) = mpsc::unbounded::<(NetworkStatus<_>, NetworkState)>();
		network_status_sinks.lock().push(netstat_tx);
		let tel_task = netstat_rx.for_each(move |(net_status, network_state)| {
			let info = client_.info();
			let best_number = info.chain.best_number.saturated_into::<u64>();
			let best_hash = info.chain.best_hash;
			let num_peers = net_status.num_connected_peers;
			let txpool_status = transaction_pool_.status();
			let finalized_number: u64 = info.chain.finalized_number.saturated_into::<u64>();
			let bandwidth_download = net_status.average_download_per_sec;
			let bandwidth_upload = net_status.average_upload_per_sec;

			let used_state_cache_size = match info.used_state_cache_size {
				Some(size) => size,
				None => 0,
			};

			// get cpu usage and memory usage of this process
			let (cpu_usage, memory) = if let Some(self_pid) = self_pid {
				if sys.refresh_process(self_pid) {
					let proc = sys.get_process(self_pid)
						.expect("Above refresh_process succeeds, this should be Some(), qed");
					(proc.cpu_usage(), proc.memory())
				} else { (0.0, 0) }
			} else { (0.0, 0) };

			telemetry!(
				SUBSTRATE_INFO;
				"system.interval";
				"network_state" => network_state,
				"peers" => num_peers,
				"height" => best_number,
				"best" => ?best_hash,
				"txcount" => txpool_status.ready,
				"cpu" => cpu_usage,
				"memory" => memory,
				"finalized_height" => finalized_number,
				"finalized_hash" => ?info.chain.finalized_hash,
				"bandwidth_download" => bandwidth_download,
				"bandwidth_upload" => bandwidth_upload,
				"used_state_cache_size" => used_state_cache_size,
			);

			Ok(())
		}).select(exit.clone()).then(|_| Ok(()));
		let _ = to_spawn_tx.unbounded_send(Box::new(tel_task));

		// RPC
		let (system_rpc_tx, system_rpc_rx) = futures03::channel::mpsc::unbounded();
		let gen_handler = || {
			let system_info = rpc::system::SystemInfo {
				chain_name: $config.chain_spec.name().into(),
				impl_name: $config.impl_name.into(),
				impl_version: $config.impl_version.into(),
				properties: $config.chain_spec.properties().clone(),
			};
			$start_rpc(
				client.clone(),
				//light_components.clone(),
				system_rpc_tx.clone(),
				system_info.clone(),
				Arc::new(SpawnTaskHandle { sender: to_spawn_tx.clone(), on_exit: exit.clone() }),
				transaction_pool.clone(),
				rpc_extensions.clone(),
				keystore.clone(),
			)
		};
		let rpc_handlers = gen_handler();
		let rpc = start_rpc_servers(&$config, gen_handler)?;


		let _ = to_spawn_tx.unbounded_send(Box::new(build_network_future(
			network_mut,
			client.clone(),
			network_status_sinks.clone(),
			system_rpc_rx,
			has_bootnodes,
			dht_event_tx,
		)
			.map_err(|_| ())
			.select(exit.clone())
			.then(|_| Ok(()))));

		let telemetry_connection_sinks: Arc<Mutex<Vec<mpsc::UnboundedSender<()>>>> = Default::default();

		// Telemetry
		let telemetry = $config.telemetry_endpoints.clone().map(|endpoints| {
			let is_authority = $config.roles.is_authority();
			let network_id = network.local_peer_id().to_base58();
			let name = $config.name.clone();
			let impl_name = $config.impl_name.to_owned();
			let version = version.clone();
			let chain_name = $config.chain_spec.name().to_owned();
			let telemetry_connection_sinks_ = telemetry_connection_sinks.clone();
			let telemetry = tel::init_telemetry(tel::TelemetryConfig {
				endpoints,
				wasm_external_transport: $config.telemetry_external_transport.take(),
			});
			let future = telemetry.clone()
				.map(|ev| Ok::<_, ()>(ev))
				.compat()
				.for_each(move |event| {
					// Safe-guard in case we add more events in the future.
					let tel::TelemetryEvent::Connected = event;

					telemetry!(SUBSTRATE_INFO; "system.connected";
						"name" => name.clone(),
						"implementation" => impl_name.clone(),
						"version" => version.clone(),
						"config" => "",
						"chain" => chain_name.clone(),
						"authority" => is_authority,
						"network_id" => network_id.clone()
					);

					telemetry_connection_sinks_.lock().retain(|sink| {
						sink.unbounded_send(()).is_ok()
					});
					Ok(())
				});
			let _ = to_spawn_tx.unbounded_send(Box::new(future
				.select(exit.clone())
				.then(|_| Ok(()))));
			telemetry
		});

		Ok(NewService {
			client,
			network,
			network_status_sinks,
			select_chain,
			transaction_pool,
			exit,
			signal: Some(signal),
			essential_failed: Arc::new(AtomicBool::new(false)),
			to_spawn_tx,
			to_spawn_rx,
			to_poll: Vec::new(),
			rpc_handlers,
			_rpc: rpc,
			_telemetry: telemetry,
			_offchain_workers: offchain_workers,
			_telemetry_on_connect_sinks: telemetry_connection_sinks.clone(),
			keystore,
			marker: PhantomData::<$block>,
		})
	}}
}


mod builder;
pub trait AbstractService: 'static + Future<Item = (), Error = Error> +
	Executor<Box<dyn Future<Item = (), Error = ()> + Send>> + Send {
	/// Type of block of this chain.
	type Block: BlockT<Hash = H256>;
	/// Backend storage for the client.
	type Backend: 'static + client::backend::Backend<Self::Block, Blake2Hasher>;
	/// How to execute calls towards the runtime.
	type CallExecutor: 'static + client::CallExecutor<Self::Block, Blake2Hasher> + Send + Sync + Clone;
	/// API that the runtime provides.
	type RuntimeApi: Send + Sync;
	/// Chain selection algorithm.
	type SelectChain: consensus_common::SelectChain<Self::Block>;
	/// API of the transaction pool.
	type TransactionPoolApi: ChainApi<Block = Self::Block>;
	/// Network specialization.
	type NetworkSpecialization: NetworkSpecialization<Self::Block>;

	/// Get event stream for telemetry connection established events.
	fn telemetry_on_connect_stream(&self) -> mpsc::UnboundedReceiver<()>;

	/// return a shared instance of Telemetry (if enabled)
	fn telemetry(&self) -> Option<tel::Telemetry>;

	/// Spawns a task in the background that runs the future passed as parameter.
	fn spawn_task(&self, task: impl Future<Item = (), Error = ()> + Send + 'static);

	/// Spawns a task in the background that runs the future passed as
	/// parameter. The given task is considered essential, i.e. if it errors we
	/// trigger a service exit.
	fn spawn_essential_task(&self, task: impl Future<Item = (), Error = ()> + Send + 'static);

	/// Returns a handle for spawning tasks.
	fn spawn_task_handle(&self) -> SpawnTaskHandle;

	/// Returns the keystore that stores keys.
	fn keystore(&self) -> keystore::KeyStorePtr;

	/// Starts an RPC query.
	///
	/// The query is passed as a string and must be a JSON text similar to what an HTTP client
	/// would for example send.
	///
	/// Returns a `Future` that contains the optional response.
	///
	/// If the request subscribes you to events, the `Sender` in the `RpcSession` object is used to
	/// send back spontaneous events.
	fn rpc_query(&self, mem: &RpcSession, request: &str) -> Box<dyn Future<Item = Option<String>, Error = ()> + Send>;

	/// Get shared client instance.
	fn client(&self) -> Arc<client::Client<Self::Backend, Self::CallExecutor, Self::Block, Self::RuntimeApi>>;

	/// Get clone of select chain.
	fn select_chain(&self) -> Option<Self::SelectChain>;

	/// Get shared network instance.
	fn network(&self) -> Arc<NetworkService<Self::Block, Self::NetworkSpecialization, H256>>;

	/// Returns a receiver that periodically receives a status of the network.
	fn network_status(&self) -> mpsc::UnboundedReceiver<(NetworkStatus<Self::Block>, NetworkState)>;

	/// Get shared transaction pool instance.
	fn transaction_pool(&self) -> Arc<TransactionPool<Self::TransactionPoolApi>>;

	/// Get a handle to a future that will resolve on exit.
	fn on_exit(&self) -> ::exit_future::Exit;
}


impl<TBl, TBackend, TExec, TRtApi, TSc, TNetSpec, TExPoolApi, TOc> AbstractService for
	NewService<TBl, Client<TBackend, TExec, TBl, TRtApi>, TSc, NetworkStatus<TBl>,
		NetworkService<TBl, TNetSpec, H256>, TransactionPool<TExPoolApi>, TOc>
where
	TBl: BlockT<Hash = H256>,
	TBackend: 'static + client::backend::Backend<TBl, Blake2Hasher>,
	TExec: 'static + client::CallExecutor<TBl, Blake2Hasher> + Send + Sync + Clone,
	TRtApi: 'static + Send + Sync,
	TSc: consensus_common::SelectChain<TBl> + 'static + Clone + Send,
	TExPoolApi: 'static + ChainApi<Block = TBl>,
	TOc: 'static + Send + Sync,
	TNetSpec: NetworkSpecialization<TBl>,
{
	type Block = TBl;
	type Backend = TBackend;
	type CallExecutor = TExec;
	type RuntimeApi = TRtApi;
	type SelectChain = TSc;
	type TransactionPoolApi = TExPoolApi;
	type NetworkSpecialization = TNetSpec;

	fn telemetry_on_connect_stream(&self) -> mpsc::UnboundedReceiver<()> {
		let (sink, stream) = mpsc::unbounded();
		self._telemetry_on_connect_sinks.lock().push(sink);
		stream
	}

	fn telemetry(&self) -> Option<tel::Telemetry> {
		self._telemetry.as_ref().map(|t| t.clone())
	}

	fn keystore(&self) -> keystore::KeyStorePtr {
		self.keystore.clone()
	}

	fn spawn_task(&self, task: impl Future<Item = (), Error = ()> + Send + 'static) {
		let task = task.select(self.on_exit()).then(|_| Ok(()));
		let _ = self.to_spawn_tx.unbounded_send(Box::new(task));
	}

	fn spawn_essential_task(&self, task: impl Future<Item = (), Error = ()> + Send + 'static) {
		let essential_failed = self.essential_failed.clone();
		let essential_task = task.map_err(move |_| {
			error!("Essential task failed. Shutting down service.");
			essential_failed.store(true, Ordering::Relaxed);
		});
		let task = essential_task.select(self.on_exit()).then(|_| Ok(()));

		let _ = self.to_spawn_tx.unbounded_send(Box::new(task));
	}

	fn spawn_task_handle(&self) -> SpawnTaskHandle {
		SpawnTaskHandle {
			sender: self.to_spawn_tx.clone(),
			on_exit: self.on_exit(),
		}
	}

	fn rpc_query(&self, mem: &RpcSession, request: &str) -> Box<dyn Future<Item = Option<String>, Error = ()> + Send> {
		Box::new(self.rpc_handlers.handle_request(request, mem.metadata.clone()))
	}

	fn client(&self) -> Arc<client::Client<Self::Backend, Self::CallExecutor, Self::Block, Self::RuntimeApi>> {
		self.client.clone()
	}

	fn select_chain(&self) -> Option<Self::SelectChain> {
		self.select_chain.clone()
	}

	fn network(&self) -> Arc<NetworkService<Self::Block, Self::NetworkSpecialization, H256>> {
		self.network.clone()
	}

	fn network_status(&self) -> mpsc::UnboundedReceiver<(NetworkStatus<Self::Block>, NetworkState)> {
		let (sink, stream) = mpsc::unbounded();
		self.network_status_sinks.lock().push(sink);
		stream
	}

	fn transaction_pool(&self) -> Arc<TransactionPool<Self::TransactionPoolApi>> {
		self.transaction_pool.clone()
	}

	fn on_exit(&self) -> exit_future::Exit {
		self.exit.clone()
	}
}

impl<TBl, TCl, TSc, TNetStatus, TNet, TTxPool, TOc> Future for
	NewService<TBl, TCl, TSc, TNetStatus, TNet, TTxPool, TOc>
{
	type Item = ();
	type Error = Error;

	fn poll(&mut self) -> Poll<Self::Item, Self::Error> {
		if self.essential_failed.load(Ordering::Relaxed) {
			return Err(Error::Other("Essential task failed.".into()));
		}

		while let Ok(Async::Ready(Some(task_to_spawn))) = self.to_spawn_rx.poll() {
			let executor = tokio_executor::DefaultExecutor::current();
			if let Err(err) = executor.execute(task_to_spawn) {
				debug!(
					target: "service",
					"Failed to spawn background task: {:?}; falling back to manual polling",
					err
				);
				self.to_poll.push(err.into_future());
			}
		}

		// Polling all the `to_poll` futures.
		while let Some(pos) = self.to_poll.iter_mut().position(|t| t.poll().map(|t| t.is_ready()).unwrap_or(true)) {
			self.to_poll.remove(pos);
		}

		// The service future never ends.
		Ok(Async::NotReady)
	}
}

impl<TBl, TCl, TSc, TNetStatus, TNet, TTxPool, TOc> Executor<Box<dyn Future<Item = (), Error = ()> + Send>> for
	NewService<TBl, TCl, TSc, TNetStatus, TNet, TTxPool, TOc>
{
	fn execute(
		&self,
		future: Box<dyn Future<Item = (), Error = ()> + Send>
	) -> Result<(), futures::future::ExecuteError<Box<dyn Future<Item = (), Error = ()> + Send>>> {
		if let Err(err) = self.to_spawn_tx.unbounded_send(future) {
			let kind = futures::future::ExecuteErrorKind::Shutdown;
			Err(futures::future::ExecuteError::new(kind, err.into_inner()))
		} else {
			Ok(())
		}
	}
}

/// Builds a never-ending future that continuously polls the network.
///
/// The `status_sink` contain a list of senders to send a periodic network status to.
fn build_network_future<
	B: BlockT,
	C: client::BlockchainEvents<B>,
	S: network::specialization::NetworkSpecialization<B>,
	H: network::ExHashT
> (
	mut network: network::NetworkWorker<B, S, H>,
	client: Arc<C>,
	status_sinks: Arc<Mutex<Vec<mpsc::UnboundedSender<(NetworkStatus<B>, NetworkState)>>>>,
	rpc_rx: futures03::channel::mpsc::UnboundedReceiver<rpc::system::Request<B>>,
	should_have_peers: bool,
	dht_event_tx: Option<mpsc::Sender<DhtEvent>>,
) -> impl Future<Item = (), Error = ()> {
	// Compatibility shim while we're transitionning to stable Futures.
	// See https://github.com/paritytech/substrate/issues/3099
	let mut rpc_rx = futures03::compat::Compat::new(rpc_rx.map(|v| Ok::<_, ()>(v)));

	// Interval at which we send status updates on the status stream.
	const STATUS_INTERVAL: Duration = Duration::from_millis(5000);
	let mut status_interval = tokio_timer::Interval::new_interval(STATUS_INTERVAL);

	let mut imported_blocks_stream = client.import_notification_stream().fuse()
		.map(|v| Ok::<_, ()>(v)).compat();
	let mut finality_notification_stream = client.finality_notification_stream().fuse()
		.map(|v| Ok::<_, ()>(v)).compat();

	futures::future::poll_fn(move || {
		let before_polling = Instant::now();

		// We poll `imported_blocks_stream`.
		while let Ok(Async::Ready(Some(notification))) = imported_blocks_stream.poll() {
			network.on_block_imported(notification.hash, notification.header, Vec::new(), notification.is_new_best);
		}

		// We poll `finality_notification_stream`, but we only take the last event.
		let mut last = None;
		while let Ok(Async::Ready(Some(item))) = finality_notification_stream.poll() {
			last = Some(item);
		}
		if let Some(notification) = last {
			info!("FINALIZED");
			network.on_block_finalized(notification.hash, notification.header);
		}

		// Poll the RPC requests and answer them.
		while let Ok(Async::Ready(Some(request))) = rpc_rx.poll() {
			match request {
				rpc::system::Request::Health(sender) => {
					let _ = sender.send(rpc::system::Health {
						peers: network.peers_debug_info().len(),
						is_syncing: network.service().is_major_syncing(),
						should_have_peers,
					});
				},
				rpc::system::Request::Peers(sender) => {
					let _ = sender.send(network.peers_debug_info().into_iter().map(|(peer_id, p)|
						rpc::system::PeerInfo {
							peer_id: peer_id.to_base58(),
							roles: format!("{:?}", p.roles),
							protocol_version: p.protocol_version,
							best_hash: p.best_hash,
							best_number: p.best_number,
						}
					).collect());
				}
				rpc::system::Request::NetworkState(sender) => {
					if let Some(network_state) = serde_json::to_value(&network.network_state()).ok() {
						let _ = sender.send(network_state);
					}
				}
			};
		}

		// Interval report for the external API.
		while let Ok(Async::Ready(_)) = status_interval.poll() {
			let status = NetworkStatus {
				sync_state: network.sync_state(),
				best_seen_block: network.best_seen_block(),
				num_sync_peers: network.num_sync_peers(),
				num_connected_peers: network.num_connected_peers(),
				num_active_peers: network.num_active_peers(),
				average_download_per_sec: network.average_download_per_sec(),
				average_upload_per_sec: network.average_upload_per_sec(),
			};
			let state = network.network_state();

			status_sinks.lock().retain(|sink| sink.unbounded_send((status.clone(), state.clone())).is_ok());
		}

		// Main network polling.
		while let Ok(Async::Ready(Some(Event::Dht(event)))) = network.poll().map_err(|err| {
			warn!(target: "service", "Error in network: {:?}", err);
		}) {
			// Given that core/authority-discovery is the only upper stack consumer of Dht events at the moment, all Dht
			// events are being passed on to the authority-discovery module. In the future there might be multiple
			// consumers of these events. In that case this would need to be refactored to properly dispatch the events,
			// e.g. via a subscriber model.
			if let Some(Err(e)) = dht_event_tx.as_ref().map(|c| c.clone().try_send(event)) {
				if e.is_full() {
					warn!(target: "service", "Dht event channel to authority discovery is full, dropping event.");
				} else if e.is_disconnected() {
					warn!(target: "service", "Dht event channel to authority discovery is disconnected, dropping event.");
				}
			}
		};

		// Now some diagnostic for performances.
		let polling_dur = before_polling.elapsed();
		log!(
			target: "service",
			if polling_dur >= Duration::from_millis(50) { Level::Debug } else { Level::Trace },
			"Polling the network future took {:?}",
			polling_dur
		);

		Ok(Async::NotReady)
	})
}

/// Overview status of the network.
#[derive(Clone)]
pub struct NetworkStatus<B: BlockT> {
	/// Current global sync state.
	pub sync_state: network::SyncState,
	/// Target sync block number.
	pub best_seen_block: Option<NumberFor<B>>,
	/// Number of peers participating in syncing.
	pub num_sync_peers: u32,
	/// Total number of connected peers
	pub num_connected_peers: usize,
	/// Total number of active peers.
	pub num_active_peers: usize,
	/// Downloaded bytes per second averaged over the past few seconds.
	pub average_download_per_sec: u64,
	/// Uploaded bytes per second averaged over the past few seconds.
	pub average_upload_per_sec: u64,
}

impl<TBl, TCl, TSc, TNetStatus, TNet, TTxPool, TOc> Drop for
	NewService<TBl, TCl, TSc, TNetStatus, TNet, TTxPool, TOc>
{
	fn drop(&mut self) {
		debug!(target: "service", "Substrate service shutdown");
		if let Some(signal) = self.signal.take() {
			signal.fire();
		}
	}
}

/// Starts RPC servers that run in their own thread, and returns an opaque object that keeps them alive.
#[cfg(not(target_os = "unknown"))]
fn start_rpc_servers<C, G, E, H: FnMut() -> rpc_servers::RpcHandler<rpc::Metadata>>(
	config: &Configuration<C, G, E>,
	mut gen_handler: H
) -> Result<Box<dyn std::any::Any + Send + Sync>, error::Error> {
	fn maybe_start_server<T, F>(address: Option<SocketAddr>, mut start: F) -> Result<Option<T>, io::Error>
		where F: FnMut(&SocketAddr) -> Result<T, io::Error>,
	{
		Ok(match address {
			Some(mut address) => Some(start(&address)
				.or_else(|e| match e.kind() {
					io::ErrorKind::AddrInUse |
					io::ErrorKind::PermissionDenied => {
						warn!("Unable to bind server to {}. Trying random port.", address);
						address.set_port(0);
						start(&address)
					},
					_ => Err(e),
				})?),
			None => None,
		})
	}

	Ok(Box::new((
		maybe_start_server(
			config.rpc_http,
			|address| rpc_servers::start_http(address, config.rpc_cors.as_ref(), gen_handler()),
		)?,
		maybe_start_server(
			config.rpc_ws,
			|address| rpc_servers::start_ws(
				address,
				config.rpc_ws_max_connections,
				config.rpc_cors.as_ref(),
				gen_handler(),
			),
		)?.map(Mutex::new),
	)))
}

/// Starts RPC servers that run in their own thread, and returns an opaque object that keeps them alive.
#[cfg(target_os = "unknown")]
fn start_rpc_servers<C, G, E, H: FnMut() -> components::RpcHandler>(
	_: &Configuration<C, G, E>,
	_: H
) -> Result<Box<std::any::Any + Send + Sync>, error::Error> {
	Ok(Box::new(()))
}

/// An RPC session. Used to perform in-memory RPC queries (ie. RPC queries that don't go through
/// the HTTP or WebSockets server).
pub struct RpcSession {
	metadata: rpc::Metadata,
}

impl RpcSession {
	/// Creates an RPC session.
	///
	/// The `sender` is stored inside the `RpcSession` and is used to communicate spontaneous JSON
	/// messages.
	///
	/// The `RpcSession` must be kept alive in order to receive messages on the sender.
	pub fn new(sender: mpsc::Sender<String>) -> RpcSession {
		RpcSession {
			metadata: sender.into(),
		}
	}
}

/// Transaction pool adapter.
pub struct TransactionPoolAdapter<C, P> {
	imports_external_transactions: bool,
	pool: Arc<P>,
	client: Arc<C>,
	executor: TaskExecutor,
}

/// Get transactions for propagation.
///
/// Function extracted to simplify the test and prevent creating `ServiceFactory`.
fn transactions_to_propagate<PoolApi, B, H, E>(pool: &TransactionPool<PoolApi>)
	-> Vec<(H, B::Extrinsic)>
where
	PoolApi: ChainApi<Block=B, Hash=H, Error=E>,
	B: BlockT,
	H: std::hash::Hash + Eq + sr_primitives::traits::Member + sr_primitives::traits::MaybeSerialize,
	E: txpool::error::IntoPoolError + From<txpool::error::Error>,
{
	pool.ready()
		.filter(|t| t.is_propagateable())
		.map(|t| {
			let hash = t.hash.clone();
			let ex: B::Extrinsic = t.data.clone();
			(hash, ex)
		})
		.collect()
}

impl<B, H, C, PoolApi, E> network::TransactionPool<H, B> for
	TransactionPoolAdapter<C, TransactionPool<PoolApi>>
where
	C: network::ClientHandle<B> + Send + Sync,
	PoolApi: 'static + ChainApi<Block=B, Hash=H, Error=E>,
	B: BlockT,
	H: std::hash::Hash + Eq + sr_primitives::traits::Member + sr_primitives::traits::MaybeSerialize,
	E: txpool::error::IntoPoolError + From<txpool::error::Error>,
{
	fn transactions(&self) -> Vec<(H, <B as BlockT>::Extrinsic)> {
		transactions_to_propagate(&self.pool)
	}

	fn hash_of(&self, transaction: &B::Extrinsic) -> H {
		self.pool.hash_of(transaction)
	}

	fn import(&self, report_handle: ReportHandle, who: PeerId, reputation_change: i32, transaction: B::Extrinsic) {
		if !self.imports_external_transactions {
			debug!("Transaction rejected");
			return;
		}

		let encoded = transaction.encode();
		match Decode::decode(&mut &encoded[..]) {
			Ok(uxt) => {
				let best_block_id = BlockId::hash(self.client.info().chain.best_hash);
				let import_future = self.pool.submit_one(&best_block_id, uxt);
				let import_future = import_future
					.then(move |import_result| {
						match import_result {
							Ok(_) => report_handle.report_peer(who, reputation_change),
							Err(e) => match e.into_pool_error() {
								Ok(txpool::error::Error::AlreadyImported(_)) => (),
								Ok(e) => debug!("Error adding transaction to the pool: {:?}", e),
								Err(e) => debug!("Error converting pool error: {:?}", e),
							}
						}
						ready(Ok(()))
					})
					.compat();

				if let Err(e) = self.executor.execute(Box::new(import_future)) {
					warn!("Error scheduling extrinsic import: {:?}", e);
				}
			}
			Err(e) => debug!("Error decoding transaction {}", e),
		}
	}

	fn on_broadcasted(&self, propagations: HashMap<H, Vec<String>>) {
		self.pool.on_broadcasted(propagations)
	}
}

#[cfg(test)]
mod tests {
	use super::*;
	use futures03::executor::block_on;
	use consensus_common::SelectChain;
	use sr_primitives::traits::BlindCheckable;
	use substrate_test_runtime_client::{prelude::*, runtime::{Extrinsic, Transfer}};

	#[test]
	fn should_not_propagate_transactions_that_are_marked_as_such() {
		// given
		let (client, longest_chain) = TestClientBuilder::new().build_with_longest_chain();
		let client = Arc::new(client);
		let pool = Arc::new(TransactionPool::new(
			Default::default(),
			transaction_pool::FullChainApi::new(client.clone())
		));
		let best = longest_chain.best_chain().unwrap();
		let transaction = Transfer {
			amount: 5,
			nonce: 0,
			from: AccountKeyring::Alice.into(),
			to: Default::default(),
		}.into_signed_tx();
		block_on(pool.submit_one(&BlockId::hash(best.hash()), transaction.clone())).unwrap();
		block_on(pool.submit_one(&BlockId::hash(best.hash()), Extrinsic::IncludeData(vec![1]))).unwrap();
		assert_eq!(pool.status().ready, 2);

		// when
		let transactions = transactions_to_propagate(&pool);

		// then
		assert_eq!(transactions.len(), 1);
		assert!(transactions[0].1.clone().check().is_ok());
		// this should not panic
		let _ = transactions[0].1.transfer();
	}
}<|MERGE_RESOLUTION|>--- conflicted
+++ resolved
@@ -36,11 +36,7 @@
 use client::{runtime_api::BlockT, Client};
 use exit_future::Signal;
 use futures::prelude::*;
-<<<<<<< HEAD
-use futures03::stream::{StreamExt as _, TryStreamExt as _};
-use network::{NetworkService, NetworkState, specialization::NetworkSpecialization, Event, DhtEvent};
-use log::{log, warn, debug, error, Level,info};
-=======
+
 use futures03::{
 	future::{ready, FutureExt as _, TryFutureExt as _},
 	stream::{StreamExt as _, TryStreamExt as _},
@@ -49,8 +45,7 @@
 	NetworkService, NetworkState, specialization::NetworkSpecialization,
 	Event, DhtEvent, PeerId, ReportHandle,
 };
-use log::{log, warn, debug, error, Level};
->>>>>>> db417ffd
+use log::{log, warn, debug, error, Level,info};
 use codec::{Encode, Decode};
 use primitives::{Blake2Hasher, H256};
 use sr_primitives::generic::BlockId;
