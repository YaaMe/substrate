[package]
name = "substrate-service"
version = "2.0.0"
authors = ["Parity Technologies <admin@parity.io>"]
edition = "2018"

[features]
default = ["rocksdb"]
# The RocksDB feature activates the RocksDB database backend. If it is not activated, and you pass
# a path to a database, an error will be produced at runtime.
rocksdb = ["client_db/kvdb-rocksdb"]

[dependencies]
derive_more = "0.15.0"
futures = "0.1.29"
futures03 = { package = "futures-preview", version = "0.3.0-alpha.19", features = ["compat"] }
parking_lot = "0.9.0"
lazy_static = "1.4.0"
log = "0.4.8"
slog = { version = "2.5.2", features = ["nested-values"] }
tokio-executor = "0.1.8"
tokio-timer = "0.2.11"
exit-future = "0.1.4"
serde = "1.0.101"
serde_json = "1.0.41"
sysinfo = "0.9.5"
target_info = "0.1.0"
keystore = { package = "substrate-keystore", path = "../../core/keystore" }
sr-io = { path = "../../core/sr-io" }
sr-primitives = { path = "../../core/sr-primitives" }
primitives = { package = "substrate-primitives", path = "../primitives" }
session = { package = "substrate-session", path = "../session" }
app-crypto = { package = "substrate-application-crypto", path = "../application-crypto" }
consensus_common = { package = "substrate-consensus-common", path = "../../core/consensus/common" }
network = { package = "substrate-network", path = "../../core/network" }
chain-spec = { package = "substrate-chain-spec", path = "../chain-spec" }
client = { package = "substrate-client", path = "../../core/client" }
client_db = { package = "substrate-client-db", path = "../../core/client/db" }
codec = { package = "parity-scale-codec", version = "1.0.0" }
substrate-executor = { path = "../../core/executor" }
transaction_pool = { package = "substrate-transaction-pool", path = "../../core/transaction-pool" }
rpc-servers = { package = "substrate-rpc-servers", path = "../../core/rpc-servers" }
rpc = { package = "substrate-rpc", path = "../../core/rpc" }
tel = { package = "substrate-telemetry", path = "../../core/telemetry" }
offchain = { package = "substrate-offchain", path = "../../core/offchain" }
parity-multiaddr = { package = "parity-multiaddr", version = "0.5.0" }
<<<<<<< HEAD
authority-discovery-primitives = { package = "substrate-authority-discovery-primitives", path = "../authority-discovery/primitives", default-features = false }
ln-bridge = { package = "ln-bridge", path = "../../core/ln-bridge" }
=======
>>>>>>> 7dd70679

[dev-dependencies]
substrate-test-runtime-client = { path = "../test-runtime/client" }
node-executor = { path = "../../node/executor" }
node-primitives = { path = "../../node/primitives" }
node-runtime = { path = "../../node/runtime" }
babe-primitives = { package = "substrate-consensus-babe-primitives", path = "../../core/consensus/babe/primitives" }
grandpa = { package = "substrate-finality-grandpa", path = "../../core/finality-grandpa" }
grandpa-primitives = { package = "substrate-finality-grandpa-primitives", path = "../../core/finality-grandpa/primitives" }
tokio = "0.1"<|MERGE_RESOLUTION|>--- conflicted
+++ resolved
@@ -44,11 +44,8 @@
 tel = { package = "substrate-telemetry", path = "../../core/telemetry" }
 offchain = { package = "substrate-offchain", path = "../../core/offchain" }
 parity-multiaddr = { package = "parity-multiaddr", version = "0.5.0" }
-<<<<<<< HEAD
 authority-discovery-primitives = { package = "substrate-authority-discovery-primitives", path = "../authority-discovery/primitives", default-features = false }
 ln-bridge = { package = "ln-bridge", path = "../../core/ln-bridge" }
-=======
->>>>>>> 7dd70679
 
 [dev-dependencies]
 substrate-test-runtime-client = { path = "../test-runtime/client" }
