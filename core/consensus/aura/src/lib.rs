// Copyright 2018-2019 Parity Technologies (UK) Ltd.
// This file is part of Substrate.

// Substrate is free software: you can redistribute it and/or modify
// it under the terms of the GNU General Public License as published by
// the Free Software Foundation, either version 3 of the License, or
// (at your option) any later version.

// Substrate is distributed in the hope that it will be useful,
// but WITHOUT ANY WARRANTY; without even the implied warranty of
// MERCHANTABILITY or FITNESS FOR A PARTICULAR PURPOSE.  See the
// GNU General Public License for more details.

// You should have received a copy of the GNU General Public License
// along with Substrate.  If not, see <http://www.gnu.org/licenses/>.

//! Aura (Authority-round) consensus in substrate.
//!
//! Aura works by having a list of authorities A who are expected to roughly
//! agree on the current time. Time is divided up into discrete slots of t
//! seconds each. For each slot s, the author of that slot is A[s % |A|].
//!
//! The author is allowed to issue one block but not more during that slot,
//! and it will be built upon the longest valid chain that has been seen.
//!
//! Blocks from future steps will be either deferred or rejected depending on how
//! far in the future they are.
//!
//! NOTE: Aura itself is designed to be generic over the crypto used.
#![forbid(missing_docs, unsafe_code)]
use std::{sync::Arc, time::Duration, thread, marker::PhantomData, hash::Hash, fmt::Debug};

use parity_codec::{Encode, Decode, Codec};
use consensus_common::{self, BlockImport, Environment, Proposer,
	ForkChoiceStrategy, ImportBlock, BlockOrigin, Error as ConsensusError,
	SelectChain, well_known_cache_keys::{self, Id as CacheKeyId}
};
use consensus_common::import_queue::{
	Verifier, BasicQueue, SharedBlockImport, SharedJustificationImport, SharedFinalityProofImport,
	SharedFinalityProofRequestBuilder,
};
use client::{
	block_builder::api::BlockBuilder as BlockBuilderApi,
	blockchain::{ProvideCache, HeaderBackend},
	runtime_api::ApiExt,
	error::Result as CResult,
	backend::AuxStore,
};

use runtime_primitives::{generic::{self, BlockId, OpaqueDigestItemId}, Justification};
use runtime_primitives::traits::{
	Block, Header, DigestItemFor, ProvideRuntimeApi, Zero, Member, Verify
};

use primitives::Pair;
use inherents::{InherentDataProviders, InherentData};

use futures::{Future, IntoFuture, future};
use tokio_timer::Timeout;
use log::{error, warn, debug, info, trace};

use srml_aura::{
	InherentType as AuraInherent, AuraInherentData,
	timestamp::{TimestampInherentData, InherentType as TimestampInherent, InherentError as TIError}
};

<<<<<<< HEAD
use substrate_telemetry::{telemetry, CONSENSUS_TRACE, CONSENSUS_DEBUG, CONSENSUS_WARN, CONSENSUS_INFO};
use slots::{CheckedHeader, SlotData, SlotWorker, SlotInfo, SlotCompatible, slot_now, check_equivocation};
use consensus_safety::SubmitReport;
use safety_primitives::AuthorshipEquivocationProof;
=======
use slots::{CheckedHeader, SlotData, SlotWorker, SlotInfo, SlotCompatible};
use slots::{SignedDuration, check_equivocation};
>>>>>>> 2d7b4fe8

pub use aura_primitives::*;
pub use consensus_common::SyncOracle;

type AuthorityId<P> = <P as Pair>::Public;

/// A slot duration. Create with `get_or_compute`.
#[derive(Clone, Copy, Debug, Encode, Decode, Hash, PartialOrd, Ord, PartialEq, Eq)]
pub struct SlotDuration(slots::SlotDuration<u64>);

impl SlotDuration {
	/// Either fetch the slot duration from disk or compute it from the genesis
	/// state.
	pub fn get_or_compute<A, B, C, S>(client: &C) -> CResult<Self>
	where
		A: Codec,
		B: Block,
		C: AuxStore + ProvideRuntimeApi,
		S: Verify<Signer=A> + Encode + Decode,
		C::Api: AuraApi<B, A, S>,
	{
		slots::SlotDuration::get_or_compute(client, |a, b| a.slot_duration(b)).map(Self)
	}

	/// Get the slot duration in milliseconds.
	pub fn get(&self) -> u64 {
		self.0.get()
	}
}

#[derive(Copy, Clone, Debug, PartialEq, Eq, Hash)]
struct AuraSlotCompatible;

impl SlotCompatible for AuraSlotCompatible {
	fn extract_timestamp_and_slot(
		data: &InherentData
	) -> Result<(TimestampInherent, AuraInherent), consensus_common::Error> {
		data.timestamp_inherent_data()
			.and_then(|t| data.aura_inherent_data().map(|a| (t, a)))
			.map_err(Into::into)
			.map_err(consensus_common::Error::InherentData)
	}
}

/// Start the aura worker. The returned future should be run in a tokio runtime.
pub fn start_aura<B, C, SC, E, I, P, SO, Error, H>(
	slot_duration: SlotDuration,
	local_key: Arc<P>,
	client: Arc<C>,
	select_chain: SC,
	block_import: Arc<I>,
	env: Arc<E>,
	sync_oracle: SO,
	inherent_data_providers: InherentDataProviders,
	force_authoring: bool,
) -> Result<impl Future<Item=(), Error=()>, consensus_common::Error> where
	B: Block<Header=H>,
	C: ProvideRuntimeApi + ProvideCache<B> + AuxStore + Send + Sync,
	C::Api: AuraApi<B, AuthorityId<P>, P::Signature>,
	SC: SelectChain<B>,
	E::Proposer: Proposer<B, Error=Error>,
	<<E::Proposer as Proposer<B>>::Create as IntoFuture>::Future: Send + 'static,
	P: Pair + Send + Sync + 'static,
	P::Public: Hash + Member + Encode + Decode,
	P::Signature: Hash + Member + Encode + Decode + Verify<Signer=P::Public>,
	H: Header<Hash=B::Hash>,
	E: Environment<B, Error=Error>,
	I: BlockImport<B> + Send + Sync + 'static,
	Error: ::std::error::Error + Send + From<::consensus_common::Error> + From<I::Error> + 'static,
	SO: SyncOracle + Send + Sync + Clone,
{
	let worker = AuraWorker {
		client: client.clone(),
		block_import,
		env,
		local_key,
		sync_oracle: sync_oracle.clone(),
		force_authoring,
	};
	register_aura_inherent_data_provider(
		&inherent_data_providers,
		slot_duration.0.slot_duration()
	)?;
	Ok(slots::start_slot_worker::<_, _, _, _, _, AuraSlotCompatible>(
		slot_duration.0,
		select_chain,
		worker,
		sync_oracle,
		inherent_data_providers
	))
}

struct AuraWorker<C, E, I, P, SO> {
	client: Arc<C>,
	block_import: Arc<I>,
	env: Arc<E>,
	local_key: Arc<P>,
	sync_oracle: SO,
	force_authoring: bool,
}

impl<H, B, C, E, I, P, Error, SO> SlotWorker<B> for AuraWorker<C, E, I, P, SO> where
	B: Block<Header=H>,
	C: ProvideRuntimeApi + ProvideCache<B> + Sync,
	C::Api: AuraApi<B, AuthorityId<P>, P::Signature>,
	E: Environment<B, Error=Error>,
	E::Proposer: Proposer<B, Error=Error>,
	<<E::Proposer as Proposer<B>>::Create as IntoFuture>::Future: Send + 'static,
	H: Header<Hash=B::Hash>,
	I: BlockImport<B> + Send + Sync + 'static,
	P: Pair + Send + Sync + 'static,
	P::Public: Member + Encode + Decode + Hash,
	P::Signature: Member + Encode + Decode + Hash + Debug + Verify<Signer=P::Public>,
	SO: SyncOracle + Send + Clone,
	Error: ::std::error::Error + Send + From<::consensus_common::Error> + From<I::Error> + 'static,
{
	type OnSlot = Box<dyn Future<Item=(), Error=consensus_common::Error> + Send>;

	fn on_slot(
		&self,
		chain_head: B::Header,
		slot_info: SlotInfo,
	) -> Self::OnSlot {
		let pair = self.local_key.clone();
		let public_key = self.local_key.public();
		let client = self.client.clone();
		let block_import = self.block_import.clone();
		let env = self.env.clone();

		let (timestamp, slot_num, slot_duration) =
			(slot_info.timestamp, slot_info.number, slot_info.duration);

		let authorities = match authorities(client.as_ref(), &BlockId::Hash(chain_head.hash())) {
			Ok(authorities) => authorities,
			Err(e) => {
				warn!(
					"Unable to fetch authorities at block {:?}: {:?}",
					chain_head.hash(),
					e
				);
				telemetry!(CONSENSUS_WARN; "aura.unable_fetching_authorities";
					"slot" => ?chain_head.hash(), "err" => ?e
				);
				return Box::new(future::ok(()));
			}
		};

		if !self.force_authoring && self.sync_oracle.is_offline() && authorities.len() > 1 {
			debug!(target: "aura", "Skipping proposal slot. Waiting for the network.");
			telemetry!(CONSENSUS_DEBUG; "aura.skipping_proposal_slot";
				"authorities_len" => authorities.len()
			);
			return Box::new(future::ok(()));
		}
		let maybe_author = slot_author::<P::Public>(slot_num, &authorities);
		let proposal_work = match maybe_author {
			None => return Box::new(future::ok(())),
			Some(author) => if author == &public_key {
				debug!(
					target: "aura", "Starting authorship at slot {}; timestamp = {}",
					slot_num,
					timestamp
				);
				telemetry!(CONSENSUS_DEBUG; "aura.starting_authorship";
					"slot_num" => slot_num, "timestamp" => timestamp
				);

				// we are the slot author. make a block and sign it.
				let proposer = match env.init(&chain_head) {
					Ok(p) => p,
					Err(e) => {
						warn!("Unable to author block in slot {:?}: {:?}", slot_num, e);
						telemetry!(CONSENSUS_WARN; "aura.unable_authoring_block";
							"slot" => slot_num, "err" => ?e
						);
						return Box::new(future::ok(()))
					}
				};

				let remaining_duration = slot_info.remaining_duration();
				// deadline our production to approx. the end of the
				// slot
				Timeout::new(
					proposer.propose(
						slot_info.inherent_data,
						generic::Digest {
							logs: vec![
								<DigestItemFor<B> as CompatibleDigestItem<P::Signature>>::aura_pre_digest(slot_num),
							],
						},
						remaining_duration,
					).into_future(),
					remaining_duration,
				)
			} else {
				return Box::new(future::ok(()));
			}
		};

		Box::new(proposal_work.map(move |b| {
			// minor hack since we don't have access to the timestamp
			// that is actually set by the proposer.
			let slot_after_building = SignedDuration::default().slot_now(slot_duration);
			if slot_after_building != slot_num {
				info!(
					"Discarding proposal for slot {}; block production took too long",
					slot_num
				);
				telemetry!(CONSENSUS_INFO; "aura.discarding_proposal_took_too_long";
					"slot" => slot_num
				);
				return
			}

			let (header, body) = b.deconstruct();
			let pre_digest: Result<u64, &str> = find_pre_digest::<H>(&header);
			if let Err(e) = pre_digest {
				error!(target: "aura", "FATAL ERROR: Invalid pre-digest: {}!", e);
				return
			} else {
				trace!(target: "aura", "Got correct number of seals.  Good!")
			};

			let header_num = header.number().clone();
			let parent_hash = header.parent_hash().clone();

			// sign the pre-sealed hash of the block and then
			// add it to a digest item.
			let header_hash = header.hash();
			let signature = pair.sign(header_hash.as_ref());
			let signature_digest_item = <DigestItemFor<B> as CompatibleDigestItem<P::Signature>>::aura_seal(signature);

			let import_block: ImportBlock<B> = ImportBlock {
				origin: BlockOrigin::Own,
				header,
				justification: None,
				post_digests: vec![signature_digest_item],
				body: Some(body),
				finalized: false,
				auxiliary: Vec::new(),
				fork_choice: ForkChoiceStrategy::LongestChain,
			};

			info!("Pre-sealed block for proposal at {}. Hash now {:?}, previously {:?}.",
					header_num,
					import_block.post_header().hash(),
					header_hash
			);
			telemetry!(CONSENSUS_INFO; "aura.pre_sealed_block";
				"header_num" => ?header_num,
				"hash_now" => ?import_block.post_header().hash(),
				"hash_previously" => ?header_hash
			);

			if let Err(e) = block_import.import_block(import_block, Default::default()) {
				warn!(target: "aura", "Error with block built on {:?}: {:?}",
						parent_hash, e);
				telemetry!(CONSENSUS_WARN; "aura.err_with_block_built_on";
					"hash" => ?parent_hash, "err" => ?e
				);
			}
		}).map_err(|e| consensus_common::Error::ClientImport(format!("{:?}", e)).into()))
	}
}

macro_rules! aura_err {
	($($i: expr),+) => {
		{ debug!(target: "aura", $($i),+)
		; format!($($i),+)
		}
	};
}

/// check a header has been signed by the right key. If the slot is too far in the future, an error will be returned.
/// if it's successful, returns the pre-header and the digest item containing the seal.
///
/// This digest item will always return `Some` when used with `as_aura_seal`.
fn check_header<C, B: Block, P: Pair, T>(
	client: &C,
	transaction_pool: &Option<Arc<T>>,
	slot_now: u64,
	mut header: B::Header,
	hash: B::Hash,
	authorities: &[AuthorityId<P>],
) -> Result<CheckedHeader<B::Header, (u64, DigestItemFor<B>)>, String> where
	DigestItemFor<B>: CompatibleDigestItem<P::Signature>,
	P::Signature: Encode + Decode + Clone + Verify<Signer=P::Public>,
	C: client::backend::AuxStore + ProvideRuntimeApi + HeaderBackend<B>,
	C::Api: AuraApi<B, P::Public, P::Signature>,
	P::Public: AsRef<P::Public> + Encode + Decode + PartialEq + Clone,
	T: SubmitReport<C, B>,
{
	let seal = match header.digest_mut().pop() {
		Some(x) => x,
		None => return Err(format!("Header {:?} is unsealed", hash)),
	};

	let sig = seal.as_aura_seal().ok_or_else(|| {
		aura_err!("Header {:?} has a bad seal", hash)
	})?;

	let slot_num = find_pre_digest::<B::Header>(&header)?;

	if slot_num > slot_now {
		header.digest_mut().push(seal);
		Ok(CheckedHeader::Deferred(header, slot_num))
	} else {
		// check the signature is valid under the expected authority and
		// chain state.
		let expected_author = match slot_author::<P::Public>(slot_num, &authorities) {
			None => return Err("Slot Author not found".to_string()),
			Some(author) => author,
		};

		let pre_hash = header.hash();

		if P::verify(&sig, pre_hash.as_ref(), expected_author) {
			if let Some(equivocation_proof) = check_equivocation::<
				_, _, AuraEquivocationProof<B::Header, P::Signature>, P::Signature,
			>(
				client,
				slot_now,
				slot_num,
				&header,
				sig,
				expected_author,
			).map_err(|e| e.to_string())? {
				info!(
					"Slot author is equivocating at slot {} with headers {:?} and {:?}",
					slot_num,
					equivocation_proof.first_header().hash(),
					equivocation_proof.second_header().hash(),
				);

				// Submit a transaction reporting the equivocation.
				let block_id = BlockId::number(client.info().best_number);
				client.runtime_api()
					.construct_equivocation_report_call(&block_id, equivocation_proof)
					.map(|call| {
						transaction_pool.as_ref().map(|txpool|
							txpool.submit_report_call(client, call.as_slice())
						);
						info!(target: "afg", "Equivocation report has been submitted")
					}).unwrap_or_else(|err|
						error!(target: "afg", "Error constructing equivocation report: {}", err)
					);
			}

			Ok(CheckedHeader::Checked(header, (slot_num, seal)))
		} else {
			Err(format!("Bad signature on {:?}", hash))
		}
	}
}

/// A verifier for Aura blocks.
pub struct AuraVerifier<C, P, T> {
	client: Arc<C>,
	transaction_pool: Option<Arc<T>>,
	phantom: PhantomData<P>,
	inherent_data_providers: inherents::InherentDataProviders,
}

impl<C, P, T> AuraVerifier<C, P, T>
	where P: Send + Sync + 'static
{
	fn check_inherents<B: Block>(
		&self,
		block: B,
		block_id: BlockId<B>,
		inherent_data: InherentData,
		timestamp_now: u64,
	) -> Result<(), String>
		where C: ProvideRuntimeApi, C::Api: BlockBuilderApi<B>
	{
		const MAX_TIMESTAMP_DRIFT_SECS: u64 = 60;

		let inherent_res = self.client.runtime_api().check_inherents(
			&block_id,
			block,
			inherent_data,
		).map_err(|e| format!("{:?}", e))?;

		if !inherent_res.ok() {
			inherent_res
				.into_errors()
				.try_for_each(|(i, e)| match TIError::try_from(&i, &e) {
					Some(TIError::ValidAtTimestamp(timestamp)) => {
						// halt import until timestamp is valid.
						// reject when too far ahead.
						if timestamp > timestamp_now + MAX_TIMESTAMP_DRIFT_SECS {
							return Err("Rejecting block too far in future".into());
						}

						let diff = timestamp.saturating_sub(timestamp_now);
						info!(
							target: "aura",
							"halting for block {} seconds in the future",
							diff
						);
						telemetry!(CONSENSUS_INFO; "aura.halting_for_future_block";
							"diff" => ?diff
						);
						thread::sleep(Duration::from_secs(diff));
						Ok(())
					},
					Some(TIError::Other(e)) => Err(e.into()),
					None => Err(self.inherent_data_providers.error_to_string(&i, &e)),
				})
		} else {
			Ok(())
		}
	}
}

#[forbid(deprecated)]
impl<B: Block, C, P, T> Verifier<B> for AuraVerifier<C, P, T> where
	C: ProvideRuntimeApi + Send + Sync + AuxStore + ProvideCache<B> + HeaderBackend<B>,
	C::Api: BlockBuilderApi<B> + AuraApi<B, AuthorityId<P>, P::Signature>,
	DigestItemFor<B>: CompatibleDigestItem<P::Signature>,
	P: Pair + Send + Sync + 'static,
	P::Public: Send + Sync + Hash + Eq + Clone + Decode + Encode + Debug + AsRef<P::Public> + 'static,
	P::Signature: Encode + Decode + Verify<Signer=P::Public> + Clone,
	T: SubmitReport<C, B> + Send + Sync,
{
	fn verify(
		&self,
		origin: BlockOrigin,
		header: B::Header,
		justification: Option<Justification>,
		mut body: Option<Vec<B::Extrinsic>>,
	) -> Result<(ImportBlock<B>, Option<Vec<(CacheKeyId, Vec<u8>)>>), String> {
		let mut inherent_data = self.inherent_data_providers.create_inherent_data().map_err(String::from)?;
		let (timestamp_now, slot_now) = AuraSlotCompatible::extract_timestamp_and_slot(&inherent_data)
			.map_err(|e| format!("Could not extract timestamp and slot: {:?}", e))?;
		let hash = header.hash();
		let parent_hash = *header.parent_hash();
		let authorities = authorities(self.client.as_ref(), &BlockId::Hash(parent_hash))
			.map_err(|e| format!("Could not fetch authorities at {:?}: {:?}", parent_hash, e))?;

		// we add one to allow for some small drift.
		// FIXME #1019 in the future, alter this queue to allow deferring of
		// headers
		let checked_header = check_header::<C, B, P, T>(
			&self.client,
			&self.transaction_pool,
			slot_now + 1,
			header,
			hash,
			&authorities[..],
		)?;
		match checked_header {
			CheckedHeader::Checked(pre_header, (slot_num, seal)) => {
				// if the body is passed through, we need to use the runtime
				// to check that the internally-set timestamp in the inherents
				// actually matches the slot set in the seal.
				if let Some(inner_body) = body.take() {
					inherent_data.aura_replace_inherent_data(slot_num);
					let block = B::new(pre_header.clone(), inner_body);

					// skip the inherents verification if the runtime API is old.
					if self.client
						.runtime_api()
						.has_api_with::<dyn BlockBuilderApi<B>, _>(&BlockId::Hash(parent_hash), |v| v >= 2)
						.map_err(|e| format!("{:?}", e))?
					{
						self.check_inherents(
							block.clone(),
							BlockId::Hash(parent_hash),
							inherent_data,
							timestamp_now,
						)?;
					}

					let (_, inner_body) = block.deconstruct();
					body = Some(inner_body);
				}

				trace!(target: "aura", "Checked {:?}; importing.", pre_header);
				telemetry!(CONSENSUS_TRACE; "aura.checked_and_importing"; "pre_header" => ?pre_header);

				// `Consensus` is the Aura-specific authorities change log.
				let maybe_keys = pre_header.digest()
					.convert_first(|l| l.try_to::<ConsensusLog<AuthorityId<P>>>(
						OpaqueDigestItemId::Consensus(&AURA_ENGINE_ID)
					))
					.map(|ConsensusLog::AuthoritiesChange(a)|
						vec![(well_known_cache_keys::AUTHORITIES, a.encode())]
					);

				let import_block = ImportBlock {
					origin,
					header: pre_header,
					post_digests: vec![seal],
					body,
					finalized: false,
					justification,
					auxiliary: Vec::new(),
					fork_choice: ForkChoiceStrategy::LongestChain,
				};

				Ok((import_block, maybe_keys))
			}
			CheckedHeader::Deferred(a, b) => {
				debug!(target: "aura", "Checking {:?} failed; {:?}, {:?}.", hash, a, b);
				telemetry!(CONSENSUS_DEBUG; "aura.header_too_far_in_future";
					"hash" => ?hash, "a" => ?a, "b" => ?b
				);
				Err(format!("Header {:?} rejected: too far in the future", hash))
			}
		}
	}
}

fn initialize_authorities_cache<A, B, C, S>(client: &C) -> Result<(), ConsensusError> where
	A: Codec,
	B: Block,
	C: ProvideRuntimeApi + ProvideCache<B>,
	S: Verify<Signer=A> + Encode + Decode,
	C::Api: AuraApi<B, A, S>,
{
	// no cache => no initialization
	let cache = match client.cache() {
		Some(cache) => cache,
		None => return Ok(()),
	};

	// check if we already have initialized the cache
	let genesis_id = BlockId::Number(Zero::zero());
	let genesis_authorities: Option<Vec<A>> = cache
		.get_at(&well_known_cache_keys::AUTHORITIES, &genesis_id)
		.and_then(|v| Decode::decode(&mut &v[..]));
	if genesis_authorities.is_some() {
		return Ok(());
	}

	let map_err = |error| consensus_common::Error::from(consensus_common::Error::ClientImport(
		format!(
			"Error initializing authorities cache: {}",
			error,
		)));
	let genesis_authorities = authorities(client, &genesis_id)?;
	cache.initialize(&well_known_cache_keys::AUTHORITIES, genesis_authorities.encode())
		.map_err(map_err)?;

	Ok(())
}

#[allow(deprecated)]
fn authorities<A, B, C, S>(client: &C, at: &BlockId<B>) -> Result<Vec<A>, ConsensusError> where
	A: Codec,
	B: Block,
	C: ProvideRuntimeApi + ProvideCache<B>,
	S: Verify<Signer=A> + Encode + Decode,
	C::Api: AuraApi<B, A, S>,
{
	client
		.cache()
		.and_then(|cache| cache
			.get_at(&well_known_cache_keys::AUTHORITIES, at)
			.and_then(|v| Decode::decode(&mut &v[..]))
		)
		.or_else(|| AuraApi::authorities(&*client.runtime_api(), at).ok())
		.ok_or_else(|| consensus_common::Error::InvalidAuthoritiesSet.into())
}

/// The Aura import queue type.
pub type AuraImportQueue<B> = BasicQueue<B>;

/// Register the aura inherent data provider, if not registered already.
fn register_aura_inherent_data_provider(
	inherent_data_providers: &InherentDataProviders,
	slot_duration: u64,
) -> Result<(), consensus_common::Error> {
	if !inherent_data_providers.has_provider(&srml_aura::INHERENT_IDENTIFIER) {
		inherent_data_providers
			.register_provider(srml_aura::InherentDataProvider::new(slot_duration))
			.map_err(Into::into)
			.map_err(consensus_common::Error::InherentData)
	} else {
		Ok(())
	}
}

/// Start an import queue for the Aura consensus algorithm.
pub fn import_queue<B, C, P, T>(
	slot_duration: SlotDuration,
	block_import: SharedBlockImport<B>,
	justification_import: Option<SharedJustificationImport<B>>,
	finality_proof_import: Option<SharedFinalityProofImport<B>>,
	finality_proof_request_builder: Option<SharedFinalityProofRequestBuilder<B>>,
	client: Arc<C>,
	transaction_pool: Option<Arc<T>>,
	inherent_data_providers: InherentDataProviders,
) -> Result<AuraImportQueue<B>, consensus_common::Error> where
	B: Block,
	C: 'static + ProvideRuntimeApi + ProvideCache<B> + Send + Sync + AuxStore + HeaderBackend<B>,
	C::Api: BlockBuilderApi<B> + AuraApi<B, AuthorityId<P>, P::Signature>,
	DigestItemFor<B>: CompatibleDigestItem<P::Signature>,
	P: Pair + Send + Sync + 'static,
	P::Public: Clone + Eq + Send + Sync + Hash + Debug + Encode + Decode + AsRef<P::Public>,
	P::Signature: Encode + Decode + Verify<Signer=P::Public> + Clone,
	T: SubmitReport<C, B> + Send + Sync + 'static,
{
	register_aura_inherent_data_provider(&inherent_data_providers, slot_duration.get())?;
	initialize_authorities_cache(&*client)?;

	let verifier = Arc::new(
		AuraVerifier::<C, P, T> {
			client: client.clone(),
			transaction_pool: transaction_pool,
			inherent_data_providers,
			phantom: PhantomData,
		}
	);
	Ok(BasicQueue::new(
		verifier,
		block_import,
		justification_import,
		finality_proof_import,
		finality_proof_request_builder,
	))
}

#[cfg(test)]
mod tests {
	use super::*;
	use futures::stream::Stream as _;
	use consensus_common::NoNetwork as DummyOracle;
	use network::test::*;
	use network::test::{
		Block as TestBlock, PeersClient, PeersFullClient
	};
	use runtime_primitives::generic::Header;
	use runtime_primitives::traits::{
		Block as BlockT, DigestFor, Header as HeaderT, BlakeTwo256
	};
	use runtime_primitives::testing::{
		Digest as DigestTest, DigestItem as DigestItemTest
	};
	use network::config::ProtocolConfig;
	use parking_lot::Mutex;
	use tokio::runtime::current_thread;
	use keyring::sr25519::Keyring;
	use primitives::{sr25519, H256};
	use client::{LongestChain, BlockchainEvents};
	use test_client;
	use std::sync::RwLock;

	type Error = client::error::Error;

	type TestClient = client::Client<
		test_client::Backend,
		test_client::Executor,
		TestBlock,
		test_client::runtime::RuntimeApi
	>;

	struct DummyFactory(Arc<TestClient>);
	struct DummyProposer(u64, Arc<TestClient>);

	impl Environment<TestBlock> for DummyFactory {
		type Proposer = DummyProposer;
		type Error = Error;

		fn init(&self, parent_header: &<TestBlock as BlockT>::Header)
			-> Result<DummyProposer, Error>
		{
			Ok(DummyProposer(parent_header.number + 1, self.0.clone()))
		}
	}

	impl Proposer<TestBlock> for DummyProposer {
		type Error = Error;
		type Create = Result<TestBlock, Error>;

		fn propose(
			&self,
			_: InherentData,
			digests: DigestFor<TestBlock>,
			_: Duration,
		) -> Result<TestBlock, Error> {
			self.1.new_block(digests).unwrap().bake().map_err(|e| e.into())
		}
	}

	const SLOT_DURATION: u64 = 1;
	const TEST_ROUTING_INTERVAL: Duration = Duration::from_millis(50);

	pub struct AuraTestNet {
		peers: Vec<Arc<Peer<(), DummySpecialization>>>,
		started: bool,
	}

	impl TestNetFactory for AuraTestNet {
		type Specialization = DummySpecialization;
		type Verifier = AuraVerifier<PeersFullClient, sr25519::Pair, TestPool>;
		type PeerData = ();

		/// Create new test network with peers and given config.
		fn from_config(_config: &ProtocolConfig) -> Self {
			AuraTestNet {
				peers: Vec::new(),
				started: false,
			}
		}

		fn make_verifier(&self, client: PeersClient, _cfg: &ProtocolConfig)
			-> Arc<Self::Verifier>
		{
			match client {
				PeersClient::Full(client) => {
					let slot_duration = SlotDuration::get_or_compute(&*client)
						.expect("slot duration available");
					let inherent_data_providers = InherentDataProviders::new();
					register_aura_inherent_data_provider(
						&inherent_data_providers,
						slot_duration.get()
					).expect("Registers aura inherent data provider");

					assert_eq!(slot_duration.get(), SLOT_DURATION);
					Arc::new(AuraVerifier {
						client,
						transaction_pool: None,
						inherent_data_providers,
						phantom: Default::default(),
					})
				},
				PeersClient::Light(_) => unreachable!("No (yet) tests for light client + Aura"),
			}
		}

		fn uses_tokio(&self) -> bool {
			true
		}

		fn peer(&self, i: usize) -> &Peer<Self::PeerData, DummySpecialization> {
			&self.peers[i]
		}

		fn peers(&self) -> &Vec<Arc<Peer<Self::PeerData, DummySpecialization>>> {
			&self.peers
		}

		fn mut_peers<F: FnOnce(&mut Vec<Arc<Peer<Self::PeerData, DummySpecialization>>>)>(&mut self, closure: F) {
			closure(&mut self.peers);
		}

		fn started(&self) -> bool {
			self.started
		}

		fn set_started(&mut self, new: bool) {
			self.started = new;
		}
	}

	#[test]
	#[allow(deprecated)]
	fn authoring_blocks() {
		let _ = ::env_logger::try_init();
		let mut net = AuraTestNet::new(3);

		net.start();

		let peers = &[
			(0, Keyring::Alice),
			(1, Keyring::Bob),
			(2, Keyring::Charlie),
		];

		let net = Arc::new(Mutex::new(net));
		let mut import_notifications = Vec::new();

		let mut runtime = current_thread::Runtime::new().unwrap();
		for (peer_id, key) in peers {
			let client = net.lock().peer(*peer_id)
				.client().as_full().expect("full clients are created").clone();
			#[allow(deprecated)]
			let select_chain = LongestChain::new(
				client.backend().clone(),
			);
			let environ = Arc::new(DummyFactory(client.clone()));
			import_notifications.push(
				client.import_notification_stream()
					.take_while(|n| Ok(!(n.origin != BlockOrigin::Own && n.header.number() < &5)))
					.for_each(move |_| Ok(()))
			);

			let slot_duration = SlotDuration::get_or_compute(&*client)
				.expect("slot duration available");

			let inherent_data_providers = InherentDataProviders::new();
			register_aura_inherent_data_provider(
				&inherent_data_providers, slot_duration.get()
			).expect("Registers aura inherent data provider");

			let aura = start_aura::<_, _, _, _, _, sr25519::Pair, _, _, _>(
				slot_duration,
				Arc::new(key.clone().into()),
				client.clone(),
				select_chain,
				client,
				environ.clone(),
				DummyOracle,
				inherent_data_providers,
				false,
			).expect("Starts aura");

			runtime.spawn(aura);
		}

		// wait for all finalized on each.
		let wait_for = ::futures::future::join_all(import_notifications)
			.map(|_| ())
			.map_err(|_| ());

		let drive_to_completion = ::tokio_timer::Interval::new_interval(TEST_ROUTING_INTERVAL)
			.for_each(move |_| {
				net.lock().send_import_notifications();
				net.lock().sync_without_disconnects();
				Ok(())
			})
			.map(|_| ())
			.map_err(|_| ());

		let _ = runtime.block_on(wait_for.select(drive_to_completion).map_err(|_| ())).unwrap();
	}


	pub struct TestPool {
		pool: RwLock<u32>
	}

	impl<C, B> SubmitReport<C, B> for TestPool {
		fn submit_report_call(&self, _client: &C, _extrinsic: &[u8]) {
			let mut pool = self.pool.write().unwrap();
			*pool += 1;
		}
	}

	#[test]
	fn authorities_call_works() {
		let client = test_client::new();

		assert_eq!(client.info().chain.best_number, 0);
		assert_eq!(authorities(&client, &BlockId::Number(0)).unwrap(), vec![
			Keyring::Alice.into(),
			Keyring::Bob.into(),
			Keyring::Charlie.into()
		]);
	}

	#[test]
	fn submit_equivocation_works_submit_case() {
		let client = test_client::new();
		let transaction_pool = Some(Arc::new(TestPool{ pool: RwLock::new(0) }));

		let parent_hash = H256::random();
		let num1 = 2u64;
		let num2 = 3u64;

		let mut header1 = Header::<_, BlakeTwo256> {
			parent_hash,
			number: num1,
			state_root: Default::default(),
			extrinsics_root: Default::default(),
			digest: DigestTest { logs: vec![], },
		};

		let mut header2 = Header::<_, BlakeTwo256> {
			parent_hash,
			number: num2,
			state_root: Default::default(),
			extrinsics_root: Default::default(),
			digest: DigestTest { logs: vec![], },
		};

		let slot = 3;
		let pre = <DigestItemTest as CompatibleDigestItem<sr25519::Signature>>::aura_pre_digest(slot);

		header1.digest_mut().push(pre.clone());
		header2.digest_mut().push(pre);

		let hash1 = header1.hash();
		let hash2 = header2.hash();

		let (pair, _seed) = sr25519::Pair::generate();
		let public = pair.public();
		let authorities = &[public];

		let sig1 = pair.sign(hash1.as_ref());
		let sig2 = pair.sign(hash2.as_ref());

		let seal1 = <DigestItemTest as CompatibleDigestItem<sr25519::Signature>>::aura_seal(sig1);
		let seal2 = <DigestItemTest as CompatibleDigestItem<sr25519::Signature>>::aura_seal(sig2);

		header1.digest_mut().push(seal1);
		header2.digest_mut().push(seal2);

		assert!(
			check_header::<_, TestBlock, sr25519::Pair, TestPool>(
			&client,
			&transaction_pool,
			3,
			header1,
			parent_hash,
			authorities,
		).is_ok());

		assert!(
			check_header::<_, TestBlock, sr25519::Pair, TestPool>(
			&client,
			&transaction_pool,
			4,
			header2,
			parent_hash,
			authorities,
		).is_ok());

		let txpool = transaction_pool.unwrap();
		let pool = txpool.pool.read().unwrap();

		assert_eq!(*pool, 1);
	}

	#[test]
	fn submit_equivocation_works_no_submit_case() {
		let client = test_client::new();
		let transaction_pool = Some(Arc::new(TestPool{ pool: RwLock::new(0) }));

		let parent_hash = H256::random();
		let num1 = 2u64;
		let num2 = 3u64;

		let mut header1 = Header::<_, BlakeTwo256> {
			parent_hash,
			number: num1,
			state_root: Default::default(),
			extrinsics_root: Default::default(),
			digest: DigestTest { logs: vec![], },
		};

		let mut header2 = Header::<_, BlakeTwo256> {
			parent_hash,
			number: num2,
			state_root: Default::default(),
			extrinsics_root: Default::default(),
			digest: DigestTest { logs: vec![], },
		};

		let slot1 = 3;
		let slot2 = 4;

		let pre1 = <DigestItemTest as CompatibleDigestItem<sr25519::Signature>>::aura_pre_digest(slot1);
		let pre2 = <DigestItemTest as CompatibleDigestItem<sr25519::Signature>>::aura_pre_digest(slot2);

		header1.digest_mut().push(pre1);
		header2.digest_mut().push(pre2);

		let hash1 = header1.hash();
		let hash2 = header2.hash();

		let (pair, _seed) = sr25519::Pair::generate();
		let public = pair.public();
		let authorities = &[public];

		let sig1 = pair.sign(hash1.as_ref());
		let sig2 = pair.sign(hash2.as_ref());

		let seal1 = <DigestItemTest as CompatibleDigestItem<sr25519::Signature>>::aura_seal(sig1);
		let seal2 = <DigestItemTest as CompatibleDigestItem<sr25519::Signature>>::aura_seal(sig2);

		header1.digest_mut().push(seal1);
		header2.digest_mut().push(seal2);

		assert!(
			check_header::<_, TestBlock, sr25519::Pair, TestPool>(
			&client,
			&transaction_pool,
			3,
			header1,
			parent_hash,
			authorities,
		).is_ok());

		assert!(
			check_header::<_, TestBlock, sr25519::Pair, TestPool>(
			&client,
			&transaction_pool,
			4,
			header2,
			parent_hash,
			authorities,
		).is_ok());

		let txpool = transaction_pool.unwrap();
		let pool = txpool.pool.read().unwrap();

		assert_eq!(*pool, 0);
	}
}<|MERGE_RESOLUTION|>--- conflicted
+++ resolved
@@ -61,18 +61,21 @@
 
 use srml_aura::{
 	InherentType as AuraInherent, AuraInherentData,
-	timestamp::{TimestampInherentData, InherentType as TimestampInherent, InherentError as TIError}
+	timestamp::{
+		TimestampInherentData, InherentType as TimestampInherent,
+		InherentError as TIError
+	}
 };
 
-<<<<<<< HEAD
-use substrate_telemetry::{telemetry, CONSENSUS_TRACE, CONSENSUS_DEBUG, CONSENSUS_WARN, CONSENSUS_INFO};
-use slots::{CheckedHeader, SlotData, SlotWorker, SlotInfo, SlotCompatible, slot_now, check_equivocation};
+use substrate_telemetry::{
+	telemetry, CONSENSUS_TRACE, CONSENSUS_DEBUG, CONSENSUS_WARN, CONSENSUS_INFO
+};
+use slots::{
+	CheckedHeader, SlotData, SlotWorker, SlotInfo, SlotCompatible, slot_now,
+	check_equivocation, SignedDuration
+};
 use consensus_safety::SubmitReport;
 use safety_primitives::AuthorshipEquivocationProof;
-=======
-use slots::{CheckedHeader, SlotData, SlotWorker, SlotInfo, SlotCompatible};
-use slots::{SignedDuration, check_equivocation};
->>>>>>> 2d7b4fe8
 
 pub use aura_primitives::*;
 pub use consensus_common::SyncOracle;
@@ -94,7 +97,8 @@
 		S: Verify<Signer=A> + Encode + Decode,
 		C::Api: AuraApi<B, A, S>,
 	{
-		slots::SlotDuration::get_or_compute(client, |a, b| a.slot_duration(b)).map(Self)
+		slots::SlotDuration::get_or_compute(client, |a, b| a.slot_duration(b))
+			.map(Self)
 	}
 
 	/// Get the slot duration in milliseconds.
@@ -303,7 +307,8 @@
 			// add it to a digest item.
 			let header_hash = header.hash();
 			let signature = pair.sign(header_hash.as_ref());
-			let signature_digest_item = <DigestItemFor<B> as CompatibleDigestItem<P::Signature>>::aura_seal(signature);
+			let signature_digest_item =
+				<DigestItemFor<B> as CompatibleDigestItem<P::Signature>>::aura_seal(signature);
 
 			let import_block: ImportBlock<B> = ImportBlock {
 				origin: BlockOrigin::Own,
@@ -346,7 +351,8 @@
 	};
 }
 
-/// check a header has been signed by the right key. If the slot is too far in the future, an error will be returned.
+/// Check a header has been signed by the right key.
+/// If the slot is too far in the future, an error will be returned.
 /// if it's successful, returns the pre-header and the digest item containing the seal.
 ///
 /// This digest item will always return `Some` when used with `as_aura_seal`.
