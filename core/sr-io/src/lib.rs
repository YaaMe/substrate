--- conflicted
+++ resolved
@@ -38,11 +38,7 @@
 };
 
 use primitives::{
-<<<<<<< HEAD
-	crypto::KeyTypeId, ed25519, sr25519,hbbft_thresh,H256,
-=======
 	crypto::KeyTypeId, ed25519, sr25519,hbbft_thresh,H256,LogLevel,
->>>>>>> ada6eea5
 	offchain::{
 		Timestamp, HttpRequestId, HttpRequestStatus, HttpError, StorageKind, OpaqueNetworkState,
 	},
@@ -415,71 +411,6 @@
 	}
 }
 
-<<<<<<< HEAD
-export_api! {
-	pub(crate) trait CryptoApi {
-		/// Returns all ed25519 public keys for the given key id from the keystore.
-		fn ed25519_public_keys(id: KeyTypeId) -> Vec<ed25519::Public>;
-
-
-		/// Generate an ed22519 key for the given key type and store it in the keystore.
-		///
-		/// Returns the raw public key.
-		fn ed25519_generate(id: KeyTypeId, seed: Option<&str>) -> ed25519::Public;
-		/// Sign the given `msg` with the ed25519 key that corresponds to the given public key and
-		/// key type in the keystore.
-		///
-		/// Returns the raw signature.
-		fn ed25519_sign(
-			id: KeyTypeId,
-			pubkey: &ed25519::Public,
-			msg: &[u8],
-		) -> Option<ed25519::Signature>;
-		/// Verify an ed25519 signature.
-		///
-		/// Returns `true` when the verification in successful.
-		fn ed25519_verify(sig: &ed25519::Signature, msg: &[u8], pubkey: &ed25519::Public) -> bool;
-
-
-		fn hb_node_generate(id: KeyTypeId, seed: Option<&str>) -> hbbft_thresh::Public;
-		
-		fn hb_node_sign(id: KeyTypeId,pubkey: &hbbft_thresh::Public,	msg: &[u8],) -> Option<hbbft_thresh::Signature>;
-       
-	    fn hb_node_public_keys(id: KeyTypeId) -> Vec<hbbft_thresh::Public>;
-
-     	fn hb_node_verify(sig: &hbbft_thresh::Signature, msg: &[u8], pubkey: &hbbft_thresh::Public) -> bool;
-
-
-		/// Returns all sr25519 public keys for the given key id from the keystore.
-		fn sr25519_public_keys(id: KeyTypeId) -> Vec<sr25519::Public>;
-		/// Generate an sr22519 key for the given key type and store it in the keystore.
-		///
-		/// Returns the raw public key.
-		fn sr25519_generate(id: KeyTypeId, seed: Option<&str>) -> sr25519::Public;
-		/// Sign the given `msg` with the sr25519 key that corresponds to the given public key and
-		/// key type in the keystore.
-		///
-		/// Returns the raw signature.
-		fn sr25519_sign(
-			id: KeyTypeId,
-			pubkey: &sr25519::Public,
-			msg: &[u8],
-		) -> Option<sr25519::Signature>;
-		/// Verify an sr25519 signature.
-		///
-		/// Returns `true` when the verification in successful.
-		fn sr25519_verify(sig: &sr25519::Signature, msg: &[u8], pubkey: &sr25519::Public) -> bool;
-
-		/// Verify and recover a SECP256k1 ECDSA signature.
-		/// - `sig` is passed in RSV format. V should be either 0/1 or 27/28.
-		/// - returns `Err` if the signature is bad, otherwise the 64-byte raw pubkey (doesn't include the 0x04 prefix).
-		fn secp256k1_ecdsa_recover(sig: &[u8; 65], msg: &[u8; 32]) -> Result<[u8; 64], EcdsaVerifyError>;
-
-		/// Verify and recover a SECP256k1 ECDSA signature.
-		/// - `sig` is passed in RSV format. V should be either 0/1 or 27/28.
-		/// - returns `Err` if the signature is bad, otherwise the 33-byte compressed pubkey.
-		fn secp256k1_ecdsa_recover_compressed(sig: &[u8; 65], msg: &[u8; 32]) -> Result<[u8; 33], EcdsaVerifyError>;
-=======
 /// Interface that provides functions for hashing with different algorithms.
 #[runtime_interface]
 pub trait Hashing {
@@ -511,7 +442,6 @@
 	/// Conduct two XX hashes to give a 64-bit result.
 	fn twox_64(data: &[u8]) -> [u8; 8] {
 		primitives::hashing::twox_64(data)
->>>>>>> ada6eea5
 	}
 }
 
