--- conflicted
+++ resolved
@@ -33,16 +33,12 @@
 
 #[cfg(feature = "std")]
 use primitives::{
-<<<<<<< HEAD
-	crypto::KeyTypeId, ed25519, sr25519,hbbft_thresh,H256,
-=======
 	crypto::Pair, traits::KeystoreExt, offchain::OffchainExt, hexdisplay::HexDisplay,
 	storage::ChildStorageKey,
 };
 
 use primitives::{
-	crypto::KeyTypeId, ed25519, sr25519, H256, LogLevel,
->>>>>>> a86bb37b
+	crypto::KeyTypeId, ed25519, sr25519,hbbft_thresh,H256,LogLevel,
 	offchain::{
 		Timestamp, HttpRequestId, HttpRequestStatus, HttpError, StorageKind, OpaqueNetworkState,
 	},
@@ -338,6 +334,46 @@
 	fn sr25519_verify(sig: &sr25519::Signature, msg: &[u8], pubkey: &sr25519::Public) -> bool {
 		sr25519::Pair::verify(sig, msg, pubkey)
 	}
+	fn hb_node_public_keys(&mut self,id: KeyTypeId) -> Vec<hbbft_thresh::Public> {
+		self.extension::<KeystoreExt>()
+			.expect("No `keystore` associated for the current context!")
+			.read()
+			.hb_node_public_keys(id)
+	}
+
+
+
+	fn hb_node_generate(&mut self,id:KeyTypeId, seed: Option<Vec<u8>>) -> hbbft_thresh::Public
+	{
+		let seed = seed.as_ref().map(|s| std::str::from_utf8(&s).expect("Seed is valid utf8!"));
+		self.extension::<KeystoreExt>()
+		.expect("No `keystore` associated for the current context!")
+		.write()
+		.hb_node_generate_new(id, seed)
+        .expect("`hb_node_generate` failed")
+
+	}
+
+	fn hb_node_sign(
+		&mut self,
+		id: KeyTypeId,
+		pubkey: &hbbft_thresh::Public,
+		msg: &[u8],
+	) -> Option<hbbft_thresh::Signature> {
+		//let pub_key = hbbft_thresh::Public::try_from(pubkey.as_ref()).ok()?;
+		self.extension::<KeystoreExt>()
+		.expect("No `keystore` associated for the current context!")
+		.read()
+		.hb_node_key_pair(id, &pubkey)
+		.map(|k| k.sign(msg))
+
+	}
+
+	fn hb_node_verify(sig: &hbbft_thresh::Signature, msg: &[u8], pubkey: &hbbft_thresh::Public) -> bool {
+		hbbft_thresh::Pair::verify(sig, msg, pubkey)
+	}
+
+
 
 	/// Verify and recover a SECP256k1 ECDSA signature.
 	/// - `sig` is passed in RSV format. V should be either 0/1 or 27/28.
@@ -610,71 +646,6 @@
 	}
 }
 
-<<<<<<< HEAD
-export_api! {
-	pub(crate) trait CryptoApi {
-		/// Returns all ed25519 public keys for the given key id from the keystore.
-		fn ed25519_public_keys(id: KeyTypeId) -> Vec<ed25519::Public>;
-
-
-		/// Generate an ed22519 key for the given key type and store it in the keystore.
-		///
-		/// Returns the raw public key.
-		fn ed25519_generate(id: KeyTypeId, seed: Option<&str>) -> ed25519::Public;
-		/// Sign the given `msg` with the ed25519 key that corresponds to the given public key and
-		/// key type in the keystore.
-		///
-		/// Returns the raw signature.
-		fn ed25519_sign(
-			id: KeyTypeId,
-			pubkey: &ed25519::Public,
-			msg: &[u8],
-		) -> Option<ed25519::Signature>;
-		/// Verify an ed25519 signature.
-		///
-		/// Returns `true` when the verification in successful.
-		fn ed25519_verify(sig: &ed25519::Signature, msg: &[u8], pubkey: &ed25519::Public) -> bool;
-
-
-		fn hb_node_generate(id: KeyTypeId, seed: Option<&str>) -> hbbft_thresh::Public;
-		
-		fn hb_node_sign(id: KeyTypeId,pubkey: &hbbft_thresh::Public,	msg: &[u8],) -> Option<hbbft_thresh::Signature>;
-       
-	    fn hb_node_public_keys(id: KeyTypeId) -> Vec<hbbft_thresh::Public>;
-
-     	fn hb_node_verify(sig: &hbbft_thresh::Signature, msg: &[u8], pubkey: &hbbft_thresh::Public) -> bool;
-
-
-		/// Returns all sr25519 public keys for the given key id from the keystore.
-		fn sr25519_public_keys(id: KeyTypeId) -> Vec<sr25519::Public>;
-		/// Generate an sr22519 key for the given key type and store it in the keystore.
-		///
-		/// Returns the raw public key.
-		fn sr25519_generate(id: KeyTypeId, seed: Option<&str>) -> sr25519::Public;
-		/// Sign the given `msg` with the sr25519 key that corresponds to the given public key and
-		/// key type in the keystore.
-		///
-		/// Returns the raw signature.
-		fn sr25519_sign(
-			id: KeyTypeId,
-			pubkey: &sr25519::Public,
-			msg: &[u8],
-		) -> Option<sr25519::Signature>;
-		/// Verify an sr25519 signature.
-		///
-		/// Returns `true` when the verification in successful.
-		fn sr25519_verify(sig: &sr25519::Signature, msg: &[u8], pubkey: &sr25519::Public) -> bool;
-
-		/// Verify and recover a SECP256k1 ECDSA signature.
-		/// - `sig` is passed in RSV format. V should be either 0/1 or 27/28.
-		/// - returns `Err` if the signature is bad, otherwise the 64-byte raw pubkey (doesn't include the 0x04 prefix).
-		fn secp256k1_ecdsa_recover(sig: &[u8; 65], msg: &[u8; 32]) -> Result<[u8; 64], EcdsaVerifyError>;
-
-		/// Verify and recover a SECP256k1 ECDSA signature.
-		/// - `sig` is passed in RSV format. V should be either 0/1 or 27/28.
-		/// - returns `Err` if the signature is bad, otherwise the 33-byte compressed pubkey.
-		fn secp256k1_ecdsa_recover_compressed(sig: &[u8; 65], msg: &[u8; 32]) -> Result<[u8; 33], EcdsaVerifyError>;
-=======
 /// Interface that provides functions for logging from within the runtime.
 #[runtime_interface]
 pub trait Logging {
@@ -693,7 +664,6 @@
 				message,
 			)
 		}
->>>>>>> a86bb37b
 	}
 }
 
