--- conflicted
+++ resolved
@@ -30,11 +30,7 @@
 use rstd::vec::Vec;
 
 use primitives::{
-<<<<<<< HEAD
-	crypto::KeyTypeId, ed25519, sr25519,hbbft_thresh,
-=======
-	crypto::KeyTypeId, ed25519, sr25519, H256,
->>>>>>> 203e2c23
+	crypto::KeyTypeId, ed25519, sr25519,hbbft_thresh,H256,
 	offchain::{
 		Timestamp, HttpRequestId, HttpRequestStatus, HttpError, StorageKind, OpaqueNetworkState,
 	},
@@ -195,7 +191,7 @@
 
 		fn hb_node_generate(id: KeyTypeId, seed: Option<&str>) -> hbbft_thresh::Public;
 		
-		fn hb_node_sign<M: AsRef<[u8]>>(id: KeyTypeId,pubkey: &hbbft_thresh::Public,	msg: &M,) -> Option<hbbft_thresh::Signature>;
+		fn hb_node_sign(id: KeyTypeId,pubkey: &hbbft_thresh::Public,	msg: &[u8],) -> Option<hbbft_thresh::Signature>;
        
 	    fn hb_node_public_keys(id: KeyTypeId) -> Vec<hbbft_thresh::Public>;
 
