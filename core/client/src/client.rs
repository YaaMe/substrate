--- conflicted
+++ resolved
@@ -643,7 +643,6 @@
 			fn as_roots_storage(&self) -> &dyn state_machine::ChangesTrieRootsStorage<Blake2Hasher, NumberFor<Block>> {
 				self
 			}
-
 			fn get(&self, key: &H256, prefix: Prefix) -> Result<Option<DBValue>, String> {
 				self.storage.get(key, prefix)
 			}
@@ -662,7 +661,6 @@
 			self.backend.blockchain().info().best_number,
 			self.backend.blockchain().expect_block_number_from_id(&BlockId::Hash(max))?,
 		);
-
 		// FIXME: remove this in https://github.com/paritytech/substrate/pull/3201
 		let config_range = ChangesTrieConfigurationRange {
 			config: &config,
@@ -1493,11 +1491,7 @@
 		context: ExecutionContext,
 		recorder: &Option<Rc<RefCell<ProofRecorder<Block>>>>,
 	) -> error::Result<NativeOrEncoded<R>> {
-<<<<<<< HEAD
-		let enable_keystore = context.enable_keystore();
-        // info!("CONSTRUCT {:?}",context);
-=======
->>>>>>> 500b1d52
+
 		let manager = match context {
 			ExecutionContext::BlockConstruction =>
 				self.execution_strategies.block_construction.get_manager(),
