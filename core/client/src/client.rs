// Copyright 2017-2019 Parity Technologies (UK) Ltd.
// This file is part of Substrate.

// Substrate is free software: you can redistribute it and/or modify
// it under the terms of the GNU General Public License as published by
// the Free Software Foundation, either version 3 of the License, or
// (at your option) any later version.

// Substrate is distributed in the hope that it will be useful,
// but WITHOUT ANY WARRANTY; without even the implied warranty of
// MERCHANTABILITY or FITNESS FOR A PARTICULAR PURPOSE.  See the
// GNU General Public License for more details.

// You should have received a copy of the GNU General Public License
// along with Substrate.  If not, see <http://www.gnu.org/licenses/>.

//! Substrate Client

use std::{
	marker::PhantomData, collections::{HashSet, BTreeMap, HashMap}, sync::Arc,
	panic::UnwindSafe, result, cell::RefCell, rc::Rc,
};
use log::{info, trace, warn};
use futures03::channel::mpsc;
use parking_lot::{Mutex, RwLock};
use codec::{Encode, Decode};
use hash_db::{Hasher, Prefix};
use primitives::{
	Blake2Hasher, H256, ChangesTrieConfiguration, convert_hash, NeverNativeValue, ExecutionContext,
	NativeOrEncoded, storage::{StorageKey, StorageData, well_known_keys},
	offchain::{NeverOffchainExt, self}, traits::CodeExecutor,
};
use substrate_telemetry::{telemetry, SUBSTRATE_INFO};
use sr_primitives::{
	Justification, BuildStorage,
	generic::{BlockId, SignedBlock, DigestItem},
	traits::{
		Block as BlockT, Header as HeaderT, Zero, NumberFor,
		ApiRef, ProvideRuntimeApi, SaturatedConversion, One, DigestFor,
	},
};
use state_machine::{
	DBValue, Backend as StateBackend, ChangesTrieAnchorBlockId, ExecutionStrategy, ExecutionManager,
	prove_read, prove_child_read, ChangesTrieRootsStorage, ChangesTrieStorage,
	ChangesTrieTransaction, ChangesTrieConfigurationRange, key_changes, key_changes_proof,
	OverlayedChanges, BackendTrustLevel,
};
use executor::{RuntimeVersion, RuntimeInfo};
use consensus::{
	Error as ConsensusError, BlockImportParams,
	ImportResult, BlockOrigin, ForkChoiceStrategy,
	well_known_cache_keys::Id as CacheKeyId,
	SelectChain, self,
};

use crate::{
	runtime_api::{
		CallRuntimeAt, ConstructRuntimeApi, Core as CoreApi, ProofRecorder,
		InitializeBlock,
	},
	backend::{
		self, BlockImportOperation, PrunableStateChangesTrieStorage,
		ClientImportOperation, Finalizer, ImportSummary,
	},
	blockchain::{
		self, Info as ChainInfo, Backend as ChainBackend,
		HeaderBackend as ChainHeaderBackend, ProvideCache, Cache,
	},
	call_executor::{CallExecutor, LocalCallExecutor},
	notifications::{StorageNotifications, StorageEventStream},
	light::{call_executor::prove_execution, fetcher::ChangesProof},
	block_builder::{self, api::BlockBuilder as BlockBuilderAPI},
	error::Error,
	cht, error, in_mem, genesis
};

/// Type that implements `futures::Stream` of block import events.
pub type ImportNotifications<Block> = mpsc::UnboundedReceiver<BlockImportNotification<Block>>;

/// A stream of block finality notifications.
pub type FinalityNotifications<Block> = mpsc::UnboundedReceiver<FinalityNotification<Block>>;

type StorageUpdate<B, Block> = <
	<
		<B as backend::Backend<Block, Blake2Hasher>>::BlockImportOperation
			as BlockImportOperation<Block, Blake2Hasher>
	>::State as state_machine::Backend<Blake2Hasher>>::Transaction;
type ChangesUpdate<Block> = ChangesTrieTransaction<Blake2Hasher, NumberFor<Block>>;

/// Execution strategies settings.
#[derive(Debug, Clone)]
pub struct ExecutionStrategies {
	/// Execution strategy used when syncing.
	pub syncing: ExecutionStrategy,
	/// Execution strategy used when importing blocks.
	pub importing: ExecutionStrategy,
	/// Execution strategy used when constructing blocks.
	pub block_construction: ExecutionStrategy,
	/// Execution strategy used for offchain workers.
	pub offchain_worker: ExecutionStrategy,
	/// Execution strategy used in other cases.
	pub other: ExecutionStrategy,
}

impl Default for ExecutionStrategies {
	fn default() -> ExecutionStrategies {
		ExecutionStrategies {
			syncing: ExecutionStrategy::NativeElseWasm,
			importing: ExecutionStrategy::NativeElseWasm,
			block_construction: ExecutionStrategy::AlwaysWasm,
		//	block_construction: ExecutionStrategy::NativeWhenPossible,
			offchain_worker: ExecutionStrategy::NativeWhenPossible,
			other: ExecutionStrategy::NativeElseWasm,
		}
	}
}

/// Substrate Client
pub struct Client<B, E, Block, RA> where Block: BlockT {
	backend: Arc<B>,
	executor: E,
	storage_notifications: Mutex<StorageNotifications<Block>>,
	import_notification_sinks: Mutex<Vec<mpsc::UnboundedSender<BlockImportNotification<Block>>>>,
	finality_notification_sinks: Mutex<Vec<mpsc::UnboundedSender<FinalityNotification<Block>>>>,
	// holds the block hash currently being imported. TODO: replace this with block queue
	importing_block: RwLock<Option<Block::Hash>>,
	execution_strategies: ExecutionStrategies,
	_phantom: PhantomData<RA>,
}

/// A source of blockchain events.
pub trait BlockchainEvents<Block: BlockT> {
	/// Get block import event stream. Not guaranteed to be fired for every
	/// imported block.
	fn import_notification_stream(&self) -> ImportNotifications<Block>;

	/// Get a stream of finality notifications. Not guaranteed to be fired for every
	/// finalized block.
	fn finality_notification_stream(&self) -> FinalityNotifications<Block>;

	/// Get storage changes event stream.
	///
	/// Passing `None` as `filter_keys` subscribes to all storage changes.
	fn storage_changes_notification_stream(
		&self,
		filter_keys: Option<&[StorageKey]>,
		child_filter_keys: Option<&[(StorageKey, Option<Vec<StorageKey>>)]>,
	) -> error::Result<StorageEventStream<Block::Hash>>;
}

/// Fetch block body by ID.
pub trait BlockBody<Block: BlockT> {
	/// Get block body by ID. Returns `None` if the body is not stored.
	fn block_body(&self,
		id: &BlockId<Block>
	) -> error::Result<Option<Vec<<Block as BlockT>::Extrinsic>>>;
}

/// Provide a list of potential uncle headers for a given block.
pub trait ProvideUncles<Block: BlockT> {
	/// Gets the uncles of the block with `target_hash` going back `max_generation` ancestors.
	fn uncles(&self, target_hash: Block::Hash, max_generation: NumberFor<Block>)
		-> error::Result<Vec<Block::Header>>;
}

/// Client info
#[derive(Debug)]
pub struct ClientInfo<Block: BlockT> {
	/// Best block hash.
	pub chain: ChainInfo<Block>,
	/// State Cache Size currently used by the backend
	pub used_state_cache_size: Option<usize>,
}

/// Block status.
#[derive(Debug, PartialEq, Eq)]
pub enum BlockStatus {
	/// Added to the import queue.
	Queued,
	/// Already in the blockchain and the state is available.
	InChainWithState,
	/// In the blockchain, but the state is not available.
	InChainPruned,
	/// Block or parent is known to be bad.
	KnownBad,
	/// Not in the queue or the blockchain.
	Unknown,
}

/// Summary of an imported block
#[derive(Clone, Debug)]
pub struct BlockImportNotification<Block: BlockT> {
	/// Imported block header hash.
	pub hash: Block::Hash,
	/// Imported block origin.
	pub origin: BlockOrigin,
	/// Imported block header.
	pub header: Block::Header,
	/// Is this the new best block.
	pub is_new_best: bool,
	/// List of retracted blocks ordered by block number.
	pub retracted: Vec<Block::Hash>,
}

/// Summary of a finalized block.
#[derive(Clone, Debug)]
pub struct FinalityNotification<Block: BlockT> {
	/// Imported block header hash.
	pub hash: Block::Hash,
	/// Imported block header.
	pub header: Block::Header,
}

// used in importing a block, where additional changes are made after the runtime
// executed.
enum PrePostHeader<H> {
	// they are the same: no post-runtime digest items.
	Same(H),
	// different headers (pre, post).
	Different(H, H),
}

impl<H> PrePostHeader<H> {
	// get a reference to the "pre-header" -- the header as it should be just after the runtime.
	fn pre(&self) -> &H {
		match *self {
			PrePostHeader::Same(ref h) => h,
			PrePostHeader::Different(ref h, _) => h,
		}
	}

	// get a reference to the "post-header" -- the header as it should be after all changes are applied.
	fn post(&self) -> &H {
		match *self {
			PrePostHeader::Same(ref h) => h,
			PrePostHeader::Different(_, ref h) => h,
		}
	}

	// convert to the "post-header" -- the header as it should be after all changes are applied.
	fn into_post(self) -> H {
		match self {
			PrePostHeader::Same(h) => h,
			PrePostHeader::Different(_, h) => h,
		}
	}
}

/// Create an instance of in-memory client.
pub fn new_in_mem<E, Block, S, RA>(
	executor: E,
	genesis_storage: S,
	keystore: Option<primitives::traits::BareCryptoStorePtr>,
) -> error::Result<Client<
	in_mem::Backend<Block, Blake2Hasher>,
	LocalCallExecutor<in_mem::Backend<Block, Blake2Hasher>, E>,
	Block,
	RA
>> where
	E: CodeExecutor<Blake2Hasher> + RuntimeInfo,
	S: BuildStorage,
	Block: BlockT<Hash=H256>,
{
	new_with_backend(Arc::new(in_mem::Backend::new()), executor, genesis_storage, keystore)
}

/// Create a client with the explicitly provided backend.
/// This is useful for testing backend implementations.
pub fn new_with_backend<B, E, Block, S, RA>(
	backend: Arc<B>,
	executor: E,
	build_genesis_storage: S,
	keystore: Option<primitives::traits::BareCryptoStorePtr>,
) -> error::Result<Client<B, LocalCallExecutor<B, E>, Block, RA>>
	where
		E: CodeExecutor<Blake2Hasher> + RuntimeInfo,
		S: BuildStorage,
		Block: BlockT<Hash=H256>,
		B: backend::LocalBackend<Block, Blake2Hasher>
{
	let call_executor = LocalCallExecutor::new(backend.clone(), executor, keystore);
	Client::new(backend, call_executor, build_genesis_storage, Default::default())
}

/// Figure out the block type for a given type (for now, just a `Client`).
pub trait BlockOf {
	/// The type of the block.
	type Type: BlockT<Hash=H256>;
}

impl<B, E, Block, RA> BlockOf for Client<B, E, Block, RA> where
	B: backend::Backend<Block, Blake2Hasher>,
	E: CallExecutor<Block, Blake2Hasher>,
	Block: BlockT<Hash=H256>,
{
	type Type = Block;
}

impl<B, E, Block, RA> Client<B, E, Block, RA> where
	B: backend::Backend<Block, Blake2Hasher>,
	E: CallExecutor<Block, Blake2Hasher>,
	Block: BlockT<Hash=H256>,
{
	/// Creates new Substrate Client with given blockchain and code executor.
	pub fn new<S: BuildStorage>(
		backend: Arc<B>,
		executor: E,
		build_genesis_storage: S,
		execution_strategies: ExecutionStrategies
	) -> error::Result<Self> {
		if backend.blockchain().header(BlockId::Number(Zero::zero()))?.is_none() {
			let (genesis_storage, children_genesis_storage) = build_genesis_storage.build_storage()?;
			let mut op = backend.begin_operation()?;
			backend.begin_state_operation(&mut op, BlockId::Hash(Default::default()))?;
			let state_root = op.reset_storage(genesis_storage, children_genesis_storage)?;
			let genesis_block = genesis::construct_genesis_block::<Block>(state_root.into());
			info!("Initializing Genesis block/state (state: {}, header-hash: {})",
				genesis_block.header().state_root(),
				genesis_block.header().hash()
			);
			op.set_block_data(
				genesis_block.deconstruct().0,
				Some(vec![]),
				None,
				crate::backend::NewBlockState::Final
			)?;
			backend.commit_operation(op)?;
		}

		Ok(Client {
			backend,
			executor,
			storage_notifications: Default::default(),
			import_notification_sinks: Default::default(),
			finality_notification_sinks: Default::default(),
			importing_block: Default::default(),
			execution_strategies,
			_phantom: Default::default(),
		})
	}

	/// Get a reference to the execution strategies.
	pub fn execution_strategies(&self) -> &ExecutionStrategies {
		&self.execution_strategies
	}

	/// Get a reference to the state at a given block.
	pub fn state_at(&self, block: &BlockId<Block>) -> error::Result<B::State> {
		self.backend.state_at(*block)
	}

	/// Expose backend reference. To be used in tests only
	#[doc(hidden)]
	#[deprecated(note="Rather than relying on `client` to provide this, access \
	to the backend should be handled at setup only - see #1134. This function \
	will be removed once that is in place.")]
	pub fn backend(&self) -> &Arc<B> {
		&self.backend
	}

	/// Given a `BlockId` and a key prefix, return the matching child storage keys in that block.
	pub fn storage_keys(&self, id: &BlockId<Block>, key_prefix: &StorageKey) -> error::Result<Vec<StorageKey>> {
		let keys = self.state_at(id)?.keys(&key_prefix.0).into_iter().map(StorageKey).collect();
		Ok(keys)
	}

	/// Given a `BlockId` and a key, return the value under the key in that block.
	pub fn storage(&self, id: &BlockId<Block>, key: &StorageKey) -> error::Result<Option<StorageData>> {
		Ok(self.state_at(id)?
			.storage(&key.0).map_err(|e| error::Error::from_state(Box::new(e)))?
			.map(StorageData)
		)
	}

	/// Given a `BlockId` and a key, return the value under the hash in that block.
	pub fn storage_hash(&self, id: &BlockId<Block>, key: &StorageKey)
		-> error::Result<Option<Block::Hash>> {
		Ok(self.state_at(id)?
			.storage_hash(&key.0).map_err(|e| error::Error::from_state(Box::new(e)))?
		)
	}

	/// Given a `BlockId`, a key prefix, and a child storage key, return the matching child storage keys.
	pub fn child_storage_keys(
		&self,
		id: &BlockId<Block>,
		child_storage_key: &StorageKey,
		key_prefix: &StorageKey
	) -> error::Result<Vec<StorageKey>> {
		let keys = self.state_at(id)?
			.child_keys(&child_storage_key.0, &key_prefix.0)
			.into_iter()
			.map(StorageKey)
			.collect();
		Ok(keys)
	}

	/// Given a `BlockId`, a key and a child storage key, return the value under the key in that block.
	pub fn child_storage(
		&self,
		id: &BlockId<Block>,
		child_storage_key: &StorageKey,
		key: &StorageKey
	) -> error::Result<Option<StorageData>> {
		Ok(self.state_at(id)?
			.child_storage(&child_storage_key.0, &key.0).map_err(|e| error::Error::from_state(Box::new(e)))?
			.map(StorageData))
	}

	/// Given a `BlockId`, a key and a child storage key, return the hash under the key in that block.
	pub fn child_storage_hash(
		&self,
		id: &BlockId<Block>,
		child_storage_key: &StorageKey,
		key: &StorageKey
	) -> error::Result<Option<Block::Hash>> {
		Ok(self.state_at(id)?
			.child_storage_hash(&child_storage_key.0, &key.0).map_err(|e| error::Error::from_state(Box::new(e)))?
		)
	}

	/// Get the code at a given block.
	pub fn code_at(&self, id: &BlockId<Block>) -> error::Result<Vec<u8>> {
		Ok(self.storage(id, &StorageKey(well_known_keys::CODE.to_vec()))?
			.expect("None is returned if there's no value stored for the given key;\
				':code' key is always defined; qed").0)
	}

	/// Get the RuntimeVersion at a given block.
	pub fn runtime_version_at(&self, id: &BlockId<Block>) -> error::Result<RuntimeVersion> {
		self.executor.runtime_version(id)
	}

	/// Get call executor reference.
	pub fn executor(&self) -> &E {
		&self.executor
	}

	/// Reads storage value at a given block + key, returning read proof.
	pub fn read_proof<I>(&self, id: &BlockId<Block>, keys: I) -> error::Result<Vec<Vec<u8>>> where
		I: IntoIterator,
		I::Item: AsRef<[u8]>,
	{
		self.state_at(id)
			.and_then(|state| prove_read(state, keys)
				.map_err(Into::into))
	}

	/// Reads child storage value at a given block + storage_key + key, returning
	/// read proof.
	pub fn read_child_proof<I>(
		&self,
		id: &BlockId<Block>,
		storage_key: &[u8],
		keys: I,
	) -> error::Result<Vec<Vec<u8>>> where
		I: IntoIterator,
		I::Item: AsRef<[u8]>,
	{
		self.state_at(id)
			.and_then(|state| prove_child_read(state, storage_key, keys)
				.map_err(Into::into))
	}

	/// Execute a call to a contract on top of state in a block of given hash
	/// AND returning execution proof.
	///
	/// No changes are made.
	pub fn execution_proof(&self,
		id: &BlockId<Block>,
		method: &str,
		call_data: &[u8]
	) -> error::Result<(Vec<u8>, Vec<Vec<u8>>)> {
		let state = self.state_at(id)?;
		let header = self.prepare_environment_block(id)?;
		prove_execution(state, header, &self.executor, method, call_data)
	}

	/// Reads given header and generates CHT-based header proof.
	pub fn header_proof(&self, id: &BlockId<Block>) -> error::Result<(Block::Header, Vec<Vec<u8>>)> {
		self.header_proof_with_cht_size(id, cht::size())
	}

	/// Get block hash by number.
	pub fn block_hash(&self,
		block_number: <<Block as BlockT>::Header as HeaderT>::Number
	) -> error::Result<Option<Block::Hash>> {
		self.backend.blockchain().hash(block_number)
	}

	/// Reads given header and generates CHT-based header proof for CHT of given size.
	pub fn header_proof_with_cht_size(
		&self,
		id: &BlockId<Block>,
		cht_size: NumberFor<Block>,
	) -> error::Result<(Block::Header, Vec<Vec<u8>>)> {
		let proof_error = || error::Error::Backend(format!("Failed to generate header proof for {:?}", id));
		let header = self.backend.blockchain().expect_header(*id)?;
		let block_num = *header.number();
		let cht_num = cht::block_to_cht_number(cht_size, block_num).ok_or_else(proof_error)?;
		let cht_start = cht::start_number(cht_size, cht_num);
		let mut current_num = cht_start;
		let cht_range = ::std::iter::from_fn(|| {
			let old_current_num = current_num;
			current_num = current_num + One::one();
			Some(old_current_num)
		});
		let headers = cht_range.map(|num| self.block_hash(num));
		let proof = cht::build_proof::<Block::Header, Blake2Hasher, _, _>(cht_size, cht_num, ::std::iter::once(block_num), headers)?;
		Ok((header, proof))
	}

	/// Get longest range within [first; last] that is possible to use in `key_changes`
	/// and `key_changes_proof` calls.
	/// Range could be shortened from the beginning if some changes tries have been pruned.
	/// Returns Ok(None) if changes trues are not supported.
	pub fn max_key_changes_range(
		&self,
		first: NumberFor<Block>,
		last: BlockId<Block>,
	) -> error::Result<Option<(NumberFor<Block>, BlockId<Block>)>> {
		let (config, storage) = match self.require_changes_trie().ok() {
			Some((config, storage)) => (config, storage),
			None => return Ok(None),
		};
		let last_num = self.backend.blockchain().expect_block_number_from_id(&last)?;
		if first > last_num {
			return Err(error::Error::ChangesTrieAccessFailed("Invalid changes trie range".into()));
		}
		let finalized_number = self.backend.blockchain().info().finalized_number;
		let oldest = storage.oldest_changes_trie_block(&config, finalized_number);
		let first = ::std::cmp::max(first, oldest);
		Ok(Some((first, last)))
	}

	/// Get pairs of (block, extrinsic) where key has been changed at given blocks range.
	/// Works only for runtimes that are supporting changes tries.
	///
	/// Changes are returned in descending order (i.e. last block comes first).
	pub fn key_changes(
		&self,
		first: NumberFor<Block>,
		last: BlockId<Block>,
		storage_key: Option<&StorageKey>,
		key: &StorageKey
	) -> error::Result<Vec<(NumberFor<Block>, u32)>> {
		let (config, storage) = self.require_changes_trie()?;
		let last_number = self.backend.blockchain().expect_block_number_from_id(&last)?;
		let last_hash = self.backend.blockchain().expect_block_hash_from_id(&last)?;

		// FIXME: remove this in https://github.com/paritytech/substrate/pull/3201
		let config_range = ChangesTrieConfigurationRange {
			config: &config,
			zero: Zero::zero(),
			end: None,
		};

		key_changes::<Blake2Hasher, _>(
			config_range,
			&*storage,
			first,
			&ChangesTrieAnchorBlockId {
				hash: convert_hash(&last_hash),
				number: last_number,
			},
			self.backend.blockchain().info().best_number,
			storage_key.as_ref().map(|sk| sk.0.as_slice()),
			&key.0)
		.and_then(|r| r.map(|r| r.map(|(block, tx)| (block, tx))).collect::<Result<_, _>>())
		.map_err(|err| error::Error::ChangesTrieAccessFailed(err))
	}

	/// Get proof for computation of (block, extrinsic) pairs where key has been changed at given blocks range.
	/// `min` is the hash of the first block, which changes trie root is known to the requester - when we're using
	/// changes tries from ascendants of this block, we should provide proofs for changes tries roots
	/// `max` is the hash of the last block known to the requester - we can't use changes tries from descendants
	/// of this block.
	/// Works only for runtimes that are supporting changes tries.
	pub fn key_changes_proof(
		&self,
		first: Block::Hash,
		last: Block::Hash,
		min: Block::Hash,
		max: Block::Hash,
		storage_key: Option<&StorageKey>,
		key: &StorageKey,
	) -> error::Result<ChangesProof<Block::Header>> {
		self.key_changes_proof_with_cht_size(
			first,
			last,
			min,
			max,
			storage_key,
			key,
			cht::size(),
		)
	}

	/// Does the same work as `key_changes_proof`, but assumes that CHTs are of passed size.
	pub fn key_changes_proof_with_cht_size(
		&self,
		first: Block::Hash,
		last: Block::Hash,
		min: Block::Hash,
		max: Block::Hash,
		storage_key: Option<&StorageKey>,
		key: &StorageKey,
		cht_size: NumberFor<Block>,
	) -> error::Result<ChangesProof<Block::Header>> {
		struct AccessedRootsRecorder<'a, Block: BlockT> {
			storage: &'a dyn ChangesTrieStorage<Blake2Hasher, NumberFor<Block>>,
			min: NumberFor<Block>,
			required_roots_proofs: Mutex<BTreeMap<NumberFor<Block>, H256>>,
		};

		impl<'a, Block: BlockT> ChangesTrieRootsStorage<Blake2Hasher, NumberFor<Block>> for AccessedRootsRecorder<'a, Block> {
			fn build_anchor(&self, hash: H256) -> Result<ChangesTrieAnchorBlockId<H256, NumberFor<Block>>, String> {
				self.storage.build_anchor(hash)
			}

			fn root(
				&self,
				anchor: &ChangesTrieAnchorBlockId<H256, NumberFor<Block>>,
				block: NumberFor<Block>,
			) -> Result<Option<H256>, String> {
				let root = self.storage.root(anchor, block)?;
				if block < self.min {
					if let Some(ref root) = root {
						self.required_roots_proofs.lock().insert(
							block,
							root.clone()
						);
					}
				}
				Ok(root)
			}
		}

		impl<'a, Block: BlockT> ChangesTrieStorage<Blake2Hasher, NumberFor<Block>> for AccessedRootsRecorder<'a, Block> {
			fn as_roots_storage(&self) -> &dyn state_machine::ChangesTrieRootsStorage<Blake2Hasher, NumberFor<Block>> {
				self
			}

			fn with_cached_changed_keys(
				&self,
				root: &H256,
				functor: &mut dyn FnMut(&HashMap<Option<Vec<u8>>, HashSet<Vec<u8>>>),
			) -> bool {
				self.storage.with_cached_changed_keys(root, functor)
			}
			fn get(&self, key: &H256, prefix: Prefix) -> Result<Option<DBValue>, String> {
				self.storage.get(key, prefix)
			}
		}

		let (config, storage) = self.require_changes_trie()?;
		let min_number = self.backend.blockchain().expect_block_number_from_id(&BlockId::Hash(min))?;

		let recording_storage = AccessedRootsRecorder::<Block> {
			storage,
			min: min_number,
			required_roots_proofs: Mutex::new(BTreeMap::new()),
		};

		let max_number = ::std::cmp::min(
			self.backend.blockchain().info().best_number,
			self.backend.blockchain().expect_block_number_from_id(&BlockId::Hash(max))?,
		);

		// FIXME: remove this in https://github.com/paritytech/substrate/pull/3201
		let config_range = ChangesTrieConfigurationRange {
			config: &config,
			zero: Zero::zero(),
			end: None,
		};

		// fetch key changes proof
		let first_number = self.backend.blockchain()
			.expect_block_number_from_id(&BlockId::Hash(first))?;
		let last_number = self.backend.blockchain()
			.expect_block_number_from_id(&BlockId::Hash(last))?;
		let key_changes_proof = key_changes_proof::<Blake2Hasher, _>(
			config_range,
			&recording_storage,
			first_number,
			&ChangesTrieAnchorBlockId {
				hash: convert_hash(&last),
				number: last_number,
			},
			max_number,
			storage_key.as_ref().map(|sk| sk.0.as_slice()),
			&key.0,
		)
		.map_err(|err| error::Error::from(error::Error::ChangesTrieAccessFailed(err)))?;

		// now gather proofs for all changes tries roots that were touched during key_changes_proof
		// execution AND are unknown (i.e. replaced with CHT) to the requester
		let roots = recording_storage.required_roots_proofs.into_inner();
		let roots_proof = self.changes_trie_roots_proof(cht_size, roots.keys().cloned())?;

		Ok(ChangesProof {
			max_block: max_number,
			proof: key_changes_proof,
			roots: roots.into_iter().map(|(n, h)| (n, convert_hash(&h))).collect(),
			roots_proof,
		})
	}

	/// Generate CHT-based proof for roots of changes tries at given blocks.
	fn changes_trie_roots_proof<I: IntoIterator<Item=NumberFor<Block>>>(
		&self,
		cht_size: NumberFor<Block>,
		blocks: I
	) -> error::Result<Vec<Vec<u8>>> {
		// most probably we have touched several changes tries that are parts of the single CHT
		// => GroupBy changes tries by CHT number and then gather proof for the whole group at once
		let mut proof = HashSet::new();

		cht::for_each_cht_group::<Block::Header, _, _, _>(cht_size, blocks, |_, cht_num, cht_blocks| {
			let cht_proof = self.changes_trie_roots_proof_at_cht(cht_size, cht_num, cht_blocks)?;
			proof.extend(cht_proof);
			Ok(())
		}, ())?;

		Ok(proof.into_iter().collect())
	}

	/// Generates CHT-based proof for roots of changes tries at given blocks (that are part of single CHT).
	fn changes_trie_roots_proof_at_cht(
		&self,
		cht_size: NumberFor<Block>,
		cht_num: NumberFor<Block>,
		blocks: Vec<NumberFor<Block>>
	) -> error::Result<Vec<Vec<u8>>> {
		let cht_start = cht::start_number(cht_size, cht_num);
		let mut current_num = cht_start;
		let cht_range = ::std::iter::from_fn(|| {
			let old_current_num = current_num;
			current_num = current_num + One::one();
			Some(old_current_num)
		});
		let roots = cht_range
			.map(|num| self.header(&BlockId::Number(num))
			.map(|block| block.and_then(|block| block.digest().log(DigestItem::as_changes_trie_root).cloned())));
		let proof = cht::build_proof::<Block::Header, Blake2Hasher, _, _>(cht_size, cht_num, blocks, roots)?;
		Ok(proof)
	}

	/// Returns changes trie configuration and storage or an error if it is not supported.
	fn require_changes_trie(&self) -> error::Result<(ChangesTrieConfiguration, &B::ChangesTrieStorage)> {
		let config = self.changes_trie_config()?;
		let storage = self.backend.changes_trie_storage();
		match (config, storage) {
			(Some(config), Some(storage)) => Ok((config, storage)),
			_ => Err(error::Error::ChangesTriesNotSupported.into()),
		}
	}

	/// Create a new block, built on the head of the chain.
	pub fn new_block(
		&self,
		inherent_digests: DigestFor<Block>,
	) -> error::Result<block_builder::BlockBuilder<Block, Self>> where
		E: Clone + Send + Sync,
		RA: Send + Sync,
		Self: ProvideRuntimeApi,
		<Self as ProvideRuntimeApi>::Api: BlockBuilderAPI<Block>
	{
		block_builder::BlockBuilder::new(self, inherent_digests)
	}

	/// Create a new block, built on top of `parent`.
	pub fn new_block_at(
		&self,
		parent: &BlockId<Block>,
		inherent_digests: DigestFor<Block>,
	) -> error::Result<block_builder::BlockBuilder<Block, Self>> where
		E: Clone + Send + Sync,
		RA: Send + Sync,
		Self: ProvideRuntimeApi,
		<Self as ProvideRuntimeApi>::Api: BlockBuilderAPI<Block>
	{
		block_builder::BlockBuilder::at_block(parent, &self, false, inherent_digests)
	}

	/// Create a new block, built on top of `parent` with proof recording enabled.
	///
	/// While proof recording is enabled, all accessed trie nodes are saved.
	/// These recorded trie nodes can be used by a third party to proof the
	/// output of this block builder without having access to the full storage.
	pub fn new_block_at_with_proof_recording(
		&self,
		parent: &BlockId<Block>,
		inherent_digests: DigestFor<Block>,
	) -> error::Result<block_builder::BlockBuilder<Block, Self>> where
		E: Clone + Send + Sync,
		RA: Send + Sync,
		Self: ProvideRuntimeApi,
		<Self as ProvideRuntimeApi>::Api: BlockBuilderAPI<Block>
	{
		block_builder::BlockBuilder::at_block(parent, &self, true, inherent_digests)
	}

	/// Lock the import lock, and run operations inside.
	pub fn lock_import_and_run<R, Err, F>(&self, f: F) -> Result<R, Err> where
		F: FnOnce(&mut ClientImportOperation<Block, Blake2Hasher, B>) -> Result<R, Err>,
		Err: From<error::Error>,
	{
		let inner = || {
			let _import_lock = self.backend.get_import_lock().lock();

			let mut op = ClientImportOperation {
				op: self.backend.begin_operation()?,
				notify_imported: None,
				notify_finalized: Vec::new(),
			};

			let r = f(&mut op)?;

			let ClientImportOperation { op, notify_imported, notify_finalized } = op;
			self.backend.commit_operation(op)?;
			self.notify_finalized(notify_finalized)?;

			if let Some(notify_imported) = notify_imported {
				self.notify_imported(notify_imported)?;
			}

			Ok(r)
		};

		let result = inner();
		*self.importing_block.write() = None;

		result
	}

	/// Apply a checked and validated block to an operation. If a justification is provided
	/// then `finalized` *must* be true.
	fn apply_block(
		&self,
		operation: &mut ClientImportOperation<Block, Blake2Hasher, B>,
		import_block: BlockImportParams<Block>,
		new_cache: HashMap<CacheKeyId, Vec<u8>>,
	) -> error::Result<ImportResult> where
		E: CallExecutor<Block, Blake2Hasher> + Send + Sync + Clone,
	{
		let BlockImportParams {
			origin,
			header,
			justification,
			post_digests,
			body,
			finalized,
			auxiliary,
			fork_choice,
		} = import_block;

		assert!(justification.is_some() && finalized || justification.is_none());

		let parent_hash = header.parent_hash().clone();

		match self.backend.blockchain().status(BlockId::Hash(parent_hash))? {
			blockchain::BlockStatus::InChain => {},
			blockchain::BlockStatus::Unknown => return Ok(ImportResult::UnknownParent),
		}

		let import_headers = if post_digests.is_empty() {
			PrePostHeader::Same(header)
		} else {
			let mut post_header = header.clone();
			for item in post_digests {
				post_header.digest_mut().push(item);
			}
			PrePostHeader::Different(header, post_header)
		};

		let hash = import_headers.post().hash();
		let height = (*import_headers.post().number()).saturated_into::<u64>();

		*self.importing_block.write() = Some(hash);

		let result = self.execute_and_import_block(
			operation,
			origin,
			hash,
			import_headers,
			justification,
			body,
			new_cache,
			finalized,
			auxiliary,
			fork_choice,
		);

		if let Ok(ImportResult::Imported(ref aux)) = result {
			if aux.is_new_best {
		telemetry!(SUBSTRATE_INFO; "block.import";
			"height" => height,
			"best" => ?hash,
			"origin" => ?origin
		);
			}
		}

		result
	}

	fn execute_and_import_block(
		&self,
		operation: &mut ClientImportOperation<Block, Blake2Hasher, B>,
		origin: BlockOrigin,
		hash: Block::Hash,
		import_headers: PrePostHeader<Block::Header>,
		justification: Option<Justification>,
		body: Option<Vec<Block::Extrinsic>>,
		new_cache: HashMap<CacheKeyId, Vec<u8>>,
		finalized: bool,
		aux: Vec<(Vec<u8>, Option<Vec<u8>>)>,
		fork_choice: ForkChoiceStrategy,
	) -> error::Result<ImportResult> where
		E: CallExecutor<Block, Blake2Hasher> + Send + Sync + Clone,
	{
		let parent_hash = import_headers.post().parent_hash().clone();
		match self.backend.blockchain().status(BlockId::Hash(hash))? {
			blockchain::BlockStatus::InChain => return Ok(ImportResult::AlreadyInChain),
			blockchain::BlockStatus::Unknown => {},
		}

		let info = self.backend.blockchain().info();

		// the block is lower than our last finalized block so it must revert
		// finality, refusing import.
		if *import_headers.post().number() <= info.finalized_number {
			return Err(error::Error::NotInFinalizedChain);
		}

		// this is a fairly arbitrary choice of where to draw the line on making notifications,
		// but the general goal is to only make notifications when we are already fully synced
		// and get a new chain head.
		let make_notifications = match origin {
			BlockOrigin::NetworkBroadcast | BlockOrigin::Own | BlockOrigin::ConsensusBroadcast => true,
			BlockOrigin::Genesis | BlockOrigin::NetworkInitialSync | BlockOrigin::File => false,
		};

		self.backend.begin_state_operation(&mut operation.op, BlockId::Hash(parent_hash))?;

		// ensure parent block is finalized to maintain invariant that
		// finality is called sequentially.
		if finalized {
			self.apply_finality_with_block_hash(operation, parent_hash, None, info.best_hash, make_notifications)?;
		}

		// FIXME #1232: correct path logic for when to execute this function
		let (storage_update, changes_update, storage_changes) = self.block_execution(
			&operation.op,
			&import_headers,
			origin,
			hash,
			body.clone(),
		)?;

		let is_new_best = finalized || match fork_choice {
			ForkChoiceStrategy::LongestChain => import_headers.post().number() > &info.best_number,
			ForkChoiceStrategy::Custom(v) => v,
		};

		let leaf_state = if finalized {
			crate::backend::NewBlockState::Final
		} else if is_new_best {
			crate::backend::NewBlockState::Best
		} else {
			crate::backend::NewBlockState::Normal
		};

		let retracted = if is_new_best {
			let route_from_best = crate::blockchain::tree_route(
				|id| self.header(&id)?.ok_or_else(|| Error::UnknownBlock(format!("{:?}", id))),
				BlockId::Hash(info.best_hash),
				BlockId::Hash(parent_hash),
			)?;
			route_from_best.retracted().iter().rev().map(|e| e.hash.clone()).collect()
		} else {
			Vec::default()
		};
		trace!("Imported {}, (#{}), best={}, origin={:?}", hash, import_headers.post().number(), is_new_best, origin);

		operation.op.set_block_data(
			import_headers.post().clone(),
			body,
			justification,
			leaf_state,
		)?;

		operation.op.update_cache(new_cache);
		if let Some(storage_update) = storage_update {
			operation.op.update_db_storage(storage_update)?;
		}
		if let Some(storage_changes) = storage_changes.clone() {
			operation.op.update_storage(storage_changes.0, storage_changes.1)?;
		}
		if let Some(Some(changes_update)) = changes_update {
			operation.op.update_changes_trie(changes_update)?;
		}

		operation.op.insert_aux(aux)?;

		if make_notifications {
			if finalized {
				operation.notify_finalized.push(hash);
			}

			operation.notify_imported = Some(ImportSummary {
				hash,
				origin,
				header: import_headers.into_post(),
				is_new_best,
				storage_changes,
				retracted,
			})
		}

		Ok(ImportResult::imported(is_new_best))
	}

	fn block_execution(
		&self,
		transaction: &B::BlockImportOperation,
		import_headers: &PrePostHeader<Block::Header>,
		origin: BlockOrigin,
		hash: Block::Hash,
		body: Option<Vec<Block::Extrinsic>>,
	) -> error::Result<(
		Option<StorageUpdate<B, Block>>,
		Option<Option<ChangesUpdate<Block>>>,
		Option<(
			Vec<(Vec<u8>, Option<Vec<u8>>)>,
			Vec<(Vec<u8>, Vec<(Vec<u8>, Option<Vec<u8>>)>)>
		)>
	)>
		where
			E: CallExecutor<Block, Blake2Hasher> + Send + Sync + Clone,
	{
		match transaction.state()? {
			Some(transaction_state) => {
				let mut overlay = Default::default();
				let get_execution_manager = |execution_strategy: ExecutionStrategy| {
					match execution_strategy {
						ExecutionStrategy::NativeElseWasm => ExecutionManager::NativeElseWasm,
<<<<<<< HEAD
						ExecutionStrategy::AlwaysWasm => ExecutionManager::AlwaysWasm,
					//	ExecutionStrategy::AlwaysWasm => ExecutionManager::NativeWhenPossible,
=======
						ExecutionStrategy::AlwaysWasm => ExecutionManager::AlwaysWasm(BackendTrustLevel::Trusted),
>>>>>>> 203e2c23
						ExecutionStrategy::NativeWhenPossible => ExecutionManager::NativeWhenPossible,
						ExecutionStrategy::Both => ExecutionManager::Both(|wasm_result, native_result| {
							let header = import_headers.post();
							warn!("Consensus error between wasm and native block execution at block {}", hash);
							warn!("   Header {:?}", header);
							warn!("   Native result {:?}", native_result);
							warn!("   Wasm result {:?}", wasm_result);
							telemetry!(SUBSTRATE_INFO; "block.execute.consensus_failure";
								"hash" => ?hash,
								"origin" => ?origin,
								"header" => ?header
							);
							wasm_result
						}),
					}
				};
				let (_, storage_update, changes_update) = self.executor.call_at_state::<_, _, _, NeverNativeValue, fn() -> _>(
					transaction_state,
					&mut overlay,
					"Core_execute_block",
					&<Block as BlockT>::new(import_headers.pre().clone(), body.unwrap_or_default()).encode(),
					match origin {
						BlockOrigin::NetworkInitialSync => get_execution_manager(self.execution_strategies().syncing),
						_ => get_execution_manager(self.execution_strategies().importing),
					},
					None,
					NeverOffchainExt::new(),
				)?;

				overlay.commit_prospective();

				let (top, children) = overlay.into_committed();
				let children = children.map(|(sk, it)| (sk, it.collect())).collect();
				if import_headers.post().state_root() != &storage_update.1 {
					return Err(error::Error::InvalidStateRoot);
				}

				Ok((Some(storage_update.0), Some(changes_update), Some((top.collect(), children))))
			},
			None => Ok((None, None, None))
		}
	}

	fn apply_finality_with_block_hash(
		&self,
		operation: &mut ClientImportOperation<Block, Blake2Hasher, B>,
		block: Block::Hash,
		justification: Option<Justification>,
		best_block: Block::Hash,
		notify: bool,
	) -> error::Result<()> {
		// find tree route from last finalized to given block.
		let last_finalized = self.backend.blockchain().last_finalized()?;

		if block == last_finalized {
			warn!("Possible safety violation: attempted to re-finalize last finalized block {:?} ", last_finalized);
			return Ok(());
		}

		let route_from_finalized = crate::blockchain::tree_route(
			|id| self.header(&id)?.ok_or_else(|| Error::UnknownBlock(format!("{:?}", id))),
			BlockId::Hash(last_finalized),
			BlockId::Hash(block),
		)?;

		if let Some(retracted) = route_from_finalized.retracted().get(0) {
			warn!("Safety violation: attempted to revert finalized block {:?} which is not in the \
				same chain as last finalized {:?}", retracted, last_finalized);

			return Err(error::Error::NotInFinalizedChain);
		}

		let route_from_best = crate::blockchain::tree_route(
			|id| self.header(&id)?.ok_or_else(|| Error::UnknownBlock(format!("{:?}", id))),
			BlockId::Hash(best_block),
			BlockId::Hash(block),
		)?;

		// if the block is not a direct ancestor of the current best chain,
		// then some other block is the common ancestor.
		if route_from_best.common_block().hash != block {
			// NOTE: we're setting the finalized block as best block, this might
			// be slightly innacurate since we might have a "better" block
			// further along this chain, but since best chain selection logic is
			// pluggable we cannot make a better choice here. usages that need
			// an accurate "best" block need to go through `SelectChain`
			// instead.
			operation.op.mark_head(BlockId::Hash(block))?;
		}

		let enacted = route_from_finalized.enacted();
		assert!(enacted.len() > 0);
		for finalize_new in &enacted[..enacted.len() - 1] {
			operation.op.mark_finalized(BlockId::Hash(finalize_new.hash), None)?;
		}

		assert_eq!(enacted.last().map(|e| e.hash), Some(block));
		operation.op.mark_finalized(BlockId::Hash(block), justification)?;

		if notify {
			// sometimes when syncing, tons of blocks can be finalized at once.
			// we'll send notifications spuriously in that case.
			const MAX_TO_NOTIFY: usize = 256;
			let enacted = route_from_finalized.enacted();
			let start = enacted.len() - ::std::cmp::min(enacted.len(), MAX_TO_NOTIFY);
			for finalized in &enacted[start..] {
				operation.notify_finalized.push(finalized.hash);
			}
		}

		Ok(())
	}

	fn notify_finalized(
		&self,
		notify_finalized: Vec<Block::Hash>,
	) -> error::Result<()> {
		let mut sinks = self.finality_notification_sinks.lock();

		for finalized_hash in notify_finalized {
			let header = self.header(&BlockId::Hash(finalized_hash))?
				.expect("header already known to exist in DB because it is indicated in the tree route; qed");

			telemetry!(SUBSTRATE_INFO; "notify.finalized";
				"height" => format!("{}", header.number()),
				"best" => ?finalized_hash,
			);

			let notification = FinalityNotification {
				header,
				hash: finalized_hash,
			};

			sinks.retain(|sink| sink.unbounded_send(notification.clone()).is_ok());
		}

		Ok(())
	}

	fn notify_imported(
		&self,
		notify_import: ImportSummary<Block>,
	) -> error::Result<()> {
		if let Some(storage_changes) = notify_import.storage_changes {
			// TODO [ToDr] How to handle re-orgs? Should we re-emit all storage changes?
			self.storage_notifications.lock()
				.trigger(
					&notify_import.hash,
					storage_changes.0.into_iter(),
					storage_changes.1.into_iter().map(|(sk, v)| (sk, v.into_iter())),
				);
		}

		let notification = BlockImportNotification::<Block> {
			hash: notify_import.hash,
			origin: notify_import.origin,
			header: notify_import.header,
			is_new_best: notify_import.is_new_best,
			retracted: notify_import.retracted,
		};

		self.import_notification_sinks.lock()
			.retain(|sink| sink.unbounded_send(notification.clone()).is_ok());

		Ok(())
	}

	/// Attempts to revert the chain by `n` blocks. Returns the number of blocks that were
	/// successfully reverted.
	pub fn revert(&self, n: NumberFor<Block>) -> error::Result<NumberFor<Block>> {
		Ok(self.backend.revert(n)?)
	}

	/// Get blockchain info.
	pub fn info(&self) -> ClientInfo<Block> {
		let info = self.backend.blockchain().info();
		ClientInfo {
			chain: info,
			used_state_cache_size: self.backend.used_state_cache_size(),
		}
	}

	/// Get block status.
	pub fn block_status(&self, id: &BlockId<Block>) -> error::Result<BlockStatus> {
		// this can probably be implemented more efficiently
		if let BlockId::Hash(ref h) = id {
			if self.importing_block.read().as_ref().map_or(false, |importing| h == importing) {
				return Ok(BlockStatus::Queued);
			}
		}
		let hash_and_number = match id.clone() {
			BlockId::Hash(hash) => self.backend.blockchain().number(hash)?.map(|n| (hash, n)),
			BlockId::Number(n) => self.backend.blockchain().hash(n)?.map(|hash| (hash, n)),
		};
		match hash_and_number {
			Some((hash, number)) => {
				if self.backend.have_state_at(&hash, number) {
					Ok(BlockStatus::InChainWithState)
				} else {
					Ok(BlockStatus::InChainPruned)
				}
			}
			None => Ok(BlockStatus::Unknown),
		}
	}

	/// Get block header by id.
	pub fn header(&self, id: &BlockId<Block>) -> error::Result<Option<<Block as BlockT>::Header>> {
		self.backend.blockchain().header(*id)
	}

	/// Get block body by id.
	pub fn body(&self, id: &BlockId<Block>) -> error::Result<Option<Vec<<Block as BlockT>::Extrinsic>>> {
		self.backend.blockchain().body(*id)
	}

	/// Get block justification set by id.
	pub fn justification(&self, id: &BlockId<Block>) -> error::Result<Option<Justification>> {
		self.backend.blockchain().justification(*id)
	}

	/// Get full block by id.
	pub fn block(&self, id: &BlockId<Block>)
		-> error::Result<Option<SignedBlock<Block>>>
	{
		Ok(match (self.header(id)?, self.body(id)?, self.justification(id)?) {
			(Some(header), Some(extrinsics), justification) =>
				Some(SignedBlock { block: Block::new(header, extrinsics), justification }),
			_ => None,
		})
	}

	/// Gets the uncles of the block with `target_hash` going back `max_generation` ancestors.
	pub fn uncles(&self, target_hash: Block::Hash, max_generation: NumberFor<Block>) -> error::Result<Vec<Block::Hash>> {
		let load_header = |id: Block::Hash| -> error::Result<Block::Header> {
			match self.backend.blockchain().header(BlockId::Hash(id))? {
				Some(hdr) => Ok(hdr),
				None => Err(Error::UnknownBlock(format!("{:?}", id))),
			}
		};

		let genesis_hash = self.backend.blockchain().info().genesis_hash;
		if genesis_hash == target_hash { return Ok(Vec::new()); }

		let mut current_hash = target_hash;
		let mut current = load_header(current_hash)?;
		let mut ancestor_hash = *current.parent_hash();
		let mut ancestor = load_header(ancestor_hash)?;
		let mut uncles = Vec::new();

		for _generation in 0..max_generation.saturated_into() {
			let children = self.backend.blockchain().children(ancestor_hash)?;
			uncles.extend(children.into_iter().filter(|h| h != &current_hash));
			current_hash = ancestor_hash;
			if genesis_hash == current_hash { break; }
			current = ancestor;
			ancestor_hash = *current.parent_hash();
			ancestor = load_header(ancestor_hash)?;
		}
		trace!("Collected {} uncles", uncles.len());
		Ok(uncles)
	}

	fn changes_trie_config(&self) -> Result<Option<ChangesTrieConfiguration>, Error> {
		Ok(self.backend.state_at(BlockId::Number(self.backend.blockchain().info().best_number))?
			.storage(well_known_keys::CHANGES_TRIE_CONFIG)
			.map_err(|e| error::Error::from_state(Box::new(e)))?
			.and_then(|c| Decode::decode(&mut &*c).ok()))
	}

	/// Prepare in-memory header that is used in execution environment.
	fn prepare_environment_block(&self, parent: &BlockId<Block>) -> error::Result<Block::Header> {
		let parent_header = self.backend.blockchain().expect_header(*parent)?;
		Ok(<<Block as BlockT>::Header as HeaderT>::new(
			self.backend.blockchain().expect_block_number_from_id(parent)? + One::one(),
			Default::default(),
			Default::default(),
			parent_header.hash(),
			Default::default(),
		))
	}
}

impl<B, E, Block, RA> ProvideUncles<Block> for Client<B, E, Block, RA> where
	B: backend::Backend<Block, Blake2Hasher>,
	E: CallExecutor<Block, Blake2Hasher>,
	Block: BlockT<Hash=H256>,
{
	fn uncles(&self, target_hash: Block::Hash, max_generation: NumberFor<Block>) -> error::Result<Vec<Block::Header>> {
		Ok(Client::uncles(self, target_hash, max_generation)?
			.into_iter()
			.filter_map(|hash| Client::header(self, &BlockId::Hash(hash)).unwrap_or(None))
			.collect()
		)
	}
}

impl<B, E, Block, RA> ChainHeaderBackend<Block> for Client<B, E, Block, RA> where
	B: backend::Backend<Block, Blake2Hasher>,
	E: CallExecutor<Block, Blake2Hasher> + Send + Sync,
	Block: BlockT<Hash=H256>,
	RA: Send + Sync
{
	fn header(&self, id: BlockId<Block>) -> error::Result<Option<Block::Header>> {
		self.backend.blockchain().header(id)
	}

	fn info(&self) -> blockchain::Info<Block> {
		self.backend.blockchain().info()
	}

	fn status(&self, id: BlockId<Block>) -> error::Result<blockchain::BlockStatus> {
		self.backend.blockchain().status(id)
	}

	fn number(&self, hash: Block::Hash) -> error::Result<Option<<<Block as BlockT>::Header as HeaderT>::Number>> {
		self.backend.blockchain().number(hash)
	}

	fn hash(&self, number: NumberFor<Block>) -> error::Result<Option<Block::Hash>> {
		self.backend.blockchain().hash(number)
	}
}

impl<B, E, Block, RA> ChainHeaderBackend<Block> for &Client<B, E, Block, RA> where
	B: backend::Backend<Block, Blake2Hasher>,
	E: CallExecutor<Block, Blake2Hasher> + Send + Sync,
	Block: BlockT<Hash=H256>,
	RA: Send + Sync,
{
	fn header(&self, id: BlockId<Block>) -> error::Result<Option<Block::Header>> {
		(**self).backend.blockchain().header(id)
	}

	fn info(&self) -> blockchain::Info<Block> {
		(**self).backend.blockchain().info()
	}

	fn status(&self, id: BlockId<Block>) -> error::Result<blockchain::BlockStatus> {
		(**self).status(id)
	}

	fn number(&self, hash: Block::Hash) -> error::Result<Option<<<Block as BlockT>::Header as HeaderT>::Number>> {
		(**self).number(hash)
	}

	fn hash(&self, number: NumberFor<Block>) -> error::Result<Option<Block::Hash>> {
		(**self).hash(number)
	}
}

impl<B, E, Block, RA> ProvideCache<Block> for Client<B, E, Block, RA> where
	B: backend::Backend<Block, Blake2Hasher>,
	Block: BlockT<Hash=H256>,
{
	fn cache(&self) -> Option<Arc<dyn Cache<Block>>> {
		self.backend.blockchain().cache()
	}
}

impl<B, E, Block, RA> ProvideRuntimeApi for Client<B, E, Block, RA> where
	B: backend::Backend<Block, Blake2Hasher>,
	E: CallExecutor<Block, Blake2Hasher> + Clone + Send + Sync,
	Block: BlockT<Hash=H256>,
	RA: ConstructRuntimeApi<Block, Self>
{
	type Api = <RA as ConstructRuntimeApi<Block, Self>>::RuntimeApi;

	fn runtime_api<'a>(&'a self) -> ApiRef<'a, Self::Api> {
		RA::construct_runtime_api(self)
	}
}

impl<B, E, Block, RA> CallRuntimeAt<Block> for Client<B, E, Block, RA> where
	B: backend::Backend<Block, Blake2Hasher>,
	E: CallExecutor<Block, Blake2Hasher> + Clone + Send + Sync,
	Block: BlockT<Hash=H256>,
{
	fn call_api_at<
		'a,
		R: Encode + Decode + PartialEq,
		NC: FnOnce() -> result::Result<R, &'static str> + UnwindSafe,
		C: CoreApi<Block>,
	>(
		&self,
		core_api: &C,
		at: &BlockId<Block>,
		function: &'static str,
		args: Vec<u8>,
		changes: &RefCell<OverlayedChanges>,
		initialize_block: InitializeBlock<'a, Block>,
		native_call: Option<NC>,
		context: ExecutionContext,
		recorder: &Option<Rc<RefCell<ProofRecorder<Block>>>>,
	) -> error::Result<NativeOrEncoded<R>> {
		let manager = match context {
			ExecutionContext::BlockConstruction =>
				self.execution_strategies.block_construction.get_manager(),
			ExecutionContext::Syncing =>
				self.execution_strategies.syncing.get_manager(),
			ExecutionContext::Importing =>
				self.execution_strategies.importing.get_manager(),
			ExecutionContext::OffchainCall(Some((_, capabilities))) if capabilities.has_all() =>
				self.execution_strategies.offchain_worker.get_manager(),
			ExecutionContext::OffchainCall(_) =>
				self.execution_strategies.other.get_manager(),
		};

		let capabilities = context.capabilities();
		let mut offchain_extensions = match context {
			ExecutionContext::OffchainCall(ext) => ext.map(|x| x.0),
			_ => None,
		}.map(|ext| offchain::LimitedExternalities::new(capabilities, ext));

		self.executor.contextual_call::<_, _, fn(_,_) -> _,_,_>(
			|| core_api.initialize_block(at, &self.prepare_environment_block(at)?),
			at,
			function,
			&args,
			changes,
			initialize_block,
			manager,
			native_call,
			offchain_extensions.as_mut(),
			recorder,
			capabilities.has(offchain::Capability::Keystore),
		)
	}

	fn runtime_version_at(&self, at: &BlockId<Block>) -> error::Result<RuntimeVersion> {
		self.runtime_version_at(at)
	}
}

impl<'a, B, E, Block, RA> consensus::BlockImport<Block> for &'a Client<B, E, Block, RA> where
	B: backend::Backend<Block, Blake2Hasher>,
	E: CallExecutor<Block, Blake2Hasher> + Clone + Send + Sync,
	Block: BlockT<Hash=H256>,
{
	type Error = ConsensusError;

	/// Import a checked and validated block. If a justification is provided in
	/// `BlockImportParams` then `finalized` *must* be true.
	fn import_block(
		&mut self,
		import_block: BlockImportParams<Block>,
		new_cache: HashMap<CacheKeyId, Vec<u8>>,
	) -> Result<ImportResult, Self::Error> {
		self.lock_import_and_run(|operation| {
			self.apply_block(operation, import_block, new_cache)
		}).map_err(|e| {
			warn!("Block import error:\n{:?}", e);
			ConsensusError::ClientImport(e.to_string()).into()
		})
	}

	/// Check block preconditions.
	fn check_block(
		&mut self,
		hash: Block::Hash,
		parent_hash: Block::Hash,
	) -> Result<ImportResult, Self::Error> {
		match self.block_status(&BlockId::Hash(parent_hash))
			.map_err(|e| ConsensusError::ClientImport(e.to_string()))?
		{
			BlockStatus::InChainWithState | BlockStatus::Queued => {},
			BlockStatus::Unknown | BlockStatus::InChainPruned => return Ok(ImportResult::UnknownParent),
			BlockStatus::KnownBad => return Ok(ImportResult::KnownBad),
		}

		match self.block_status(&BlockId::Hash(hash))
			.map_err(|e| ConsensusError::ClientImport(e.to_string()))?
		{
			BlockStatus::InChainWithState | BlockStatus::Queued => return Ok(ImportResult::AlreadyInChain),
			BlockStatus::Unknown | BlockStatus::InChainPruned => {},
			BlockStatus::KnownBad => return Ok(ImportResult::KnownBad),
		}

		Ok(ImportResult::imported(false))
	}
}

impl<B, E, Block, RA> consensus::BlockImport<Block> for Client<B, E, Block, RA> where
	B: backend::Backend<Block, Blake2Hasher>,
	E: CallExecutor<Block, Blake2Hasher> + Clone + Send + Sync,
	Block: BlockT<Hash=H256>,
{
	type Error = ConsensusError;

	fn import_block(
		&mut self,
		import_block: BlockImportParams<Block>,
		new_cache: HashMap<CacheKeyId, Vec<u8>>,
	) -> Result<ImportResult, Self::Error> {
		(&*self).import_block(import_block, new_cache)
	}

	fn check_block(
		&mut self,
		hash: Block::Hash,
		parent_hash: Block::Hash,
	) -> Result<ImportResult, Self::Error> {
		(&*self).check_block(hash, parent_hash)
	}
}

impl<B, E, Block, RA> Finalizer<Block, Blake2Hasher, B> for Client<B, E, Block, RA> where 
	B: backend::Backend<Block, Blake2Hasher>,
	E: CallExecutor<Block, Blake2Hasher>,
	Block: BlockT<Hash=H256>,
{
	fn apply_finality(
		&self,
		operation: &mut ClientImportOperation<Block, Blake2Hasher, B>,
		id: BlockId<Block>,
		justification: Option<Justification>,
		notify: bool,
	) -> error::Result<()> {
		let last_best = self.backend.blockchain().info().best_hash;
		let to_finalize_hash = self.backend.blockchain().expect_block_hash_from_id(&id)?;
		self.apply_finality_with_block_hash(operation, to_finalize_hash, justification, last_best, notify)
	}

	fn finalize_block(&self, id: BlockId<Block>, justification: Option<Justification>, notify: bool) -> error::Result<()> {
		self.lock_import_and_run(|operation| {
			self.apply_finality(operation, id, justification, notify)
		})
	}
}

impl<B, E, Block, RA> Finalizer<Block, Blake2Hasher, B> for &Client<B, E, Block, RA> where 
	B: backend::Backend<Block, Blake2Hasher>,
	E: CallExecutor<Block, Blake2Hasher>,
	Block: BlockT<Hash=H256>,
{
	fn apply_finality(
		&self,
		operation: &mut ClientImportOperation<Block, Blake2Hasher, B>,
		id: BlockId<Block>,
		justification: Option<Justification>,
		notify: bool,
	) -> error::Result<()> {
		(**self).apply_finality(operation, id, justification, notify)
	}

	fn finalize_block(&self, id: BlockId<Block>, justification: Option<Justification>, notify: bool) -> error::Result<()> {
		(**self).finalize_block(id, justification, notify)
	}
}

impl<B, E, Block, RA> BlockchainEvents<Block> for Client<B, E, Block, RA>
where
	E: CallExecutor<Block, Blake2Hasher>,
	Block: BlockT<Hash=H256>,
{
	/// Get block import event stream.
	fn import_notification_stream(&self) -> ImportNotifications<Block> {
		let (sink, stream) = mpsc::unbounded();
		self.import_notification_sinks.lock().push(sink);
		stream
	}

	fn finality_notification_stream(&self) -> FinalityNotifications<Block> {
		let (sink, stream) = mpsc::unbounded();
		self.finality_notification_sinks.lock().push(sink);
		stream
	}

	/// Get storage changes event stream.
	fn storage_changes_notification_stream(
		&self,
		filter_keys: Option<&[StorageKey]>,
		child_filter_keys: Option<&[(StorageKey, Option<Vec<StorageKey>>)]>,
	) -> error::Result<StorageEventStream<Block::Hash>> {
		Ok(self.storage_notifications.lock().listen(filter_keys, child_filter_keys))
	}
}

/// Implement Longest Chain Select implementation
/// where 'longest' is defined as the highest number of blocks
pub struct LongestChain<B, Block> {
	backend: Arc<B>,
	_phantom: PhantomData<Block>
}

impl<B, Block> Clone for LongestChain<B, Block> {
	fn clone(&self) -> Self {
		let backend = self.backend.clone();
		LongestChain {
			backend,
			_phantom: Default::default()
		}
	}
}

impl<B, Block> LongestChain<B, Block>
where
	B: backend::Backend<Block, Blake2Hasher>,
	Block: BlockT<Hash=H256>,
{
	/// Instantiate a new LongestChain for Backend B
	pub fn new(backend: Arc<B>) -> Self {
		LongestChain {
			backend,
			_phantom: Default::default()
		}
	}

	fn best_block_header(&self) -> error::Result<<Block as BlockT>::Header> {
		let info = self.backend.blockchain().info();
		let best_hash = self.best_containing(info.best_hash, None)?
			.unwrap_or(info.best_hash);

		Ok(self.backend.blockchain().header(BlockId::Hash(best_hash))?
			.expect("given block hash was fetched from block in db; qed"))
	}

	/// Get the most recent block hash of the best (longest) chains
	/// that contain block with the given `target_hash`.
	///
	/// The search space is always limited to blocks which are in the finalized
	/// chain or descendents of it.
	///
	/// If `maybe_max_block_number` is `Some(max_block_number)`
	/// the search is limited to block `numbers <= max_block_number`.
	/// in other words as if there were no blocks greater `max_block_number`.
	/// Returns `Ok(None)` if `target_hash` is not found in search space.
	/// TODO: document time complexity of this, see [#1444](https://github.com/paritytech/substrate/issues/1444)
	fn best_containing(
		&self,
		target_hash: Block::Hash,
		maybe_max_number: Option<NumberFor<Block>>
	) -> error::Result<Option<Block::Hash>> {
		let target_header = {
			match self.backend.blockchain().header(BlockId::Hash(target_hash))? {
				Some(x) => x,
				// target not in blockchain
				None => { return Ok(None); },
			}
		};

		if let Some(max_number) = maybe_max_number {
			// target outside search range
			if target_header.number() > &max_number {
				return Ok(None);
			}
		}

		let leaves = {
			// ensure no blocks are imported during this code block.
			// an import could trigger a reorg which could change the canonical chain.
			// we depend on the canonical chain staying the same during this code block.
			let _import_lock = self.backend.get_import_lock().lock();

			let info = self.backend.blockchain().info();

			let canon_hash = self.backend.blockchain().hash(*target_header.number())?
				.ok_or_else(|| error::Error::from(format!("failed to get hash for block number {}", target_header.number())))?;

			if canon_hash == target_hash {
				// if a `max_number` is given we try to fetch the block at the
				// given depth, if it doesn't exist or `max_number` is not
				// provided, we continue to search from all leaves below.
				if let Some(max_number) = maybe_max_number {
					if let Some(header) = self.backend.blockchain().hash(max_number)? {
						return Ok(Some(header));
					}
				}
			} else if info.finalized_number >= *target_header.number() {
				// header is on a dead fork.
				return Ok(None);
			}

			self.backend.blockchain().leaves()?
		};

		// for each chain. longest chain first. shortest last
		for leaf_hash in leaves {
			// start at the leaf
			let mut current_hash = leaf_hash;

			// if search is not restricted then the leaf is the best
			let mut best_hash = leaf_hash;

			// go backwards entering the search space
			// waiting until we are <= max_number
			if let Some(max_number) = maybe_max_number {
				loop {
					let current_header = self.backend.blockchain().header(BlockId::Hash(current_hash.clone()))?
						.ok_or_else(|| error::Error::from(format!("failed to get header for hash {}", current_hash)))?;

					if current_header.number() <= &max_number {
						best_hash = current_header.hash();
						break;
					}

					current_hash = *current_header.parent_hash();
				}
			}

			// go backwards through the chain (via parent links)
			loop {
				// until we find target
				if current_hash == target_hash {
					return Ok(Some(best_hash));
				}

				let current_header = self.backend.blockchain().header(BlockId::Hash(current_hash.clone()))?
					.ok_or_else(|| error::Error::from(format!("failed to get header for hash {}", current_hash)))?;

				// stop search in this chain once we go below the target's block number
				if current_header.number() < target_header.number() {
					break;
				}

				current_hash = *current_header.parent_hash();
			}
		}

		// header may be on a dead fork -- the only leaves that are considered are
		// those which can still be finalized.
		//
		// FIXME #1558 only issue this warning when not on a dead fork
		warn!(
			"Block {:?} exists in chain but not found when following all \
			leaves backwards. Number limit = {:?}",
			target_hash,
			maybe_max_number,
		);

		Ok(None)
	}

	fn leaves(&self) -> Result<Vec<<Block as BlockT>::Hash>, error::Error> {
		self.backend.blockchain().leaves()
	}
}

impl<B, Block> SelectChain<Block> for LongestChain<B, Block>
where
	B: backend::Backend<Block, Blake2Hasher>,
	Block: BlockT<Hash=H256>,
{

	fn leaves(&self) -> Result<Vec<<Block as BlockT>::Hash>, ConsensusError> {
		LongestChain::leaves(self)
			.map_err(|e| ConsensusError::ChainLookup(e.to_string()).into())
	}

	fn best_chain(&self)
		-> Result<<Block as BlockT>::Header, ConsensusError>
	{
		LongestChain::best_block_header(&self)
			.map_err(|e| ConsensusError::ChainLookup(e.to_string()).into())
	}

	fn finality_target(
		&self,
		target_hash: Block::Hash,
		maybe_max_number: Option<NumberFor<Block>>
	) -> Result<Option<Block::Hash>, ConsensusError> {
		LongestChain::best_containing(self, target_hash, maybe_max_number)
			.map_err(|e| ConsensusError::ChainLookup(e.to_string()).into())
	}
}

impl<B, E, Block, RA> BlockBody<Block> for Client<B, E, Block, RA>
	where
		B: backend::Backend<Block, Blake2Hasher>,
		E: CallExecutor<Block, Blake2Hasher>,
		Block: BlockT<Hash=H256>,
{
	fn block_body(&self, id: &BlockId<Block>) -> error::Result<Option<Vec<<Block as BlockT>::Extrinsic>>> {
		self.body(id)
	}
}

impl<B, E, Block, RA> backend::AuxStore for Client<B, E, Block, RA>
	where
		B: backend::Backend<Block, Blake2Hasher>,
		E: CallExecutor<Block, Blake2Hasher>,
		Block: BlockT<Hash=H256>,
{
	/// Insert auxiliary data into key-value store.
	fn insert_aux<
		'a,
		'b: 'a,
		'c: 'a,
		I: IntoIterator<Item=&'a(&'c [u8], &'c [u8])>,
		D: IntoIterator<Item=&'a &'b [u8]>,
	>(&self, insert: I, delete: D) -> error::Result<()> {
		// Import is locked here because we may have other block import
		// operations that tries to set aux data. Note that for consensus
		// layer, one can always use atomic operations to make sure
		// import is only locked once.
		self.lock_import_and_run(|operation| {
			apply_aux(operation, insert, delete)
		})
	}
	/// Query auxiliary data from key-value store.
	fn get_aux(&self, key: &[u8]) -> error::Result<Option<Vec<u8>>> {
		crate::backend::AuxStore::get_aux(&*self.backend, key)
	}
}


impl<B, E, Block, RA> backend::AuxStore for &Client<B, E, Block, RA>
	where
		B: backend::Backend<Block, Blake2Hasher>,
		E: CallExecutor<Block, Blake2Hasher>,
		Block: BlockT<Hash=H256>,
{ 

	fn insert_aux<
		'a,
		'b: 'a,
		'c: 'a,
		I: IntoIterator<Item=&'a(&'c [u8], &'c [u8])>,
		D: IntoIterator<Item=&'a &'b [u8]>,
	>(&self, insert: I, delete: D) -> error::Result<()> {
		(**self).insert_aux(insert, delete)
	}

	fn get_aux(&self, key: &[u8]) -> error::Result<Option<Vec<u8>>> {
		(**self).get_aux(key)
	}
}

/// Helper function to apply auxiliary data insertion into an operation.
pub fn apply_aux<'a, 'b: 'a, 'c: 'a, B, Block, H, D, I>(
	operation: &mut ClientImportOperation<Block, H, B>,
	insert: I,
	delete: D
) -> error::Result<()>
where
	Block: BlockT,
	H: Hasher<Out=Block::Hash>,
	B: backend::Backend<Block, H>,
	I: IntoIterator<Item=&'a(&'c [u8], &'c [u8])>,
	D: IntoIterator<Item=&'a &'b [u8]>,
{
	operation.op.insert_aux(
		insert.into_iter()
			.map(|(k, v)| (k.to_vec(), Some(v.to_vec())))
			.chain(delete.into_iter().map(|k| (k.to_vec(), None)))
	)
}

/// Utility methods for the client.
pub mod utils {
	use super::*;
	use crate::{backend::Backend, blockchain, error};
	use primitives::H256;

	/// Returns a function for checking block ancestry, the returned function will
	/// return `true` if the given hash (second parameter) is a descendent of the
	/// base (first parameter). If the `current` parameter is defined, it should
	/// represent the current block `hash` and its `parent hash`, if given the
	/// function that's returned will assume that `hash` isn't part of the local DB
	/// yet, and all searches in the DB will instead reference the parent.
	pub fn is_descendent_of<'a, B, E, Block: BlockT<Hash=H256>, RA>(
		client: &'a Client<B, E, Block, RA>,
		current: Option<(&'a H256, &'a H256)>,
	) -> impl Fn(&H256, &H256) -> Result<bool, error::Error> + 'a
		where B: Backend<Block, Blake2Hasher>,
			  E: CallExecutor<Block, Blake2Hasher> + Send + Sync,
	{
		move |base, hash| {
			if base == hash { return Ok(false); }

			let mut hash = hash;
			if let Some((current_hash, current_parent_hash)) = current {
				if base == current_hash { return Ok(false); }
				if hash == current_hash {
					if base == current_parent_hash {
						return Ok(true);
					} else {
						hash = current_parent_hash;
					}
				}
			}

			let tree_route = blockchain::tree_route(
				|id| client.header(&id)?.ok_or_else(|| Error::UnknownBlock(format!("{:?}", id))),
				BlockId::Hash(*hash),
				BlockId::Hash(*base),
			)?;

			Ok(tree_route.common_block().hash == *base)
		}
	}
}

#[cfg(test)]
pub(crate) mod tests {
	use std::collections::HashMap;
	use super::*;
	use primitives::blake2_256;
	use sr_primitives::DigestItem;
	use consensus::{BlockOrigin, SelectChain};
	use test_client::{
		prelude::*,
		client_db::{Backend, DatabaseSettings, PruningMode},
		runtime::{self, Block, Transfer, RuntimeApi, TestAPI},
	};

	/// Returns tuple, consisting of:
	/// 1) test client pre-filled with blocks changing balances;
	/// 2) roots of changes tries for these blocks
	/// 3) test cases in form (begin, end, key, vec![(block, extrinsic)]) that are required to pass
	pub fn prepare_client_with_key_changes() -> (
		test_client::client::Client<test_client::Backend, test_client::Executor, Block, RuntimeApi>,
		Vec<H256>,
		Vec<(u64, u64, Vec<u8>, Vec<(u64, u32)>)>,
	) {
		// prepare block structure
		let blocks_transfers = vec![
			vec![(AccountKeyring::Alice, AccountKeyring::Dave), (AccountKeyring::Bob, AccountKeyring::Dave)],
			vec![(AccountKeyring::Charlie, AccountKeyring::Eve)],
			vec![],
			vec![(AccountKeyring::Alice, AccountKeyring::Dave)],
		];

		// prepare client ang import blocks
		let mut local_roots = Vec::new();
		let remote_client = TestClientBuilder::new().set_support_changes_trie(true).build();
		let mut nonces: HashMap<_, u64> = Default::default();
		for (i, block_transfers) in blocks_transfers.into_iter().enumerate() {
			let mut builder = remote_client.new_block(Default::default()).unwrap();
			for (from, to) in block_transfers {
				builder.push_transfer(Transfer {
					from: from.into(),
					to: to.into(),
					amount: 1,
					nonce: *nonces.entry(from).and_modify(|n| { *n = *n + 1 }).or_default(),
				}).unwrap();
			}
			remote_client.import(BlockOrigin::Own, builder.bake().unwrap()).unwrap();

			let header = remote_client.header(&BlockId::Number(i as u64 + 1)).unwrap().unwrap();
			let trie_root = header.digest().log(DigestItem::as_changes_trie_root)
				.map(|root| H256::from_slice(root.as_ref()))
				.unwrap();
			local_roots.push(trie_root);
		}

		// prepare test cases
		let alice = blake2_256(&runtime::system::balance_of_key(AccountKeyring::Alice.into())).to_vec();
		let bob = blake2_256(&runtime::system::balance_of_key(AccountKeyring::Bob.into())).to_vec();
		let charlie = blake2_256(&runtime::system::balance_of_key(AccountKeyring::Charlie.into())).to_vec();
		let dave = blake2_256(&runtime::system::balance_of_key(AccountKeyring::Dave.into())).to_vec();
		let eve = blake2_256(&runtime::system::balance_of_key(AccountKeyring::Eve.into())).to_vec();
		let ferdie = blake2_256(&runtime::system::balance_of_key(AccountKeyring::Ferdie.into())).to_vec();
		let test_cases = vec![
			(1, 4, alice.clone(), vec![(4, 0), (1, 0)]),
			(1, 3, alice.clone(), vec![(1, 0)]),
			(2, 4, alice.clone(), vec![(4, 0)]),
			(2, 3, alice.clone(), vec![]),

			(1, 4, bob.clone(), vec![(1, 1)]),
			(1, 1, bob.clone(), vec![(1, 1)]),
			(2, 4, bob.clone(), vec![]),

			(1, 4, charlie.clone(), vec![(2, 0)]),

			(1, 4, dave.clone(), vec![(4, 0), (1, 1), (1, 0)]),
			(1, 1, dave.clone(), vec![(1, 1), (1, 0)]),
			(3, 4, dave.clone(), vec![(4, 0)]),

			(1, 4, eve.clone(), vec![(2, 0)]),
			(1, 1, eve.clone(), vec![]),
			(3, 4, eve.clone(), vec![]),

			(1, 4, ferdie.clone(), vec![]),
		];

		(remote_client, local_roots, test_cases)
	}

	#[test]
	fn client_initializes_from_genesis_ok() {
		let client = test_client::new();

		assert_eq!(
			client.runtime_api().balance_of(
				&BlockId::Number(client.info().chain.best_number),
				AccountKeyring::Alice.into()
			).unwrap(),
			1000
		);
		assert_eq!(
			client.runtime_api().balance_of(
				&BlockId::Number(client.info().chain.best_number),
				AccountKeyring::Ferdie.into()
			).unwrap(),
			0
		);
	}

	#[test]
	fn block_builder_works_with_no_transactions() {
		let client = test_client::new();

		let builder = client.new_block(Default::default()).unwrap();

		client.import(BlockOrigin::Own, builder.bake().unwrap()).unwrap();

		assert_eq!(client.info().chain.best_number, 1);
	}

	#[test]
	fn block_builder_works_with_transactions() {
		let client = test_client::new();

		let mut builder = client.new_block(Default::default()).unwrap();

		builder.push_transfer(Transfer {
			from: AccountKeyring::Alice.into(),
			to: AccountKeyring::Ferdie.into(),
			amount: 42,
			nonce: 0,
		}).unwrap();

		client.import(BlockOrigin::Own, builder.bake().unwrap()).unwrap();

		assert_eq!(client.info().chain.best_number, 1);
		assert_ne!(
			client.state_at(&BlockId::Number(1)).unwrap().pairs(),
			client.state_at(&BlockId::Number(0)).unwrap().pairs()
		);
		assert_eq!(
			client.runtime_api().balance_of(
				&BlockId::Number(client.info().chain.best_number),
				AccountKeyring::Alice.into()
			).unwrap(),
			958
		);
		assert_eq!(
			client.runtime_api().balance_of(
				&BlockId::Number(client.info().chain.best_number),
				AccountKeyring::Ferdie.into()
			).unwrap(),
			42
		);
	}

	#[test]
	fn block_builder_does_not_include_invalid() {
		let client = test_client::new();

		let mut builder = client.new_block(Default::default()).unwrap();

		builder.push_transfer(Transfer {
			from: AccountKeyring::Alice.into(),
			to: AccountKeyring::Ferdie.into(),
			amount: 42,
			nonce: 0,
		}).unwrap();

		assert!(builder.push_transfer(Transfer {
			from: AccountKeyring::Eve.into(),
			to: AccountKeyring::Alice.into(),
			amount: 42,
			nonce: 0,
		}).is_err());

		client.import(BlockOrigin::Own, builder.bake().unwrap()).unwrap();

		assert_eq!(client.info().chain.best_number, 1);
		assert_ne!(
			client.state_at(&BlockId::Number(1)).unwrap().pairs(),
			client.state_at(&BlockId::Number(0)).unwrap().pairs()
		);
		assert_eq!(client.body(&BlockId::Number(1)).unwrap().unwrap().len(), 1)
	}

	#[test]
	fn best_containing_with_genesis_block() {
		// block tree:
		// G

		let (client, longest_chain_select) = TestClientBuilder::new().build_with_longest_chain();

		let genesis_hash = client.info().chain.genesis_hash;

		assert_eq!(
			genesis_hash.clone(),
			longest_chain_select.finality_target(genesis_hash.clone(), None).unwrap().unwrap()
		);
	}

	#[test]
	fn best_containing_with_hash_not_found() {
		// block tree:
		// G

		let (client, longest_chain_select) = TestClientBuilder::new().build_with_longest_chain();

		let uninserted_block = client.new_block(Default::default()).unwrap().bake().unwrap();

		assert_eq!(
			None,
			longest_chain_select.finality_target(uninserted_block.hash().clone(), None).unwrap()
		);
	}

	#[test]
	fn uncles_with_only_ancestors() {
		// block tree:
		// G -> A1 -> A2
		let client = test_client::new();

		// G -> A1
		let a1 = client.new_block(Default::default()).unwrap().bake().unwrap();
		client.import(BlockOrigin::Own, a1.clone()).unwrap();

		// A1 -> A2
		let a2 = client.new_block(Default::default()).unwrap().bake().unwrap();
		client.import(BlockOrigin::Own, a2.clone()).unwrap();
		let v: Vec<H256> = Vec::new();
		assert_eq!(v, client.uncles(a2.hash(), 3).unwrap());
	}

	#[test]
	fn uncles_with_multiple_forks() {
		// block tree:
		// G -> A1 -> A2 -> A3 -> A4 -> A5
		//      A1 -> B2 -> B3 -> B4
		//	          B2 -> C3
		//	    A1 -> D2
		let client = test_client::new();

		// G -> A1
		let a1 = client.new_block(Default::default()).unwrap().bake().unwrap();
		client.import(BlockOrigin::Own, a1.clone()).unwrap();

		// A1 -> A2
		let a2 = client.new_block_at(&BlockId::Hash(a1.hash()), Default::default()).unwrap().bake().unwrap();
		client.import(BlockOrigin::Own, a2.clone()).unwrap();

		// A2 -> A3
		let a3 = client.new_block_at(&BlockId::Hash(a2.hash()), Default::default()).unwrap().bake().unwrap();
		client.import(BlockOrigin::Own, a3.clone()).unwrap();

		// A3 -> A4
		let a4 = client.new_block_at(&BlockId::Hash(a3.hash()), Default::default()).unwrap().bake().unwrap();
		client.import(BlockOrigin::Own, a4.clone()).unwrap();

		// A4 -> A5
		let a5 = client.new_block_at(&BlockId::Hash(a4.hash()), Default::default()).unwrap().bake().unwrap();
		client.import(BlockOrigin::Own, a5.clone()).unwrap();

		// A1 -> B2
		let mut builder = client.new_block_at(&BlockId::Hash(a1.hash()), Default::default()).unwrap();
		// this push is required as otherwise B2 has the same hash as A2 and won't get imported
		builder.push_transfer(Transfer {
			from: AccountKeyring::Alice.into(),
			to: AccountKeyring::Ferdie.into(),
			amount: 41,
			nonce: 0,
		}).unwrap();
		let b2 = builder.bake().unwrap();
		client.import(BlockOrigin::Own, b2.clone()).unwrap();

		// B2 -> B3
		let b3 = client.new_block_at(&BlockId::Hash(b2.hash()), Default::default()).unwrap().bake().unwrap();
		client.import(BlockOrigin::Own, b3.clone()).unwrap();

		// B3 -> B4
		let b4 = client.new_block_at(&BlockId::Hash(b3.hash()), Default::default()).unwrap().bake().unwrap();
		client.import(BlockOrigin::Own, b4.clone()).unwrap();

		// // B2 -> C3
		let mut builder = client.new_block_at(&BlockId::Hash(b2.hash()), Default::default()).unwrap();
		// this push is required as otherwise C3 has the same hash as B3 and won't get imported
		builder.push_transfer(Transfer {
			from: AccountKeyring::Alice.into(),
			to: AccountKeyring::Ferdie.into(),
			amount: 1,
			nonce: 1,
		}).unwrap();
		let c3 = builder.bake().unwrap();
		client.import(BlockOrigin::Own, c3.clone()).unwrap();

		// A1 -> D2
		let mut builder = client.new_block_at(&BlockId::Hash(a1.hash()), Default::default()).unwrap();
		// this push is required as otherwise D2 has the same hash as B2 and won't get imported
		builder.push_transfer(Transfer {
			from: AccountKeyring::Alice.into(),
			to: AccountKeyring::Ferdie.into(),
			amount: 1,
			nonce: 0,
		}).unwrap();
		let d2 = builder.bake().unwrap();
		client.import(BlockOrigin::Own, d2.clone()).unwrap();

		let genesis_hash = client.info().chain.genesis_hash;

		let uncles1 = client.uncles(a4.hash(), 10).unwrap();
		assert_eq!(vec![b2.hash(), d2.hash()], uncles1);

		let uncles2 = client.uncles(a4.hash(), 0).unwrap();
		assert_eq!(0, uncles2.len());

		let uncles3 = client.uncles(a1.hash(), 10).unwrap();
		assert_eq!(0, uncles3.len());

		let uncles4 = client.uncles(genesis_hash, 10).unwrap();
		assert_eq!(0, uncles4.len());

		let uncles5 = client.uncles(d2.hash(), 10).unwrap();
		assert_eq!(vec![a2.hash(), b2.hash()], uncles5);

		let uncles6 = client.uncles(b3.hash(), 1).unwrap();
		assert_eq!(vec![c3.hash()], uncles6);
	}

	#[test]
	fn best_containing_on_longest_chain_with_single_chain_3_blocks() {
		// block tree:
		// G -> A1 -> A2

		let (client, longest_chain_select) = TestClientBuilder::new().build_with_longest_chain();

		// G -> A1
		let a1 = client.new_block(Default::default()).unwrap().bake().unwrap();
		client.import(BlockOrigin::Own, a1.clone()).unwrap();

		// A1 -> A2
		let a2 = client.new_block(Default::default()).unwrap().bake().unwrap();
		client.import(BlockOrigin::Own, a2.clone()).unwrap();

		let genesis_hash = client.info().chain.genesis_hash;

		assert_eq!(a2.hash(), longest_chain_select.finality_target(genesis_hash, None).unwrap().unwrap());
		assert_eq!(a2.hash(), longest_chain_select.finality_target(a1.hash(), None).unwrap().unwrap());
		assert_eq!(a2.hash(), longest_chain_select.finality_target(a2.hash(), None).unwrap().unwrap());
	}

	#[test]
	fn best_containing_on_longest_chain_with_multiple_forks() {
		// block tree:
		// G -> A1 -> A2 -> A3 -> A4 -> A5
		//      A1 -> B2 -> B3 -> B4
		//	          B2 -> C3
		//	    A1 -> D2
		let (client, longest_chain_select) = TestClientBuilder::new().build_with_longest_chain();

		// G -> A1
		let a1 = client.new_block(Default::default()).unwrap().bake().unwrap();
		client.import(BlockOrigin::Own, a1.clone()).unwrap();

		// A1 -> A2
		let a2 = client.new_block_at(&BlockId::Hash(a1.hash()), Default::default()).unwrap().bake().unwrap();
		client.import(BlockOrigin::Own, a2.clone()).unwrap();

		// A2 -> A3
		let a3 = client.new_block_at(&BlockId::Hash(a2.hash()), Default::default()).unwrap().bake().unwrap();
		client.import(BlockOrigin::Own, a3.clone()).unwrap();

		// A3 -> A4
		let a4 = client.new_block_at(&BlockId::Hash(a3.hash()), Default::default()).unwrap().bake().unwrap();
		client.import(BlockOrigin::Own, a4.clone()).unwrap();

		// A4 -> A5
		let a5 = client.new_block_at(&BlockId::Hash(a4.hash()), Default::default()).unwrap().bake().unwrap();
		client.import(BlockOrigin::Own, a5.clone()).unwrap();

		// A1 -> B2
		let mut builder = client.new_block_at(&BlockId::Hash(a1.hash()), Default::default()).unwrap();
		// this push is required as otherwise B2 has the same hash as A2 and won't get imported
		builder.push_transfer(Transfer {
			from: AccountKeyring::Alice.into(),
			to: AccountKeyring::Ferdie.into(),
			amount: 41,
			nonce: 0,
		}).unwrap();
		let b2 = builder.bake().unwrap();
		client.import(BlockOrigin::Own, b2.clone()).unwrap();

		// B2 -> B3
		let b3 = client.new_block_at(&BlockId::Hash(b2.hash()), Default::default()).unwrap().bake().unwrap();
		client.import(BlockOrigin::Own, b3.clone()).unwrap();

		// B3 -> B4
		let b4 = client.new_block_at(&BlockId::Hash(b3.hash()), Default::default()).unwrap().bake().unwrap();
		client.import(BlockOrigin::Own, b4.clone()).unwrap();

		// // B2 -> C3
		let mut builder = client.new_block_at(&BlockId::Hash(b2.hash()), Default::default()).unwrap();
		// this push is required as otherwise C3 has the same hash as B3 and won't get imported
		builder.push_transfer(Transfer {
			from: AccountKeyring::Alice.into(),
			to: AccountKeyring::Ferdie.into(),
			amount: 1,
			nonce: 1,
		}).unwrap();
		let c3 = builder.bake().unwrap();
		client.import(BlockOrigin::Own, c3.clone()).unwrap();

		// A1 -> D2
		let mut builder = client.new_block_at(&BlockId::Hash(a1.hash()), Default::default()).unwrap();
		// this push is required as otherwise D2 has the same hash as B2 and won't get imported
		builder.push_transfer(Transfer {
			from: AccountKeyring::Alice.into(),
			to: AccountKeyring::Ferdie.into(),
			amount: 1,
			nonce: 0,
		}).unwrap();
		let d2 = builder.bake().unwrap();
		client.import(BlockOrigin::Own, d2.clone()).unwrap();

		assert_eq!(client.info().chain.best_hash, a5.hash());

		let genesis_hash = client.info().chain.genesis_hash;
		let leaves = longest_chain_select.leaves().unwrap();

		assert!(leaves.contains(&a5.hash()));
		assert!(leaves.contains(&b4.hash()));
		assert!(leaves.contains(&c3.hash()));
		assert!(leaves.contains(&d2.hash()));
		assert_eq!(leaves.len(), 4);

		// search without restriction

		assert_eq!(a5.hash(), longest_chain_select.finality_target(
			genesis_hash, None).unwrap().unwrap());
		assert_eq!(a5.hash(), longest_chain_select.finality_target(
			a1.hash(), None).unwrap().unwrap());
		assert_eq!(a5.hash(), longest_chain_select.finality_target(
			a2.hash(), None).unwrap().unwrap());
		assert_eq!(a5.hash(), longest_chain_select.finality_target(
			a3.hash(), None).unwrap().unwrap());
		assert_eq!(a5.hash(), longest_chain_select.finality_target(
			a4.hash(), None).unwrap().unwrap());
		assert_eq!(a5.hash(), longest_chain_select.finality_target(
			a5.hash(), None).unwrap().unwrap());

		assert_eq!(b4.hash(), longest_chain_select.finality_target(
			b2.hash(), None).unwrap().unwrap());
		assert_eq!(b4.hash(), longest_chain_select.finality_target(
			b3.hash(), None).unwrap().unwrap());
		assert_eq!(b4.hash(), longest_chain_select.finality_target(
			b4.hash(), None).unwrap().unwrap());

		assert_eq!(c3.hash(), longest_chain_select.finality_target(
			c3.hash(), None).unwrap().unwrap());

		assert_eq!(d2.hash(), longest_chain_select.finality_target(
			d2.hash(), None).unwrap().unwrap());


		// search only blocks with number <= 5. equivalent to without restriction for this scenario

		assert_eq!(a5.hash(), longest_chain_select.finality_target(
			genesis_hash, Some(5)).unwrap().unwrap());
		assert_eq!(a5.hash(), longest_chain_select.finality_target(
			a1.hash(), Some(5)).unwrap().unwrap());
		assert_eq!(a5.hash(), longest_chain_select.finality_target(
			a2.hash(), Some(5)).unwrap().unwrap());
		assert_eq!(a5.hash(), longest_chain_select.finality_target(
			a3.hash(), Some(5)).unwrap().unwrap());
		assert_eq!(a5.hash(), longest_chain_select.finality_target(
			a4.hash(), Some(5)).unwrap().unwrap());
		assert_eq!(a5.hash(), longest_chain_select.finality_target(
			a5.hash(), Some(5)).unwrap().unwrap());

		assert_eq!(b4.hash(), longest_chain_select.finality_target(
			b2.hash(), Some(5)).unwrap().unwrap());
		assert_eq!(b4.hash(), longest_chain_select.finality_target(
			b3.hash(), Some(5)).unwrap().unwrap());
		assert_eq!(b4.hash(), longest_chain_select.finality_target(
			b4.hash(), Some(5)).unwrap().unwrap());

		assert_eq!(c3.hash(), longest_chain_select.finality_target(
			c3.hash(), Some(5)).unwrap().unwrap());

		assert_eq!(d2.hash(), longest_chain_select.finality_target(
			d2.hash(), Some(5)).unwrap().unwrap());


		// search only blocks with number <= 4

		assert_eq!(a4.hash(), longest_chain_select.finality_target(
			genesis_hash, Some(4)).unwrap().unwrap());
		assert_eq!(a4.hash(), longest_chain_select.finality_target(
			a1.hash(), Some(4)).unwrap().unwrap());
		assert_eq!(a4.hash(), longest_chain_select.finality_target(
			a2.hash(), Some(4)).unwrap().unwrap());
		assert_eq!(a4.hash(), longest_chain_select.finality_target(
			a3.hash(), Some(4)).unwrap().unwrap());
		assert_eq!(a4.hash(), longest_chain_select.finality_target(
			a4.hash(), Some(4)).unwrap().unwrap());
		assert_eq!(None, longest_chain_select.finality_target(
			a5.hash(), Some(4)).unwrap());

		assert_eq!(b4.hash(), longest_chain_select.finality_target(
			b2.hash(), Some(4)).unwrap().unwrap());
		assert_eq!(b4.hash(), longest_chain_select.finality_target(
			b3.hash(), Some(4)).unwrap().unwrap());
		assert_eq!(b4.hash(), longest_chain_select.finality_target(
			b4.hash(), Some(4)).unwrap().unwrap());

		assert_eq!(c3.hash(), longest_chain_select.finality_target(
			c3.hash(), Some(4)).unwrap().unwrap());

		assert_eq!(d2.hash(), longest_chain_select.finality_target(
			d2.hash(), Some(4)).unwrap().unwrap());


		// search only blocks with number <= 3

		assert_eq!(a3.hash(), longest_chain_select.finality_target(
			genesis_hash, Some(3)).unwrap().unwrap());
		assert_eq!(a3.hash(), longest_chain_select.finality_target(
			a1.hash(), Some(3)).unwrap().unwrap());
		assert_eq!(a3.hash(), longest_chain_select.finality_target(
			a2.hash(), Some(3)).unwrap().unwrap());
		assert_eq!(a3.hash(), longest_chain_select.finality_target(
			a3.hash(), Some(3)).unwrap().unwrap());
		assert_eq!(None, longest_chain_select.finality_target(
			a4.hash(), Some(3)).unwrap());
		assert_eq!(None, longest_chain_select.finality_target(
			a5.hash(), Some(3)).unwrap());

		assert_eq!(b3.hash(), longest_chain_select.finality_target(
			b2.hash(), Some(3)).unwrap().unwrap());
		assert_eq!(b3.hash(), longest_chain_select.finality_target(
			b3.hash(), Some(3)).unwrap().unwrap());
		assert_eq!(None, longest_chain_select.finality_target(
			b4.hash(), Some(3)).unwrap());

		assert_eq!(c3.hash(), longest_chain_select.finality_target(
			c3.hash(), Some(3)).unwrap().unwrap());

		assert_eq!(d2.hash(), longest_chain_select.finality_target(
			d2.hash(), Some(3)).unwrap().unwrap());


		// search only blocks with number <= 2

		assert_eq!(a2.hash(), longest_chain_select.finality_target(
			genesis_hash, Some(2)).unwrap().unwrap());
		assert_eq!(a2.hash(), longest_chain_select.finality_target(
			a1.hash(), Some(2)).unwrap().unwrap());
		assert_eq!(a2.hash(), longest_chain_select.finality_target(
			a2.hash(), Some(2)).unwrap().unwrap());
		assert_eq!(None, longest_chain_select.finality_target(
			a3.hash(), Some(2)).unwrap());
		assert_eq!(None, longest_chain_select.finality_target(
			a4.hash(), Some(2)).unwrap());
		assert_eq!(None, longest_chain_select.finality_target(
			a5.hash(), Some(2)).unwrap());

		assert_eq!(b2.hash(), longest_chain_select.finality_target(
			b2.hash(), Some(2)).unwrap().unwrap());
		assert_eq!(None, longest_chain_select.finality_target(
			b3.hash(), Some(2)).unwrap());
		assert_eq!(None, longest_chain_select.finality_target(
			b4.hash(), Some(2)).unwrap());

		assert_eq!(None, longest_chain_select.finality_target(
			c3.hash(), Some(2)).unwrap());

		assert_eq!(d2.hash(), longest_chain_select.finality_target(
			d2.hash(), Some(2)).unwrap().unwrap());


		// search only blocks with number <= 1

		assert_eq!(a1.hash(), longest_chain_select.finality_target(
			genesis_hash, Some(1)).unwrap().unwrap());
		assert_eq!(a1.hash(), longest_chain_select.finality_target(
			a1.hash(), Some(1)).unwrap().unwrap());
		assert_eq!(None, longest_chain_select.finality_target(
			a2.hash(), Some(1)).unwrap());
		assert_eq!(None, longest_chain_select.finality_target(
			a3.hash(), Some(1)).unwrap());
		assert_eq!(None, longest_chain_select.finality_target(
			a4.hash(), Some(1)).unwrap());
		assert_eq!(None, longest_chain_select.finality_target(
			a5.hash(), Some(1)).unwrap());

		assert_eq!(None, longest_chain_select.finality_target(
			b2.hash(), Some(1)).unwrap());
		assert_eq!(None, longest_chain_select.finality_target(
			b3.hash(), Some(1)).unwrap());
		assert_eq!(None, longest_chain_select.finality_target(
			b4.hash(), Some(1)).unwrap());

		assert_eq!(None, longest_chain_select.finality_target(
			c3.hash(), Some(1)).unwrap());

		assert_eq!(None, longest_chain_select.finality_target(
			d2.hash(), Some(1)).unwrap());

		// search only blocks with number <= 0

		assert_eq!(genesis_hash, longest_chain_select.finality_target(
			genesis_hash, Some(0)).unwrap().unwrap());
		assert_eq!(None, longest_chain_select.finality_target(
			a1.hash(), Some(0)).unwrap());
		assert_eq!(None, longest_chain_select.finality_target(
			a2.hash(), Some(0)).unwrap());
		assert_eq!(None, longest_chain_select.finality_target(
			a3.hash(), Some(0)).unwrap());
		assert_eq!(None, longest_chain_select.finality_target(
			a4.hash(), Some(0)).unwrap());
		assert_eq!(None, longest_chain_select.finality_target(
			a5.hash(), Some(0)).unwrap());

		assert_eq!(None, longest_chain_select.finality_target(
			b2.hash(), Some(0)).unwrap());
		assert_eq!(None, longest_chain_select.finality_target(
			b3.hash(), Some(0)).unwrap());
		assert_eq!(None, longest_chain_select.finality_target(
			b4.hash(), Some(0)).unwrap());

		assert_eq!(None, longest_chain_select.finality_target(
			c3.hash().clone(), Some(0)).unwrap());

		assert_eq!(None, longest_chain_select.finality_target(
			d2.hash().clone(), Some(0)).unwrap());
	}

	#[test]
	fn best_containing_on_longest_chain_with_max_depth_higher_than_best() {
		// block tree:
		// G -> A1 -> A2

		let (client, longest_chain_select) = TestClientBuilder::new().build_with_longest_chain();

		// G -> A1
		let a1 = client.new_block(Default::default()).unwrap().bake().unwrap();
		client.import(BlockOrigin::Own, a1.clone()).unwrap();

		// A1 -> A2
		let a2 = client.new_block(Default::default()).unwrap().bake().unwrap();
		client.import(BlockOrigin::Own, a2.clone()).unwrap();

		let genesis_hash = client.info().chain.genesis_hash;

		assert_eq!(a2.hash(), longest_chain_select.finality_target(genesis_hash, Some(10)).unwrap().unwrap());
	}

	#[test]
	fn key_changes_works() {
		let (client, _, test_cases) = prepare_client_with_key_changes();

		for (index, (begin, end, key, expected_result)) in test_cases.into_iter().enumerate() {
			let end = client.block_hash(end).unwrap().unwrap();
			let actual_result = client.key_changes(
				begin,
				BlockId::Hash(end),
				None,
				&StorageKey(key),
			).unwrap();
			match actual_result == expected_result {
				true => (),
				false => panic!(format!("Failed test {}: actual = {:?}, expected = {:?}",
					index, actual_result, expected_result)),
			}
		}
	}

	#[test]
	fn import_with_justification() {
		let client = test_client::new();

		// G -> A1
		let a1 = client.new_block(Default::default()).unwrap().bake().unwrap();
		client.import(BlockOrigin::Own, a1.clone()).unwrap();

		// A1 -> A2
		let a2 = client.new_block_at(&BlockId::Hash(a1.hash()), Default::default()).unwrap().bake().unwrap();
		client.import(BlockOrigin::Own, a2.clone()).unwrap();

		// A2 -> A3
		let justification = vec![1, 2, 3];
		let a3 = client.new_block_at(&BlockId::Hash(a2.hash()), Default::default()).unwrap().bake().unwrap();
		client.import_justified(BlockOrigin::Own, a3.clone(), justification.clone()).unwrap();

		assert_eq!(
			client.info().chain.finalized_hash,
			a3.hash(),
		);

		assert_eq!(
			client.justification(&BlockId::Hash(a3.hash())).unwrap(),
			Some(justification),
		);

		assert_eq!(
			client.justification(&BlockId::Hash(a1.hash())).unwrap(),
			None,
		);

		assert_eq!(
			client.justification(&BlockId::Hash(a2.hash())).unwrap(),
			None,
		);
	}

	#[test]
	fn importing_diverged_finalized_block_should_trigger_reorg() {

		let client = test_client::new();

		// G -> A1 -> A2
		//   \
		//    -> B1
		let a1 = client.new_block_at(&BlockId::Number(0), Default::default()).unwrap().bake().unwrap();
		client.import(BlockOrigin::Own, a1.clone()).unwrap();

		let a2 = client.new_block_at(&BlockId::Hash(a1.hash()), Default::default()).unwrap().bake().unwrap();
		client.import(BlockOrigin::Own, a2.clone()).unwrap();

		let mut b1 = client.new_block_at(&BlockId::Number(0), Default::default()).unwrap();
		// needed to make sure B1 gets a different hash from A1
		b1.push_transfer(Transfer {
			from: AccountKeyring::Alice.into(),
			to: AccountKeyring::Ferdie.into(),
			amount: 1,
			nonce: 0,
		}).unwrap();
		// create but don't import B1 just yet
		let b1 = b1.bake().unwrap();

		// A2 is the current best since it's the longest chain
		assert_eq!(
			client.info().chain.best_hash,
			a2.hash(),
		);

		// importing B1 as finalized should trigger a re-org and set it as new best
		let justification = vec![1, 2, 3];
		client.import_justified(BlockOrigin::Own, b1.clone(), justification).unwrap();

		assert_eq!(
			client.info().chain.best_hash,
			b1.hash(),
		);

		assert_eq!(
			client.info().chain.finalized_hash,
			b1.hash(),
		);
	}

	#[test]
	fn finalizing_diverged_block_should_trigger_reorg() {

		let (client, select_chain) = TestClientBuilder::new().build_with_longest_chain();

		// G -> A1 -> A2
		//   \
		//    -> B1 -> B2
		let a1 = client.new_block_at(&BlockId::Number(0), Default::default()).unwrap().bake().unwrap();
		client.import(BlockOrigin::Own, a1.clone()).unwrap();

		let a2 = client.new_block_at(&BlockId::Hash(a1.hash()), Default::default()).unwrap().bake().unwrap();
		client.import(BlockOrigin::Own, a2.clone()).unwrap();

		let mut b1 = client.new_block_at(&BlockId::Number(0), Default::default()).unwrap();
		// needed to make sure B1 gets a different hash from A1
		b1.push_transfer(Transfer {
			from: AccountKeyring::Alice.into(),
			to: AccountKeyring::Ferdie.into(),
			amount: 1,
			nonce: 0,
		}).unwrap();
		let b1 = b1.bake().unwrap();
		client.import(BlockOrigin::Own, b1.clone()).unwrap();

		let b2 = client.new_block_at(&BlockId::Hash(b1.hash()), Default::default()).unwrap().bake().unwrap();
		client.import(BlockOrigin::Own, b2.clone()).unwrap();

		// A2 is the current best since it's the longest chain
		assert_eq!(
			client.info().chain.best_hash,
			a2.hash(),
		);

		// we finalize block B1 which is on a different branch from current best
		// which should trigger a re-org.
		client.finalize_block(BlockId::Hash(b1.hash()), None).unwrap();

		// B1 should now be the latest finalized
		assert_eq!(
			client.info().chain.finalized_hash,
			b1.hash(),
		);

		// and B1 should be the new best block (`finalize_block` as no way of
		// knowing about B2)
		assert_eq!(
			client.info().chain.best_hash,
			b1.hash(),
		);

		// `SelectChain` should report B2 as best block though
		assert_eq!(
			select_chain.best_chain().unwrap().hash(),
			b2.hash(),
		);

		// after we build B3 on top of B2 and import it
		// it should be the new best block,
		let b3 = client.new_block_at(
			&BlockId::Hash(b2.hash()),
			Default::default(),
		).unwrap().bake().unwrap();
		client.import(BlockOrigin::Own, b3.clone()).unwrap();

		assert_eq!(
			client.info().chain.best_hash,
			b3.hash(),
		);
	}

	#[test]
	fn get_header_by_block_number_doesnt_panic() {
		let client = test_client::new();

		// backend uses u32 for block numbers, make sure we don't panic when
		// trying to convert
		let id = BlockId::<Block>::Number(72340207214430721);
		client.header(&id).expect_err("invalid block number overflows u32");
	}

	#[test]
	fn state_reverted_on_reorg() {
		let _ = env_logger::try_init();
		let client = test_client::new();

		let current_balance = ||
			client.runtime_api().balance_of(
				&BlockId::number(client.info().chain.best_number), AccountKeyring::Alice.into()
			).unwrap();

		// G -> A1 -> A2
		//   \
		//    -> B1
		let mut a1 = client.new_block_at(&BlockId::Number(0), Default::default()).unwrap();
		a1.push_transfer(Transfer {
			from: AccountKeyring::Alice.into(),
			to: AccountKeyring::Bob.into(),
			amount: 10,
			nonce: 0,
		}).unwrap();
		let a1 = a1.bake().unwrap();
		client.import(BlockOrigin::Own, a1.clone()).unwrap();

		let mut b1 = client.new_block_at(&BlockId::Number(0), Default::default()).unwrap();
		b1.push_transfer(Transfer {
			from: AccountKeyring::Alice.into(),
			to: AccountKeyring::Ferdie.into(),
			amount: 50,
			nonce: 0,
		}).unwrap();
		let b1 = b1.bake().unwrap();
		// Reorg to B1
		client.import_as_best(BlockOrigin::Own, b1.clone()).unwrap();

		assert_eq!(950, current_balance());
		let mut a2 = client.new_block_at(&BlockId::Hash(a1.hash()), Default::default()).unwrap();
		a2.push_transfer(Transfer {
			from: AccountKeyring::Alice.into(),
			to: AccountKeyring::Charlie.into(),
			amount: 10,
			nonce: 1,
		}).unwrap();
		// Re-org to A2
		client.import_as_best(BlockOrigin::Own, a2.bake().unwrap()).unwrap();
		assert_eq!(980, current_balance());
	}

	#[test]
	fn doesnt_import_blocks_that_revert_finality() {
		let _ = env_logger::try_init();
		let tmp = tempfile::tempdir().unwrap();

		// we need to run with archive pruning to avoid pruning non-canonical
		// states
		let backend = Arc::new(Backend::new(
			DatabaseSettings {
				cache_size: None,
				state_cache_size: 1 << 20,
				state_cache_child_ratio: None,
				path: tmp.path().into(),
				pruning: PruningMode::ArchiveAll,
			},
			u64::max_value(),
		).unwrap());

		let client = TestClientBuilder::with_backend(backend).build();

		//    -> C1
		//   /
		// G -> A1 -> A2
		//   \
		//    -> B1 -> B2 -> B3

		let a1 = client.new_block_at(&BlockId::Number(0), Default::default())
			.unwrap().bake().unwrap();
		client.import(BlockOrigin::Own, a1.clone()).unwrap();

		let a2 = client.new_block_at(&BlockId::Hash(a1.hash()), Default::default())
			.unwrap().bake().unwrap();
		client.import(BlockOrigin::Own, a2.clone()).unwrap();

		let mut b1 = client.new_block_at(&BlockId::Number(0), Default::default()).unwrap();

		// needed to make sure B1 gets a different hash from A1
		b1.push_transfer(Transfer {
			from: AccountKeyring::Alice.into(),
			to: AccountKeyring::Ferdie.into(),
			amount: 1,
			nonce: 0,
		}).unwrap();
		let b1 = b1.bake().unwrap();
		client.import(BlockOrigin::Own, b1.clone()).unwrap();

		let b2 = client.new_block_at(&BlockId::Hash(b1.hash()), Default::default())
			.unwrap().bake().unwrap();
		client.import(BlockOrigin::Own, b2.clone()).unwrap();

		// we will finalize A2 which should make it impossible to import a new
		// B3 at the same height but that doesnt't include it
		client.finalize_block(BlockId::Hash(a2.hash()), None).unwrap();

		let b3 = client.new_block_at(&BlockId::Hash(b2.hash()), Default::default())
			.unwrap().bake().unwrap();

		let import_err = client.import(BlockOrigin::Own, b3).err().unwrap();
		let expected_err = ConsensusError::ClientImport(
			error::Error::NotInFinalizedChain.to_string()
		);

		assert_eq!(
			import_err.to_string(),
			expected_err.to_string(),
		);

		// adding a C1 block which is lower than the last finalized should also
		// fail (with a cheaper check that doesn't require checking ancestry).
		let mut c1 = client.new_block_at(&BlockId::Number(0), Default::default()).unwrap();

		// needed to make sure C1 gets a different hash from A1 and B1
		c1.push_transfer(Transfer {
			from: AccountKeyring::Alice.into(),
			to: AccountKeyring::Ferdie.into(),
			amount: 2,
			nonce: 0,
		}).unwrap();
		let c1 = c1.bake().unwrap();

		let import_err = client.import(BlockOrigin::Own, c1).err().unwrap();
		let expected_err = ConsensusError::ClientImport(
			error::Error::NotInFinalizedChain.to_string()
		);

		assert_eq!(
			import_err.to_string(),
			expected_err.to_string(),
		);
	}
}<|MERGE_RESOLUTION|>--- conflicted
+++ resolved
@@ -1046,12 +1046,8 @@
 				let get_execution_manager = |execution_strategy: ExecutionStrategy| {
 					match execution_strategy {
 						ExecutionStrategy::NativeElseWasm => ExecutionManager::NativeElseWasm,
-<<<<<<< HEAD
-						ExecutionStrategy::AlwaysWasm => ExecutionManager::AlwaysWasm,
+						ExecutionStrategy::AlwaysWasm => ExecutionManager::AlwaysWasm(BackendTrustLevel::Trusted),
 					//	ExecutionStrategy::AlwaysWasm => ExecutionManager::NativeWhenPossible,
-=======
-						ExecutionStrategy::AlwaysWasm => ExecutionManager::AlwaysWasm(BackendTrustLevel::Trusted),
->>>>>>> 203e2c23
 						ExecutionStrategy::NativeWhenPossible => ExecutionManager::NativeWhenPossible,
 						ExecutionStrategy::Both => ExecutionManager::Both(|wasm_result, native_result| {
 							let header = import_headers.post();
