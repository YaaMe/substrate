--- conflicted
+++ resolved
@@ -114,7 +114,6 @@
 			syncing: ExecutionStrategy::NativeElseWasm,
 			importing: ExecutionStrategy::NativeElseWasm,
 			block_construction: ExecutionStrategy::AlwaysWasm,
-		//	block_construction: ExecutionStrategy::NativeWhenPossible,
 			offchain_worker: ExecutionStrategy::NativeWhenPossible,
 			other: ExecutionStrategy::NativeElseWasm,
 		}
@@ -633,6 +632,7 @@
 			) -> bool {
 				self.storage.with_cached_changed_keys(root, functor)
 			}
+
 			fn get(&self, key: &H256, prefix: Prefix) -> Result<Option<DBValue>, String> {
 				self.storage.get(key, prefix)
 			}
@@ -887,11 +887,11 @@
 
 		if let Ok(ImportResult::Imported(ref aux)) = result {
 			if aux.is_new_best {
-		telemetry!(SUBSTRATE_INFO; "block.import";
-			"height" => height,
-			"best" => ?hash,
-			"origin" => ?origin
-		);
+				telemetry!(SUBSTRATE_INFO; "block.import";
+					"height" => height,
+					"best" => ?hash,
+					"origin" => ?origin
+				);
 			}
 		}
 
@@ -925,7 +925,6 @@
 		// the block is lower than our last finalized block so it must revert
 		// finality, refusing import.
 		if *import_headers.post().number() <= info.finalized_number {
-			info!("Number mismatch {:?}",import_headers.post().number());
 			return Err(error::Error::NotInFinalizedChain);
 		}
 
@@ -947,17 +946,6 @@
 					self.apply_finality_with_block_hash(operation, parent_hash, None, info.best_hash, make_notifications)?;
 				}
 
-<<<<<<< HEAD
-		// FIXME #1232: correct path logic for when to execute this function
-		let (storage_update, changes_update, storage_changes) = self.block_execution(
-			&operation.op,
-			&import_headers,
-			origin,
-			hash,
-			body.clone(),
-		)?;
-        let is_new_best = finalized || match fork_choice {
-=======
 				// FIXME #1232: correct path logic for when to execute this function
 				let (storage_update, changes_update, storage_changes) = self.block_execution(
 					&operation.op,
@@ -983,7 +971,6 @@
 		};
 
 		let is_new_best = finalized || match fork_choice {
->>>>>>> 97643d46
 			ForkChoiceStrategy::LongestChain => import_headers.post().number() > &info.best_number,
 			ForkChoiceStrategy::Custom(v) => v,
 		};
@@ -1006,6 +993,7 @@
 		} else {
 			Vec::default()
 		};
+
 		trace!("Imported {}, (#{}), best={}, origin={:?}", hash, import_headers.post().number(), is_new_best, origin);
 
 		operation.op.set_block_data(
@@ -1015,22 +1003,6 @@
 			leaf_state,
 		)?;
 
-<<<<<<< HEAD
-		operation.op.update_cache(new_cache);
-		if let Some(storage_update) = storage_update {
-			         info!("storage_update ");
-		
-			operation.op.update_db_storage(storage_update)?;
-		}
-		if let Some(storage_changes) = storage_changes.clone() {
-			operation.op.update_storage(storage_changes.0, storage_changes.1)?;
-		}
-		if let Some(Some(changes_update)) = changes_update {
-			operation.op.update_changes_trie(changes_update)?;
-		}
-
-=======
->>>>>>> 97643d46
 		operation.op.insert_aux(aux)?;
 
 		if make_notifications {
@@ -1076,7 +1048,6 @@
 					match execution_strategy {
 						ExecutionStrategy::NativeElseWasm => ExecutionManager::NativeElseWasm,
 						ExecutionStrategy::AlwaysWasm => ExecutionManager::AlwaysWasm(BackendTrustLevel::Trusted),
-					//	ExecutionStrategy::AlwaysWasm => ExecutionManager::NativeWhenPossible,
 						ExecutionStrategy::NativeWhenPossible => ExecutionManager::NativeWhenPossible,
 						ExecutionStrategy::Both => ExecutionManager::Both(|wasm_result, native_result| {
 							let header = import_headers.post();
@@ -1626,7 +1597,7 @@
 	}
 }
 
-impl<B, E, Block, RA> Finalizer<Block, Blake2Hasher, B> for Client<B, E, Block, RA> where 
+impl<B, E, Block, RA> Finalizer<Block, Blake2Hasher, B> for Client<B, E, Block, RA> where
 	B: backend::Backend<Block, Blake2Hasher>,
 	E: CallExecutor<Block, Blake2Hasher>,
 	Block: BlockT<Hash=H256>,
@@ -1650,7 +1621,7 @@
 	}
 }
 
-impl<B, E, Block, RA> Finalizer<Block, Blake2Hasher, B> for &Client<B, E, Block, RA> where 
+impl<B, E, Block, RA> Finalizer<Block, Blake2Hasher, B> for &Client<B, E, Block, RA> where
 	B: backend::Backend<Block, Blake2Hasher>,
 	E: CallExecutor<Block, Blake2Hasher>,
 	Block: BlockT<Hash=H256>,
@@ -1817,7 +1788,7 @@
 		B: backend::Backend<Block, Blake2Hasher>,
 		E: CallExecutor<Block, Blake2Hasher>,
 		Block: BlockT<Hash=H256>,
-{ 
+{
 
 	fn insert_aux<
 		'a,
