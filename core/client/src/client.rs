--- conflicted
+++ resolved
@@ -636,8 +636,6 @@
 			fn as_roots_storage(&self) -> &dyn state_machine::ChangesTrieRootsStorage<Blake2Hasher, NumberFor<Block>> {
 				self
 			}
-<<<<<<< HEAD
-=======
 
 			fn with_cached_changed_keys(
 				&self,
@@ -646,8 +644,6 @@
 			) -> bool {
 				self.storage.with_cached_changed_keys(root, functor)
 			}
-
->>>>>>> 63fcb2d2
 			fn get(&self, key: &H256, prefix: Prefix) -> Result<Option<DBValue>, String> {
 				self.storage.get(key, prefix)
 			}
@@ -666,6 +662,7 @@
 			self.backend.blockchain().info().best_number,
 			self.backend.blockchain().expect_block_number_from_id(&BlockId::Hash(max))?,
 		);
+
 		// FIXME: remove this in https://github.com/paritytech/substrate/pull/3201
 		let config_range = ChangesTrieConfigurationRange {
 			config: &config,
@@ -893,11 +890,11 @@
 
 		if let Ok(ImportResult::Imported(ref aux)) = result {
 			if aux.is_new_best {
-				telemetry!(SUBSTRATE_INFO; "block.import";
-					"height" => height,
-					"best" => ?hash,
-					"origin" => ?origin
-				);
+		telemetry!(SUBSTRATE_INFO; "block.import";
+			"height" => height,
+			"best" => ?hash,
+			"origin" => ?origin
+		);
 			}
 		}
 
@@ -981,7 +978,6 @@
 		} else {
 			Vec::default()
 		};
-
 		trace!("Imported {}, (#{}), best={}, origin={:?}", hash, import_headers.post().number(), is_new_best, origin);
 
 		operation.op.set_block_data(
@@ -1044,7 +1040,6 @@
 			Some(transaction_state) => {
 				let mut overlay = Default::default();
 				let get_execution_manager = |execution_strategy: ExecutionStrategy| {
-					info!("EXECUTION: {:?}",execution_strategy);
 					match execution_strategy {
 						ExecutionStrategy::NativeElseWasm => ExecutionManager::NativeElseWasm,
 						ExecutionStrategy::AlwaysWasm => ExecutionManager::AlwaysWasm,
@@ -1444,7 +1439,6 @@
 		context: ExecutionContext,
 		recorder: &Option<Rc<RefCell<ProofRecorder<Block>>>>,
 	) -> error::Result<NativeOrEncoded<R>> {
-
 		let manager = match context {
 			ExecutionContext::BlockConstruction =>
 				self.execution_strategies.block_construction.get_manager(),
@@ -1556,7 +1550,7 @@
 	}
 }
 
-impl<B, E, Block, RA> Finalizer<Block, Blake2Hasher, B> for Client<B, E, Block, RA> where
+impl<B, E, Block, RA> Finalizer<Block, Blake2Hasher, B> for Client<B, E, Block, RA> where 
 	B: backend::Backend<Block, Blake2Hasher>,
 	E: CallExecutor<Block, Blake2Hasher>,
 	Block: BlockT<Hash=H256>,
@@ -1580,7 +1574,7 @@
 	}
 }
 
-impl<B, E, Block, RA> Finalizer<Block, Blake2Hasher, B> for &Client<B, E, Block, RA> where
+impl<B, E, Block, RA> Finalizer<Block, Blake2Hasher, B> for &Client<B, E, Block, RA> where 
 	B: backend::Backend<Block, Blake2Hasher>,
 	E: CallExecutor<Block, Blake2Hasher>,
 	Block: BlockT<Hash=H256>,
@@ -1861,7 +1855,7 @@
 		B: backend::Backend<Block, Blake2Hasher>,
 		E: CallExecutor<Block, Blake2Hasher>,
 		Block: BlockT<Hash=H256>,
-{
+{ 
 
 	fn insert_aux<
 		'a,
