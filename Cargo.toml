--- conflicted
+++ resolved
@@ -20,13 +20,9 @@
 
 [workspace]
 members = [
-<<<<<<< HEAD
 	    "dbg",
         "nodehb", 
         "nodehb/hbcli",
-=======
-	"core/authority-discovery",
->>>>>>> 63fcb2d2
 	"core/application-crypto",
 	"core/cli",
 	"core/client",
