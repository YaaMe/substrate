[[bin]]
name = "substrate"
path = "nodehb/src/main.rs"
#path = "node/src/main.rs"

[package]
name = "substrate"
version = "2.0.0"
authors = ["Parity Technologies <admin@parity.io>"]
build = "build.rs"
edition = "2018"

[dependencies]
<<<<<<< HEAD
#cli = { package = "node-cli", path = "node/cli" }
hbcli = { package = "hbnode-cli", path = "nodehb/hbcli" }
futures = "0.1"
ctrlc = { version = "3.0", features = ["termination"] }
=======
cli = { package = "node-cli", path = "node/cli" }
futures = "0.1.29"
ctrlc = { version = "3.1.3", features = ["termination"] }
>>>>>>> f8608286

[build-dependencies]
vergen = "3.0.4"

[workspace]
members = [
	    "dbg",
        "nodehb", 
        "nodehb/hbcli",
	"core/application-crypto",
	"core/chain-spec",
	"core/chain-spec/derive",
	"core/cli",
	"core/client",
	"core/client/db",
	"core/client/header-metadata",
	"core/consensus/aura",
	"core/consensus/babe",
	"core/consensus/common",
	"core/consensus/rhd",
	"core/consensus/slots",
	"core/consensus/uncles",
	"core/consensus/pow",
	"core/executor",
	"core/executor/runtime-test",
	"core/finality-grandpa",
	"core/finality-grandpa/primitives",
	"core/inherents",
	"core/keyring",
	"core/keystore",
	"core/network",
	"core/panic-handler",
	"core/primitives",
	"core/rpc",
	"core/rpc/primitives",
	"core/rpc-servers",
	"core/serializer",
	"core/service",
	"core/service/test",
	"core/session",
	"core/sr-api-macros",
	"core/sr-io",
	"core/sr-primitives",
	"core/sr-staking-primitives",
	"core/sr-sandbox",
	"core/sr-std",
	"core/sr-version",
	"core/state-machine",
	"core/telemetry",
	"core/test-client",
	"core/test-runtime",
	"core/test-runtime/client",
	"core/transaction-pool",
	"core/transaction-pool/graph",
	"core/trie",
	"core/utils/fork-tree",
	"core/utils/wasm-builder",
	"core/utils/wasm-builder-runner",
	"core/wasm-interface",
	"srml/support",
	"srml/support/procedural",
	"srml/support/procedural/tools",
	"srml/support/procedural/tools/derive",
	"srml/support/test",
	"srml/authorship",
	"srml/assets",
	"srml/aura",
	"srml/balances",
	"srml/contracts",
	"srml/collective",
	"srml/democracy",
	"srml/elections",
	"srml/elections-phragmen",
	"srml/example",
	"srml/executive",
	"srml/finality-tracker",
	"srml/generic-asset",
	"srml/grandpa",
        "srml/hbbft",
	"srml/im-online",
        "srml/keygen",
	"srml/authority-discovery",
	"srml/indices",
	"srml/membership",
	"srml/metadata",
	"srml/offences",
	"srml/scored-pool",
	"srml/session",
	"srml/staking",
	"srml/staking/reward-curve",
	"srml/sudo",
	"srml/system",
	"srml/timestamp",
	"srml/treasury",
	"srml/utility",
	"node/cli",
	"node/executor",
	"node/primitives",
	"node/rpc",
	"node/rpc-client",
	"node/runtime",
	"node/testing",
	"node-template",
	"subkey",
	"test-utils/chain-spec-builder",
]

[badges]
travis-ci = { repository = "paritytech/substrate", branch = "master" }
maintenance = { status = "actively-developed" }
is-it-maintained-issue-resolution = { repository = "paritytech/substrate" }
is-it-maintained-open-issues = { repository = "paritytech/substrate" }

[profile.release]
# Substrate runtime requires unwinding.
panic = "unwind"<|MERGE_RESOLUTION|>--- conflicted
+++ resolved
@@ -11,16 +11,10 @@
 edition = "2018"
 
 [dependencies]
-<<<<<<< HEAD
 #cli = { package = "node-cli", path = "node/cli" }
 hbcli = { package = "hbnode-cli", path = "nodehb/hbcli" }
-futures = "0.1"
-ctrlc = { version = "3.0", features = ["termination"] }
-=======
-cli = { package = "node-cli", path = "node/cli" }
 futures = "0.1.29"
 ctrlc = { version = "3.1.3", features = ["termination"] }
->>>>>>> f8608286
 
 [build-dependencies]
 vergen = "3.0.4"
