--- conflicted
+++ resolved
@@ -15,12 +15,7 @@
 // along with Substrate.  If not, see <http://www.gnu.org/licenses/>.
 
 #[cfg(not(feature = "std"))]
-<<<<<<< HEAD
-use rstd::prelude::*;
-use rstd::vec::Vec;
-=======
 use sp_std::prelude::*;
->>>>>>> 3d17cbd2
 use codec::{FullCodec, Encode, EncodeAppend, EncodeLike, Decode};
 use crate::{storage::{self, unhashed}, hash::{Twox128, StorageHasher}, traits::Len};
 
