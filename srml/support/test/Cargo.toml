[package]
name = "srml-support-test"
<<<<<<< HEAD
version = "0.1.0"
=======
version = "2.0.0"
>>>>>>> c67dff53
authors = ["Parity Technologies <admin@parity.io>"]
edition = "2018"

[dependencies]
serde = { version = "1.0", default-features = false, features = ["derive"] }
parity-codec = { version = "3.4", default-features = false, features = ["derive"] }
runtime_io = { package = "sr-io", path = "../../../core/sr-io", default-features = false }
srml-support = { version = "2", path = "../", default-features = false }
inherents = { package = "substrate-inherents", path = "../../../core/inherents", default-features = false }
primitives = { package = "substrate-primitives", path = "../../../core/primitives", default-features = false }
trybuild = "1"

[features]
default = ["std"]
std = [
	"serde/std",
	"parity-codec/std",
	"runtime_io/std",
	"srml-support/std",
	"inherents/std",
	"primitives/std",
]<|MERGE_RESOLUTION|>--- conflicted
+++ resolved
@@ -1,10 +1,6 @@
 [package]
 name = "srml-support-test"
-<<<<<<< HEAD
-version = "0.1.0"
-=======
 version = "2.0.0"
->>>>>>> c67dff53
 authors = ["Parity Technologies <admin@parity.io>"]
 edition = "2018"
 
