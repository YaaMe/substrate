// Copyright 2018-2019 Parity Technologies (UK) Ltd.
// This file is part of Substrate.

// Substrate is free software: you can redistribute it and/or modify
// it under the terms of the GNU General Public License as published by
// the Free Software Foundation, either version 3 of the License, or
// (at your option) any later version.

// Substrate is distributed in the hope that it will be useful,
// but WITHOUT ANY WARRANTY; without even the implied warranty of
// MERCHANTABILITY or FITNESS FOR A PARTICULAR PURPOSE.  See the
// GNU General Public License for more details.

// You should have received a copy of the GNU General Public License
// along with Substrate.  If not, see <http://www.gnu.org/licenses/>.

//! Macros to define a runtime. A runtime is basically all your logic running in Substrate,
//! consisting of selected SRML modules and maybe some of your own modules.
//! A lot of supporting logic is automatically generated for a runtime,
//! mostly to combine data types and metadata of the included modules.

/// Construct a runtime, with the given name and the given modules.
///
/// The parameters here are specific types for `Block`, `NodeBlock`, and `InherentData`
/// and the modules that are used by the runtime.
/// `Block` is the block type that is used in the runtime and `NodeBlock` is the block type
/// that is used in the node. For instance they can differ in the extrinsics type.
///
/// # Example:
///
/// ```nocompile
/// construct_runtime!(
///     pub enum Runtime with Log(interalIdent: DigestItem<SessionKey>) where
///         Block = Block,
///         NodeBlock = runtime::Block,
///         UncheckedExtrinsic = UncheckedExtrinsic
///     {
///         System: system,
///         Test: test::{default, Log(Test)},
///         Test2: test_with_long_module::{Module},
///
///         // Module with instances
///         Test3_Instance1: test3::<Instance1>::{Module, Call, Storage, Event<T, I>, Config<T, I>, Origin<T, I>},
///         Test3_DefaultInstance: test3::{Module, Call, Storage, Event<T>, Config<T>, Origin<T>},
///     }
/// )
/// ```
///
/// The module `System: system` will expand to `System: system::{Module, Call, Storage, Event<T>, Config<T>}`.
/// The identifier `System` is the name of the module and the lower case identifier `system` is the
/// name of the Rust module/crate for this Substrate module.
///
/// The module `Test: test::{default, Log(Test)}` will expand to
/// `Test: test::{Module, Call, Storage, Event<T>, Config<T>, Log(Test)}`.
///
/// The module `Test2: test_with_long_module::{Module}` will expand to
/// `Test2: test_with_long_module::{Module}`.
///
/// We provide support for the following types in a module:
///
/// - `Module`
/// - `Call`
/// - `Storage`
/// - `Event` or `Event<T>` (if the event is generic)
/// - `Origin` or `Origin<T>` (if the origin is generic)
/// - `Config` or `Config<T>` (if the config is generic)
/// - `Log( $(IDENT),* )`
/// - `Inherent $( (CALL) )*` - If the module provides/can check inherents. The optional parameter
///                             is for modules that use a `Call` from a different module as
///                             inherent.
/// - `ValidateUnsigned`      - If the module validates unsigned extrinsics.
///
/// # Note
///
/// The population of the genesis storage depends on the order of modules. So, if one of your
/// modules depends on another module, the module that is depended upon needs to come before
/// the module depending on it.
#[macro_export]
macro_rules! construct_runtime {

	// Macro transformations (to convert invocations with incomplete parameters to the canonical
	// form)

	(
		pub enum $runtime:ident with Log ($log_internal:ident: DigestItem<$( $log_genarg:ty ),+>)
			where
				Block = $block:ident,
				NodeBlock = $node_block:ty,
				UncheckedExtrinsic = $uncheckedextrinsic:ident
		{
			$( $rest:tt )*
		}
	) => {
		$crate::construct_runtime!(
			{
				$runtime;
				$block;
				$node_block;
				$uncheckedextrinsic;
				$log_internal < $( $log_genarg ),* >;
			};
			{};
			$( $rest )*
		);
	};
	// No modules given, expand to the default module set.
	(
		{ $( $preset:tt )* };
		{ $( $expanded:tt )* };
		$name:ident: $module:ident,
		$( $rest:tt )*
	) => {
		$crate::construct_runtime!(
			{ $( $preset )* };
			{
				$( $expanded )*
				$name: $module::{Module, Call, Storage, Event<T>, Config<T>},
			};
			$( $rest )*
		);
	};
	// `default` identifier given, expand to default + given extra modules
	(
		{ $( $preset:tt )* };
		{ $( $expanded:tt )* };
		$name:ident: $module:ident::{
			default,
			$(
				$modules:ident
					$( <$modules_generic:ident> )*
					$( ( $( $modules_args:ident ),* ) )*
			),*
		},
		$( $rest:tt )*
	) => {
		$crate::construct_runtime!(
			{ $( $preset )* };
			{
				$( $expanded )*
				$name: $module::{
					Module, Call, Storage, Event<T>, Config<T>,
					$(
						$modules $( <$modules_generic> )*
						$( ( $( $modules_args ),* ) )*
					),*
				},
			};
			$( $rest )*
		);
	};
	// Take all modules as given by the user.
	(
		{ $( $preset:tt )* };
		{ $( $expanded:tt )* };
		$name:ident: $module:ident :: $( < $module_instance:ident >:: )? {
			$(
				$modules:ident
					$( <$modules_generic:ident> )*
					$( ( $( $modules_args:ident ),* ) )*
			),*
		},
		$( $rest:tt )*
	) => {
		$crate::construct_runtime!(
			{ $( $preset )* };
			{
				$( $expanded )*
				$name: $module:: $( < $module_instance >:: )? {
					$(
						$modules $( <$modules_generic> )*
						$( ( $( $modules_args ),* ) )*
					),*
				},
			};
			$( $rest )*
		);
	};
	// The main macro expansion that actually renders the Runtime code.
	(
		{
			$runtime:ident;
			$block:ident;
			$node_block:ty;
			$uncheckedextrinsic:ident;
			$log_internal:ident <$( $log_genarg:ty ),+>;
		};
		{
			$(
				$name:ident: $module:ident :: $( < $module_instance:ident >:: )? {
					$(
						$modules:ident
							$( <$modules_generic:ident> )*
							$( ( $( $modules_args:ident ),* ) )*
					),*
				},
			)*
		};
	) => {
		#[derive(Clone, Copy, PartialEq, Eq)]
		#[cfg_attr(feature = "std", derive(Debug))]
		pub struct $runtime;
		impl $crate::runtime_primitives::traits::GetNodeBlockType for $runtime {
			type NodeBlock = $node_block;
		}
		impl $crate::runtime_primitives::traits::GetRuntimeBlockType for $runtime {
			type RuntimeBlock = $block;
		}
		$crate::__decl_outer_event!(
			$runtime;
			$(
				$name: $module:: $( < $module_instance >:: )? {
					$( $modules $( <$modules_generic> )* ),*
				}
			),*
		);
		$crate::__decl_outer_origin!(
			$runtime;
			$(
				$name: $module:: $( < $module_instance >:: )? {
					$( $modules $( <$modules_generic> )* ),*
				}
			),*
		);
		$crate::__decl_all_modules!(
			$runtime;
			;
			{};
			$(
				$name: $module:: $( < $module_instance >:: )? { $( $modules ),* },
			)*
		);
		$crate::__decl_outer_dispatch!(
			$runtime;
			;
			$(
				$name: $module::{ $( $modules ),* }
			),*;
		);
		$crate::__decl_runtime_metadata!(
			$runtime;
			{};
			$(
				$name: $module:: $( < $module_instance >:: )? { $( $modules )* }
			)*
		);
		$crate::__decl_outer_log!(
			$runtime;
			$log_internal < $( $log_genarg ),* >;
			{};
			$(
				$name: $module:: $( < $module_instance >:: )? { $( $modules $( ( $( $modules_args )* ) )* )* }
			)*
		);
		$crate::__decl_outer_config!(
			$runtime;
			{};
			$(
				$name: $module:: $( < $module_instance >:: )? {
					$( $modules $( <$modules_generic> )* ),*
				},
			)*
		);
		$crate::__decl_outer_inherent!(
			$runtime;
			$block;
			$uncheckedextrinsic;
			;
			$(
				$name: $module::{ $( $modules $( ( $( $modules_args )* ) )* ),* }
			),*;
		);
		$crate::__impl_outer_validate_unsigned!(
			$runtime;
			{};
			$(
				$name: $module::{ $( $modules $( ( $( $modules_args )* ) )* )* }
			)*
		);
	}
}

/// A macro that generates a "__decl" private macro that transforms parts of the runtime definition
/// to feed them into a public "impl" macro which accepts the format
/// "pub enum $name for $runtime where system = $system".
///
/// Used to define Event and Origin associated types.
#[macro_export]
#[doc(hidden)]
macro_rules! __create_decl_macro {
	(
		// Parameter $d is a hack for the following issue:
		// https://github.com/rust-lang/rust/issues/35853
		$macro_name:ident, $macro_outer_name:ident, $macro_enum_name:ident, $d:tt
	) => {
		#[macro_export]
		#[doc(hidden)]
		macro_rules! $macro_name {
			(
				$runtime:ident;
				$d( $name:ident : $module:ident:: $d( < $module_instance:ident >:: )? {
					$d( $modules:ident $d( <$modules_generic:ident> ),* ),*
				}),*
			) => {
				$d crate::$macro_name!(@inner
					$runtime;
					;
					{};
					$d(
						$name: $module:: $d( < $module_instance >:: )? {
							$d( $modules $d( <$modules_generic> )* ),*
						},
					)*
				);
			};
			(@inner
				$runtime:ident;
				; // there can not be multiple `System`s
				{ $d( $parsed:tt )* };
				System: $module:ident::{
					$d( $modules:ident $d( <$modules_generic:ident> )* ),*
				},
				$d( $rest:tt )*
			) => {
				$d crate::$macro_name!(@inner
					$runtime;
					$module;
					{ $d( $parsed )* };
					$d( $rest )*
				);
			};
			(@inner
				$runtime:ident;
				$d( $system:ident )?;
				{ $d( $parsed:tt )* };
				$name:ident : $module:ident:: < $module_instance:ident >:: {
<<<<<<< HEAD
					$macro_enum_name <$event_generic:ident> $d(, $ingore:ident $d( <$ignor:ident> )* )*
=======
					$macro_enum_name <$event_generic:ident, $event_instance:path> $d(, $ignore:ident $d( <$ignor:ident $d(, $ignore_instance:path)?> )* )*
>>>>>>> c67dff53
				},
				$d( $rest:tt )*
			) => {
				$d crate::$macro_name!(@inner
					$runtime;
					$d( $system )?;
					{
						$d( $parsed )*
						$module $module_instance <$event_generic>,
					};
					$d( $rest )*
				);
			};
			(@inner
				$runtime:ident;
				$d( $system:ident )?;
				{ $d( $parsed:tt )* };
<<<<<<< HEAD
				$name:ident : $module:ident:: {
					$macro_enum_name $d( <$event_generic:ident> )* $d(, $ingore:ident $d( <$ignor:ident> )* )*
=======
				$name:ident : $module:ident:: < $module_instance:ident >:: {
					$macro_enum_name $d( <$event_generic:ident> )* $d(, $ignore:ident $d( <$ignor:ident $d(, $ignore_instance:path)?> )* )*
				},
				$d( $rest:tt )*
			) => {
				compile_error!{concat!{
					"Module `", stringify!{$name}, "` must have `", stringify!{$macro_enum_name}, "<T, I>`",
					" but has `", stringify!{$macro_enum_name} $d(, "<", stringify!{$event_generic}, ">")*, "`",
					": Instantiated modules must have ", stringify!{$macro_enum_name},
					" generic over instance to be able to convert to outer ", stringify!{$macro_enum_name}
				}}
			};
			(@inner
				$runtime:ident;
				$d( $system:ident )?;
				{ $d( $parsed:tt )* };
				$name:ident : $module:ident:: {
					$macro_enum_name $d( <$event_generic:ident $d(, $event_instance:path)?> )* $d(, $ignore:ident $d( <$ignor:ident $d(, $ignore_instance:path)?> )* )*
>>>>>>> c67dff53
				},
				$d( $rest:tt )*
			) => {
				$d crate::$macro_name!(@inner
					$runtime;
					$d( $system )?;
					{
						$d( $parsed )*
						$module $d( <$event_generic> )*,
					};
					$d( $rest )*
				);
			};
			(@inner
				$runtime:ident;
				$d( $system:ident )?;
				{ $d( $parsed:tt )* };
				$name:ident : $module:ident:: $d( < $module_instance:ident >:: )? {
<<<<<<< HEAD
					$ingore:ident $d( <$ignor:ident> )* $d(, $modules:ident $d( <$modules_generic:ident> )* )*
=======
					$ignore:ident $d( <$ignor:ident $d(, $ignore_instance:path)?> )* $d(, $modules:ident $d( <$modules_generic:ident $d(, $modules_instance:path)?> )* )*
>>>>>>> c67dff53
				},
				$d( $rest:tt )*
			) => {
				$d crate::$macro_name!(@inner
					$runtime;
					$d( $system )?;
					{ $d( $parsed )* };
					$name: $module:: $d( < $module_instance >:: )? { $d( $modules $d( <$modules_generic> )* ),* },
					$d( $rest )*
				);
			};
			(@inner
				$runtime:ident;
				$d( $system:ident )?;
				{ $d( $parsed:tt )* };
				$name:ident: $module:ident:: $d( < $module_instance:ident >:: )? {},
				$d( $rest:tt )*
			) => {
				$d crate::$macro_name!(@inner
					$runtime;
					$d( $system )?;
					{ $d( $parsed )* };
					$d( $rest )*
				);
			};
			(@inner
				$runtime:ident;
				$system:ident;
				{ $d( $parsed_modules:ident $d( $instance:ident )? $d( <$parsed_generic:ident> )? ,)* };
			) => {
				$d crate::$macro_outer_name! {
					pub enum $macro_enum_name for $runtime where system = $system {
						$d(
							$parsed_modules $d( $instance )? $d( <$parsed_generic> )?,
						)*
					}
				}
			}
		}
	}
}

__create_decl_macro!(__decl_outer_event, impl_outer_event, Event, $);
__create_decl_macro!(__decl_outer_origin, impl_outer_origin, Origin, $);

/// A macro that defines all modules as an associated types of the Runtime type.
#[macro_export]
#[doc(hidden)]
macro_rules! __decl_all_modules {
	(
		$runtime:ident;
		;
		{ $( $parsed:tt )* };
		System: $module:ident::{ Module $(, $modules:ident )* },
		$( $rest:tt )*
	) => {
		$crate::__decl_all_modules!(
			$runtime;
			$module;
			{ $( $parsed )* };
			$( $rest )*
		);
	};
	(
		$runtime:ident;
		$( $system:ident )?;
		{ $( $parsed:tt )* };
		$name:ident: $module:ident:: $( < $module_instance:ident >:: )? { Module $(, $modules:ident )* },
		$( $rest:tt )*
	) => {
		$crate::__decl_all_modules!(
			$runtime;
			$( $system )?;
			{
				$( $parsed )*
				$module::$name $(<$module_instance>)?,
			};
			$( $rest )*
		);
	};
	(
		$runtime:ident;
		$( $system:ident )?;
		{ $( $parsed:tt )* };
		$name:ident: $module:ident:: $( < $module_instance:ident >:: )? { $ignore:ident $(, $modules:ident )* },
		$( $rest:tt )*
	) => {
		$crate::__decl_all_modules!(
			$runtime;
			$( $system )?;
			{ $( $parsed )* };
			$name: $module::{ $( $modules ),* },
			$( $rest )*
		);
	};
	(
		$runtime:ident;
		$( $system:ident )?;
		{ $( $parsed:tt )* };
		$name:ident: $module:ident:: $( < $module_instance:ident >:: )? {},
		$( $rest:tt )*
	) => {
		$crate::__decl_all_modules!(
			$runtime;
			$( $system )?;
			{ $( $parsed )* };
			$( $rest )*
		);
	};
	(
		$runtime:ident;
		$system:ident;
		{ $( $parsed_module:ident :: $parsed_name:ident $(<$instance:ident>)? ,)*};
	) => {
		pub type System = system::Module<$runtime>;
		$(
			pub type $parsed_name = $parsed_module::Module<$runtime $(, $parsed_module::$instance )?>;
		)*
		type AllModules = ( $( $parsed_name, )* );
	}
}

/// A macro that defines the Call enum to represent calls to functions in the modules included
/// in the runtime (by wrapping the values of all FooModule::Call enums).
#[macro_export]
#[doc(hidden)]
macro_rules! __decl_outer_dispatch {
	(
		$runtime:ident;
		$( $parsed_modules:ident :: $parsed_name:ident ),*;
		System: $module:ident::{
			$ignore:ident $( <$ignor:ident> )* $(, $modules:ident $( <$modules_generic:ident> )* )*
		}
		$(, $rest_name:ident : $rest_module:ident::{
			$( $rest_modules:ident $( <$rest_modules_generic:ident> )* ),*
		})*;
	) => {
		$crate::__decl_outer_dispatch!(
			$runtime;
			$( $parsed_modules :: $parsed_name ),*;
			$(
				$rest_name: $rest_module::{
					$( $rest_modules $( <$rest_modules_generic> )* ),*
				}
			),*;
		);
	};
	(
		$runtime:ident;
		$( $parsed_modules:ident :: $parsed_name:ident ),*;
		$name:ident: $module:ident::{
			Call $(, $modules:ident $( <$modules_generic:ident> )* )*
		}
		$(, $rest_name:ident : $rest_module:ident::{
			$( $rest_modules:ident $( <$rest_modules_generic:ident> )* ),*
		})*;
	) => {
		$crate::__decl_outer_dispatch!(
			$runtime;
			$( $parsed_modules :: $parsed_name, )* $module::$name;
			$(
				$rest_name: $rest_module::{
					$( $rest_modules $( <$rest_modules_generic> )* ),*
				}
			),*;
		);
	};
	(
		$runtime:ident;
		$( $parsed_modules:ident :: $parsed_name:ident ),*;
		$name:ident: $module:ident::{
			$ignore:ident $( <$ignor:ident> )* $(, $modules:ident $( <$modules_generic:ident> )* )*
		}
		$(, $rest_name:ident : $rest_module:ident::{
			$( $rest_modules:ident $( <$rest_modules_generic:ident> )* ),*
		})*;
	) => {
		$crate::__decl_outer_dispatch!(
			$runtime;
			$( $parsed_modules :: $parsed_name ),*;
			$name: $module::{ $( $modules $( <$modules_generic> )* ),* }
			$(
				, $rest_name: $rest_module::{
					$( $rest_modules $( <$rest_modules_generic> )* ),*
				}
			)*;
		);
	};
	(
		$runtime:ident;
		$( $parsed_modules:ident :: $parsed_name:ident ),*;
		$name:ident: $module:ident::{}
		$(, $rest_name:ident : $rest_module:ident::{
			$( $rest_modules:ident $( <$rest_modules_generic:ident> )* ),*
		})*;
	) => {
		$crate::__decl_outer_dispatch!(
			$runtime;
			$( $parsed_modules :: $parsed_name ),*;
			$(
				$rest_name: $rest_module::{
					$( $rest_modules $( <$rest_modules_generic> )* ),*
				}
			),*;
		);
	};
	(
		$runtime:ident;
		$( $parsed_modules:ident :: $parsed_name:ident ),*;
		;
	) => {
		$crate::impl_outer_dispatch!(
			pub enum Call for $runtime where origin: Origin {
				$( $parsed_modules::$parsed_name, )*
			}
		);
	};
}

/// A private macro that generates metadata() method for the runtime. See impl_runtime_metadata macro.
#[macro_export]
#[doc(hidden)]
macro_rules! __decl_runtime_metadata {
	// leading is Module : parse
	(
		$runtime:ident;
		{ $( $parsed:tt )* };
		$( { leading_module: $( $leading_module:ident )* } )?
		$name:ident: $module:ident:: $( < $module_instance:ident >:: )? {
			Module $( $modules:ident )*
		}
		$( $rest:tt )*
	) => {
		$crate::__decl_runtime_metadata!(
			$runtime;
			{
				$( $parsed )*
				$module $( < $module_instance > )?  { $( $( $leading_module )* )? $( $modules )* }
			};
			$( $rest )*
		);
	};
	// leading isn't Module : put it in leadings
	(
		$runtime:ident;
		{ $( $parsed:tt )* };
		$( { leading_module: $( $leading_module:ident )* } )?
		$name:ident: $module:ident:: $( < $module_instance:ident >:: )? {
			$other_module:ident $( $modules:ident )*
		}
		$( $rest:tt )*
	) => {
		$crate::__decl_runtime_metadata!(
			$runtime;
			{ $( $parsed )* };
			{ leading_module: $( $( $leading_module )* )? $other_module }
			$name: $module:: $( < $module_instance >:: )? {
				$( $modules )*
			}
			$( $rest )*
		);
	};
	// does not contain Module : skip
	(
		$runtime:ident;
		{ $( $parsed:tt )* };
		$( { leading_module: $( $leading_module:ident )* } )?
		$name:ident: $module:ident:: $( < $module_instance:ident >:: )? {}
		$( $rest:tt )*
	) => {
		$crate::__decl_runtime_metadata!(
			$runtime;
			{ $( $parsed )* };
			$( $rest )*
		);
	};
	// end of decl
	(
		$runtime:ident;
		{ $( $parsed_modules:ident $( < $module_instance:ident > )? { $( $withs:ident )* } )* };
	) => {
		$crate::impl_runtime_metadata!(
			for $runtime with modules
				$( $parsed_modules::Module $( < $module_instance > )? with $( $withs )* , )*
		);
	}

}
/// A private macro that generates Log enum for the runtime. See impl_outer_log macro.
#[macro_export]
#[doc(hidden)]
macro_rules! __decl_outer_log {
	(
		$runtime:ident;
		$log_internal:ident <$( $log_genarg:ty ),+>;
		{ $( $parsed:tt )* };
		$name:ident: $module:ident:: $(<$module_instance:ident>::)? {
			Log ( $( $args:ident )* ) $( $modules:ident $( ( $( $modules_args:ident )* ) )* )*
		}
		$( $rest:tt )*
	) => {
		$crate::__decl_outer_log!(
			$runtime;
			$log_internal < $( $log_genarg ),* >;
			{ $( $parsed )* $module $(<$module_instance>)? ( $( $args )* )};
			$( $rest )*
		);
	};
	(
		$runtime:ident;
		$log_internal:ident <$( $log_genarg:ty ),+>;
		{ $( $parsed:tt )* };
		$name:ident: $module:ident:: $(<$module_instance:ident>::)? {
			$ignore:ident $( ( $( $args_ignore:ident )* ) )*
			$( $modules:ident $( ( $( $modules_args:ident )* ) )* )*
		}
		$( $rest:tt )*
	) => {
		$crate::__decl_outer_log!(
			$runtime;
			$log_internal < $( $log_genarg ),* >;
			{ $( $parsed )* };
			$name: $module:: $(<$module_instance>::)? { $( $modules $( ( $( $modules_args )* ) )* )* }
			$( $rest )*
		);
	};
	(
		$runtime:ident;
		$log_internal:ident <$( $log_genarg:ty ),+>;
		{ $( $parsed:tt )* };
		$name:ident: $module:ident:: $(<$module_instance:ident>::)? {}
		$( $rest:tt )*
	) => {
		$crate::__decl_outer_log!(
			$runtime;
			$log_internal < $( $log_genarg ),* >;
			{ $( $parsed )* };
			$( $rest )*
		);
	};
	(
		$runtime:ident;
		$log_internal:ident <$( $log_genarg:ty ),+>;
		{ $(
			$parsed_modules:ident $(< $parsed_instance:ident >)? ( $( $parsed_args:ident )* )
		)* };
	) => {
		$crate::runtime_primitives::impl_outer_log!(
			pub enum Log($log_internal: DigestItem<$( $log_genarg ),*>) for $runtime {
				$( $parsed_modules $(< $parsed_instance >)? ( $( $parsed_args ),* ) ),*
			}
		);
	};
}

/// A private macro that generates GenesisConfig for the runtime. See `impl_outer_config!` macro.
#[macro_export]
#[doc(hidden)]
macro_rules! __decl_outer_config {
	(
		$runtime:ident;
		{ $( $parsed:tt )* };
		$name:ident: $module:ident:: $( < $module_instance:ident >:: )? {
			Config $( <$config_generic:ident> )?
			$(, $modules:ident $( <$modules_generic:ident> )* )*
		},
		$( $rest:tt )*
	) => {
		$crate::__decl_outer_config!(
			$runtime;
			{
				$( $parsed )*
				$module::$name $( $module_instance )? $( <$config_generic> )?,
			};
			$( $rest )*
		);
	};
	(
		$runtime:ident;
		{ $( $parsed:tt )* };
		$name:ident: $module:ident:: $( < $module_instance:ident >:: )? {
<<<<<<< HEAD
			$ingore:ident $( <$ignore_gen:ident> )*
			$(, $modules:ident $( <$modules_generic:ident> )* )*
=======
			$ignore:ident $( <$ignor:ident $(, $ignore_instance:path)?> )* $(, $modules:ident $( <$modules_generic:ident $(, $modules_instance:path)?> )* )*
>>>>>>> c67dff53
		},
		$( $rest:tt )*
	) => {
		$crate::__decl_outer_config!(
			$runtime;
			{ $( $parsed )* };
			$name: $module:: $( < $module_instance >:: )? { $( $modules $( <$modules_generic> )* ),* },
			$( $rest )*
		);
	};
	(
		$runtime:ident;
		{ $( $parsed:tt )* };
		$name:ident: $module:ident:: $( < $module_instance:ident >:: )? {},
		$( $rest:tt )*
	) => {
		$crate::__decl_outer_config!(
			$runtime;
			{ $( $parsed )* };
			$( $rest )*
		);
	};
	(
		$runtime:ident;
		{
			$(
				$parsed_modules:ident :: $parsed_name:ident $( $parsed_instance:ident )?
				$(
					<$parsed_generic:ident>
				)*
			,)*
		};
	) => {
		$crate::paste::item! {
			$crate::runtime_primitives::impl_outer_config!(
				pub struct GenesisConfig for $runtime {
					$(
						[< $parsed_name Config >] =>
							$parsed_modules $( $parsed_instance )? $( <$parsed_generic> )*,
					)*
				}
			);
		}
	};
}

/// A private macro that generates check_inherents() implementation for the runtime.
#[macro_export]
#[doc(hidden)]
macro_rules! __decl_outer_inherent {
	(
		$runtime:ident;
		$block:ident;
		$uncheckedextrinsic:ident;
		$( $parsed_name:ident :: $parsed_call:ident ),*;
		$name:ident: $module:ident::{
			Inherent $(, $modules:ident $( ( $( $modules_call:ident )* ) )* )*
		}
		$(, $rest_name:ident : $rest_module:ident::{
			$( $rest_modules:ident $( ( $( $rest_call:ident )* ) )* ),*
		})*;
	) => {
		$crate::__decl_outer_inherent!(
			$runtime;
			$block;
			$uncheckedextrinsic;
			$( $parsed_name :: $parsed_call, )* $name::$name;
			$(
				$rest_name: $rest_module::{
					$( $rest_modules $( ( $( $rest_call )* ) )* ),*
				}
			),*;
		);
	};
	(
		$runtime:ident;
		$block:ident;
		$uncheckedextrinsic:ident;
		$( $parsed_name:ident :: $parsed_call:ident ),*;
		$name:ident: $module:ident::{
			Inherent ( $call:ident ) $(, $modules:ident $( ( $( $modules_call:ident )* ) )* )*
		}
		$(, $rest_name:ident : $rest_module:ident::{
			$( $rest_modules:ident $( ( $( $rest_call:ident )* ) )* ),*
		})*;
	) => {
		$crate::__decl_outer_inherent!(
			$runtime;
			$block;
			$uncheckedextrinsic;
			$( $parsed_name :: $parsed_call, )* $name::$call;
			$(
				$rest_name: $rest_module::{
					$( $rest_modules $( ( $( $rest_call )* ) )* ),*
				}
			),*;
		);
	};
	(
		$runtime:ident;
		$block:ident;
		$uncheckedextrinsic:ident;
		$( $parsed_name:ident :: $parsed_call:ident ),*;
		$name:ident: $module:ident::{
			$ignore:ident $( ( $( $ignor:ident )* ) )*
				$(, $modules:ident $( ( $( $modules_call:ident )* ) )* )*
		}
		$(, $rest_name:ident : $rest_module:ident::{
			$( $rest_modules:ident $( ( $( $rest_call:ident )* ) )* ),*
		})*;
	) => {
		$crate::__decl_outer_inherent!(
			$runtime;
			$block;
			$uncheckedextrinsic;
			$( $parsed_name :: $parsed_call ),*;
			$name: $module::{ $( $modules $( ( $( $modules_call )* ) )* ),* }
			$(
				, $rest_name: $rest_module::{
					$( $rest_modules $( ( $( $rest_call )* ) )* ),*
				}
			)*;
		);
	};
	(
		$runtime:ident;
		$block:ident;
		$uncheckedextrinsic:ident;
		$( $parsed_name:ident :: $parsed_call:ident ),*;
		$name:ident: $module:ident::{}
		$(, $rest_name:ident : $rest_module:ident::{
			$( $rest_modules:ident $( ( $( $rest_call:ident )* ) )* ),*
		})*;
	) => {
		$crate::__decl_outer_inherent!(
			$runtime;
			$block;
			$uncheckedextrinsic;
			$( $parsed_name :: $parsed_call ),*;
			$(
				$rest_name: $rest_module::{
					$( $rest_modules $( ( $( $rest_call )* ) )* ),*
				}
			),*;
		);
	};
	(
		$runtime:ident;
		$block:ident;
		$uncheckedextrinsic:ident;
		$( $parsed_name:ident :: $parsed_call:ident ),*;
		;
	) => {
		$crate::impl_outer_inherent!(
			impl Inherents where Block = $block, UncheckedExtrinsic = $uncheckedextrinsic {
				$( $parsed_name : $parsed_call, )*
			}
		);
	};
}

#[macro_export]
#[doc(hidden)]
// Those imports are used by event, config, origin and log macros to get access to its inner type
macro_rules! __decl_instance_import {
	( $( $module:ident <$instance:ident> )* ) => {
		$crate::paste::item! {
			$(use $module as [< $module _ $instance >];)*
		}
	};
}

/// A private macro that calls impl_outer_validate_unsigned for Call.
#[macro_export]
#[doc(hidden)]
macro_rules! __impl_outer_validate_unsigned {
	(
		$runtime:ident;
		{ $( $parsed:tt )* };
		$name:ident: $module:ident:: $(<$module_instance:ident>::)? {
			ValidateUnsigned $( $modules:ident $( ( $( $modules_args:ident )* ) )* )*
		}
		$( $rest:tt )*
	) => {
		$crate::__impl_outer_validate_unsigned!(
			$runtime;
			{ $( $parsed )* $name };
			$( $rest )*
		);
	};
	(
		$runtime:ident;
		{ $( $parsed:tt )* };
		$name:ident: $module:ident:: $(<$module_instance:ident>::)? {
			$ignore:ident $( ( $( $args_ignore:ident )* ) )*
			$( $modules:ident $( ( $( $modules_args:ident )* ) )* )*
		}
		$( $rest:tt )*
	) => {
		$crate::__impl_outer_validate_unsigned!(
			$runtime;
			{ $( $parsed )* };
			$name: $module:: $(<$module_instance>::)? {
				$( $modules $( ( $( $modules_args )* ) )* )*
			}
			$( $rest )*
		);
	};
	(
		$runtime:ident;
		{ $( $parsed:tt )* };
		$name:ident: $module:ident:: $(<$module_instance:ident>::)? {}
		$( $rest:tt )*
	) => {
		$crate::__impl_outer_validate_unsigned!(
			$runtime;
			{ $( $parsed )* };
			$( $rest )*
		);
	};
	(
		$runtime:ident;
		{ $(
			$parsed_modules:ident
		)* };
	) => {
		$crate::impl_outer_validate_unsigned!(
			impl ValidateUnsigned for $runtime {
				$( $parsed_modules )*
			}
		);
	};
}<|MERGE_RESOLUTION|>--- conflicted
+++ resolved
@@ -333,11 +333,7 @@
 				$d( $system:ident )?;
 				{ $d( $parsed:tt )* };
 				$name:ident : $module:ident:: < $module_instance:ident >:: {
-<<<<<<< HEAD
 					$macro_enum_name <$event_generic:ident> $d(, $ingore:ident $d( <$ignor:ident> )* )*
-=======
-					$macro_enum_name <$event_generic:ident, $event_instance:path> $d(, $ignore:ident $d( <$ignor:ident $d(, $ignore_instance:path)?> )* )*
->>>>>>> c67dff53
 				},
 				$d( $rest:tt )*
 			) => {
@@ -355,12 +351,8 @@
 				$runtime:ident;
 				$d( $system:ident )?;
 				{ $d( $parsed:tt )* };
-<<<<<<< HEAD
-				$name:ident : $module:ident:: {
-					$macro_enum_name $d( <$event_generic:ident> )* $d(, $ingore:ident $d( <$ignor:ident> )* )*
-=======
 				$name:ident : $module:ident:: < $module_instance:ident >:: {
-					$macro_enum_name $d( <$event_generic:ident> )* $d(, $ignore:ident $d( <$ignor:ident $d(, $ignore_instance:path)?> )* )*
+					$macro_enum_name $d( <$event_generic:ident> )* $d(, $ignore:ident $d( <$ignor:ident> )* )*
 				},
 				$d( $rest:tt )*
 			) => {
@@ -376,8 +368,7 @@
 				$d( $system:ident )?;
 				{ $d( $parsed:tt )* };
 				$name:ident : $module:ident:: {
-					$macro_enum_name $d( <$event_generic:ident $d(, $event_instance:path)?> )* $d(, $ignore:ident $d( <$ignor:ident $d(, $ignore_instance:path)?> )* )*
->>>>>>> c67dff53
+					$macro_enum_name $d( <$event_generic:ident> )* $d(, $ignore:ident $d( <$ignor:ident> )* )*
 				},
 				$d( $rest:tt )*
 			) => {
@@ -396,11 +387,7 @@
 				$d( $system:ident )?;
 				{ $d( $parsed:tt )* };
 				$name:ident : $module:ident:: $d( < $module_instance:ident >:: )? {
-<<<<<<< HEAD
 					$ingore:ident $d( <$ignor:ident> )* $d(, $modules:ident $d( <$modules_generic:ident> )* )*
-=======
-					$ignore:ident $d( <$ignor:ident $d(, $ignore_instance:path)?> )* $d(, $modules:ident $d( <$modules_generic:ident $d(, $modules_instance:path)?> )* )*
->>>>>>> c67dff53
 				},
 				$d( $rest:tt )*
 			) => {
@@ -782,12 +769,8 @@
 		$runtime:ident;
 		{ $( $parsed:tt )* };
 		$name:ident: $module:ident:: $( < $module_instance:ident >:: )? {
-<<<<<<< HEAD
 			$ingore:ident $( <$ignore_gen:ident> )*
 			$(, $modules:ident $( <$modules_generic:ident> )* )*
-=======
-			$ignore:ident $( <$ignor:ident $(, $ignore_instance:path)?> )* $(, $modules:ident $( <$modules_generic:ident $(, $modules_instance:path)?> )* )*
->>>>>>> c67dff53
 		},
 		$( $rest:tt )*
 	) => {
