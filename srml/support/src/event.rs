--- conflicted
+++ resolved
@@ -87,11 +87,7 @@
 ///     type Token;
 /// }
 ///
-<<<<<<< HEAD
-/// // For module with instances, DefaultInstance is optionnal
-=======
 /// // For module with instances, DefaultInstance is optional
->>>>>>> c67dff53
 /// srml_support::decl_event!(
 ///    pub enum Event<T, I: Instance = DefaultInstance> where
 ///       <T as Trait>::Balance,
