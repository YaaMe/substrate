--- conflicted
+++ resolved
@@ -1252,11 +1252,8 @@
 		);
 
 		if let Some(phragmen_result) = maybe_phragmen_result {
-<<<<<<< HEAD
-			let elected_stashes = phragmen_result.winners.iter().map(|s| s.clone()).collect::<Vec<T::AccountId>>();
-=======
+			//let elected_stashes = phragmen_result.winners.iter().map(|s| s.clone()).collect::<Vec<T::AccountId>>();
 			let elected_stashes = phragmen_result.winners.iter().map(|(s, _)| s.clone()).collect::<Vec<T::AccountId>>();
->>>>>>> 1f158003
 			let mut assignments = phragmen_result.assignments;
 
 			// helper closure.
