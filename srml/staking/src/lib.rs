// Copyright 2017-2019 Parity Technologies (UK) Ltd.
// This file is part of Substrate.

// Substrate is free software: you can redistribute it and/or modify
// it under the terms of the GNU General Public License as published by
// the Free Software Foundation, either version 3 of the License, or
// (at your option) any later version.

// Substrate is distributed in the hope that it will be useful,
// but WITHOUT ANY WARRANTY; without even the implied warranty of
// MERCHANTABILITY or FITNESS FOR A PARTICULAR PURPOSE.  See the
// GNU General Public License for more details.

// You should have received a copy of the GNU General Public License
// along with Substrate.  If not, see <http://www.gnu.org/licenses/>.

//! # Staking Module
//!
//! The Staking module is used to manage funds at stake by network maintainers.
//!
//! - [`staking::Trait`](./trait.Trait.html)
//! - [`Call`](./enum.Call.html)
//! - [`Module`](./struct.Module.html)
//!
//! ## Overview
//!
//! The Staking module is the means by which a set of network maintainers (known as _authorities_
//! in some contexts and _validators_ in others) are chosen based upon those who voluntarily place
//! funds under deposit. Under deposit, those funds are rewarded under normal operation but are
//! held at pain of _slash_ (expropriation) should the staked maintainer be found not to be
//! discharging its duties properly.
//!
//! ### Terminology
//! <!-- Original author of paragraph: @gavofyork -->
//!
//! - Staking: The process of locking up funds for some time, placing them at risk of slashing
//! (loss) in order to become a rewarded maintainer of the network.
//! - Validating: The process of running a node to actively maintain the network, either by
//! producing blocks or guaranteeing finality of the chain.
//! - Nominating: The process of placing staked funds behind one or more validators in order to
//! share in any reward, and punishment, they take.
//! - Stash account: The account holding an owner's funds used for staking.
//! - Controller account: The account that controls an owner's funds for staking.
//! - Era: A (whole) number of sessions, which is the period that the validator set (and each
//! validator's active nominator set) is recalculated and where rewards are paid out.
//! - Slash: The punishment of a staker by reducing its funds.
//!
//! ### Goals
//! <!-- Original author of paragraph: @gavofyork -->
//!
//! The staking system in Substrate NPoS is designed to make the following possible:
//!
//! - Stake funds that are controlled by a cold wallet.
//! - Withdraw some, or deposit more, funds without interrupting the role of an entity.
//! - Switch between roles (nominator, validator, idle) with minimal overhead.
//!
//! ### Scenarios
//!
//! #### Staking
//!
//! Almost any interaction with the Staking module requires a process of _**bonding**_ (also known
//! as being a _staker_). To become *bonded*, a fund-holding account known as the _stash account_,
//! which holds some or all of the funds that become frozen in place as part of the staking process,
//! is paired with an active **controller** account, which issues instructions on how they shall be
//! used.
//!
//! An account pair can become bonded using the [`bond`](./enum.Call.html#variant.bond) call.
//!
//! Stash accounts can change their associated controller using the
//! [`set_controller`](./enum.Call.html#variant.set_controller) call.
//!
//! There are three possible roles that any staked account pair can be in: `Validator`, `Nominator`
//! and `Idle` (defined in [`StakerStatus`](./enum.StakerStatus.html)). There are three
//! corresponding instructions to change between roles, namely:
//! [`validate`](./enum.Call.html#variant.validate), [`nominate`](./enum.Call.html#variant.nominate),
//! and [`chill`](./enum.Call.html#variant.chill).
//!
//! #### Validating
//!
//! A **validator** takes the role of either validating blocks or ensuring their finality,
//! maintaining the veracity of the network. A validator should avoid both any sort of malicious
//! misbehavior and going offline. Bonded accounts that state interest in being a validator do NOT
//! get immediately chosen as a validator. Instead, they are declared as a _candidate_ and they
//! _might_ get elected at the _next era_ as a validator. The result of the election is determined
//! by nominators and their votes.
//!
//! An account can become a validator candidate via the
//! [`validate`](./enum.Call.html#variant.validate) call.
//!
//! #### Nomination
//!
//! A **nominator** does not take any _direct_ role in maintaining the network, instead, it votes on
//! a set of validators  to be elected. Once interest in nomination is stated by an account, it
//! takes effect at the next election round. The funds in the nominator's stash account indicate the
//! _weight_ of its vote. Both the rewards and any punishment that a validator earns are shared
//! between the validator and its nominators. This rule incentivizes the nominators to NOT vote for
//! the misbehaving/offline validators as much as possible, simply because the nominators will also
//! lose funds if they vote poorly.
//!
//! An account can become a nominator via the [`nominate`](enum.Call.html#variant.nominate) call.
//!
//! #### Rewards and Slash
//!
//! The **reward and slashing** procedure is the core of the Staking module, attempting to _embrace
//! valid behavior_ while _punishing any misbehavior or lack of availability_.
//!
//! Slashing can occur at any point in time, once misbehavior is reported. Once slashing is
//! determined, a value is deducted from the balance of the validator and all the nominators who
//! voted for this validator (values are deducted from the _stash_ account of the slashed entity).
//!
//! Similar to slashing, rewards are also shared among a validator and its associated nominators.
//! Yet, the reward funds are not always transferred to the stash account and can be configured.
//! See [Reward Calculation](#reward-calculation) for more details.
//!
//! #### Chilling
//!
//! Finally, any of the roles above can choose to step back temporarily and just chill for a while.
//! This means that if they are a nominator, they will not be considered as voters anymore and if
//! they are validators, they will no longer be a candidate for the next election.
//!
//! An account can step back via the [`chill`](enum.Call.html#variant.chill) call.
//!
//! ## Interface
//!
//! ### Dispatchable Functions
//!
//! The dispatchable functions of the Staking module enable the steps needed for entities to accept
//! and change their role, alongside some helper functions to get/set the metadata of the module.
//!
//! ### Public Functions
//!
//! The Staking module contains many public storage items and (im)mutable functions.
//!
//! ## Usage
//!
//! ### Example: Rewarding a validator by id.
//!
//! ```
//! use support::{decl_module, dispatch::Result};
//! use system::ensure_signed;
//! use srml_staking::{self as staking};
//!
//! pub trait Trait: staking::Trait {}
//!
//! decl_module! {
//! 	pub struct Module<T: Trait> for enum Call where origin: T::Origin {
//!			/// Reward a validator.
//! 		pub fn reward_myself(origin) -> Result {
//! 			let reported = ensure_signed(origin)?;
//! 			<staking::Module<T>>::reward_by_ids(vec![(reported, 10)]);
//! 			Ok(())
//! 		}
//! 	}
//! }
//! # fn main() { }
//! ```
//!
//! ## Implementation Details
//!
//! ### Slot Stake
//!
//! The term [`SlotStake`](./struct.Module.html#method.slot_stake) will be used throughout this
//! section. It refers to a value calculated at the end of each era, containing the _minimum value
//! at stake among all validators._ Note that a validator's value at stake might be a combination
//! of the validator's own stake and the votes it received. See [`Exposure`](./struct.Exposure.html)
//! for more details.
//!
//! ### Reward Calculation
//!
//! Validators and nominators are rewarded at the end of each era. The total reward of an era is
//! calculated using the era duration and the staking rate (the total amount of tokens staked by
//! nominators and validators, divided by the total token supply). It aims to incentivise toward a
//! defined staking rate. The full specification can be found
//! [here](https://research.web3.foundation/en/latest/polkadot/Token%20Economics/#inflation-model).
//!
//! Total reward is split among validators and their nominators depending on the number of points
//! they received during the era. Points are added to a validator using
//! [`reward_by_ids`](./enum.Call.html#variant.reward_by_ids) or
//! [`reward_by_indices`](./enum.Call.html#variant.reward_by_indices).
//!
//! [`Module`](./struct.Module.html) implements
//! [`authorship::EventHandler`](../srml_authorship/trait.EventHandler.html) to add reward points
//! to block producer and block producer of referenced uncles.
//!
//! The validator and its nominator split their reward as following:
//!
//! The validator can declare an amount, named
//! [`validator_payment`](./struct.ValidatorPrefs.html#structfield.validator_payment), that does not
//! get shared with the nominators at each reward payout through its
//! [`ValidatorPrefs`](./struct.ValidatorPrefs.html). This value gets deducted from the total reward
//! that is paid to the validator and its nominators. The remaining portion is split among the
//! validator and all of the nominators that nominated the validator, proportional to the value
//! staked behind this validator (_i.e._ dividing the
//! [`own`](./struct.Exposure.html#structfield.own) or
//! [`others`](./struct.Exposure.html#structfield.others) by
//! [`total`](./struct.Exposure.html#structfield.total) in [`Exposure`](./struct.Exposure.html)).
//!
//! All entities who receive a reward have the option to choose their reward destination
//! through the [`Payee`](./struct.Payee.html) storage item (see
//! [`set_payee`](enum.Call.html#variant.set_payee)), to be one of the following:
//!
//! - Controller account, (obviously) not increasing the staked value.
//! - Stash account, not increasing the staked value.
//! - Stash account, also increasing the staked value.
//!
//! ### Additional Fund Management Operations
//!
//! Any funds already placed into stash can be the target of the following operations:
//!
//! The controller account can free a portion (or all) of the funds using the
//! [`unbond`](enum.Call.html#variant.unbond) call. Note that the funds are not immediately
//! accessible. Instead, a duration denoted by [`BondingDuration`](./struct.BondingDuration.html)
//! (in number of eras) must pass until the funds can actually be removed. Once the
//! `BondingDuration` is over, the [`withdraw_unbonded`](./enum.Call.html#variant.withdraw_unbonded)
//! call can be used to actually withdraw the funds.
//!
//! Note that there is a limitation to the number of fund-chunks that can be scheduled to be
//! unlocked in the future via [`unbond`](enum.Call.html#variant.unbond). In case this maximum
//! (`MAX_UNLOCKING_CHUNKS`) is reached, the bonded account _must_ first wait until a successful
//! call to `withdraw_unbonded` to remove some of the chunks.
//!
//! ### Election Algorithm
//!
//! The current election algorithm is implemented based on Phragmén.
//! The reference implementation can be found
//! [here](https://github.com/w3f/consensus/tree/master/NPoS).
//!
//! The election algorithm, aside from electing the validators with the most stake value and votes,
//! tries to divide the nominator votes among candidates in an equal manner. To further assure this,
//! an optional post-processing can be applied that iteratively normalizes the nominator staked
//! values until the total difference among votes of a particular nominator are less than a
//! threshold.
//!
//! ## GenesisConfig
//!
//! The Staking module depends on the [`GenesisConfig`](./struct.GenesisConfig.html).
//!
//! ## Related Modules
//!
//! - [Balances](../srml_balances/index.html): Used to manage values at stake.
//! - [Session](../srml_session/index.html): Used to manage sessions. Also, a list of new validators
//! is stored in the Session module's `Validators` at the end of each era.

#![recursion_limit="128"]
#![cfg_attr(not(feature = "std"), no_std)]

#[cfg(test)]
mod mock;
#[cfg(test)]
mod tests;

pub mod inflation;

use rstd::{prelude::*, result};
use codec::{HasCompact, Encode, Decode};
use support::{
	decl_module, decl_event, decl_storage, ensure,
	traits::{
		Currency, OnFreeBalanceZero, OnDilution, LockIdentifier, LockableCurrency,
		WithdrawReasons, OnUnbalanced, Imbalance, Get, Time
	}
};
use session::{historical::OnSessionEnding, SelectInitialValidators};
use sr_primitives::{
	Perbill,
	curve::PiecewiseLinear,
	weights::SimpleDispatchInfo,
	traits::{
		Convert, Zero, One, StaticLookup, CheckedSub, Saturating, Bounded, SaturatedConversion,
	}
};
use sr_staking_primitives::{
	SessionIndex,
	offence::{OnOffenceHandler, OffenceDetails, Offence, ReportOffence},
};
#[cfg(feature = "std")]
use sr_primitives::{Serialize, Deserialize};
use system::{ensure_signed, ensure_root};

use phragmen::{elect, equalize, ExtendedBalance, Support, SupportMap, PhragmenStakedAssignment};

const DEFAULT_MINIMUM_VALIDATOR_COUNT: u32 = 4;
const MAX_NOMINATIONS: usize = 16;
const MAX_UNLOCKING_CHUNKS: usize = 32;
const STAKING_ID: LockIdentifier = *b"staking ";

/// Counter for the number of eras that have passed.
pub type EraIndex = u32;

/// Counter for the number of "reward" points earned by a given validator.
pub type Points = u32;

/// Reward points of an era. Used to split era total payout between validators.
#[derive(Encode, Decode, Default)]
pub struct EraPoints {
	/// Total number of points. Equals the sum of reward points for each validator.
	total: Points,
	/// The reward points earned by a given validator. The index of this vec corresponds to the
	/// index into the current validator set.
	individual: Vec<Points>,
}

impl EraPoints {
	/// Add the reward to the validator at the given index. Index must be valid
	/// (i.e. `index < current_elected.len()`).
	fn add_points_to_index(&mut self, index: u32, points: u32) {
		if let Some(new_total) = self.total.checked_add(points) {
			self.total = new_total;
			self.individual.resize((index as usize + 1).max(self.individual.len()), 0);
			self.individual[index as usize] += points; // Addition is less than total
		}
	}
}

/// Indicates the initial status of the staker.
#[cfg_attr(feature = "std", derive(Debug, Serialize, Deserialize))]
pub enum StakerStatus<AccountId> {
	/// Chilling.
	Idle,
	/// Declared desire in validating or already participating in it.
	Validator,
	/// Nominating for a group of other stakers.
	Nominator(Vec<AccountId>),
}

/// A destination account for payment.
#[derive(PartialEq, Eq, Copy, Clone, Encode, Decode)]
#[cfg_attr(feature = "std", derive(Debug))]
pub enum RewardDestination {
	/// Pay into the stash account, increasing the amount at stake accordingly.
	Staked,
	/// Pay into the stash account, not increasing the amount at stake.
	Stash,
	/// Pay into the controller account.
	Controller,
}

impl Default for RewardDestination {
	fn default() -> Self {
		RewardDestination::Staked
	}
}

/// Preference of what happens on a slash event.
#[derive(PartialEq, Eq, Clone, Encode, Decode)]
#[cfg_attr(feature = "std", derive(Debug))]
pub struct ValidatorPrefs<Balance: HasCompact> {
	/// Reward that validator takes up-front; only the rest is split between themselves and
	/// nominators.
	#[codec(compact)]
	pub validator_payment: Balance,
}

impl<B: Default + HasCompact + Copy> Default for ValidatorPrefs<B> {
	fn default() -> Self {
		ValidatorPrefs {
			validator_payment: Default::default(),
		}
	}
}

/// Just a Balance/BlockNumber tuple to encode when a chunk of funds will be unlocked.
#[derive(PartialEq, Eq, Clone, Encode, Decode)]
#[cfg_attr(feature = "std", derive(Debug))]
pub struct UnlockChunk<Balance: HasCompact> {
	/// Amount of funds to be unlocked.
	#[codec(compact)]
	value: Balance,
	/// Era number at which point it'll be unlocked.
	#[codec(compact)]
	era: EraIndex,
}

/// The ledger of a (bonded) stash.
#[derive(PartialEq, Eq, Clone, Encode, Decode)]
#[cfg_attr(feature = "std", derive(Debug))]
pub struct StakingLedger<AccountId, Balance: HasCompact> {
	/// The stash account whose balance is actually locked and at stake.
	pub stash: AccountId,
	/// The total amount of the stash's balance that we are currently accounting for.
	/// It's just `active` plus all the `unlocking` balances.
	#[codec(compact)]
	pub total: Balance,
	/// The total amount of the stash's balance that will be at stake in any forthcoming
	/// rounds.
	#[codec(compact)]
	pub active: Balance,
	/// Any balance that is becoming free, which may eventually be transferred out
	/// of the stash (assuming it doesn't get slashed first).
	pub unlocking: Vec<UnlockChunk<Balance>>,
}

impl<
	AccountId,
	Balance: HasCompact + Copy + Saturating,
> StakingLedger<AccountId, Balance> {
	/// Remove entries from `unlocking` that are sufficiently old and reduce the
	/// total by the sum of their balances.
	fn consolidate_unlocked(self, current_era: EraIndex) -> Self {
		let mut total = self.total;
		let unlocking = self.unlocking.into_iter()
			.filter(|chunk| if chunk.era > current_era {
				true
			} else {
				total = total.saturating_sub(chunk.value);
				false
			})
			.collect();
		Self { total, active: self.active, stash: self.stash, unlocking }
	}
}

/// The amount of exposure (to slashing) than an individual nominator has.
#[derive(PartialEq, Eq, PartialOrd, Ord, Clone, Encode, Decode)]
#[cfg_attr(feature = "std", derive(Debug))]
pub struct IndividualExposure<AccountId, Balance: HasCompact> {
	/// The stash account of the nominator in question.
	who: AccountId,
	/// Amount of funds exposed.
	#[codec(compact)]
	value: Balance,
}

/// A snapshot of the stake backing a single validator in the system.
#[derive(PartialEq, Eq, PartialOrd, Ord, Clone, Encode, Decode, Default)]
#[cfg_attr(feature = "std", derive(Debug))]
pub struct Exposure<AccountId, Balance: HasCompact> {
	/// The total balance backing this validator.
	#[codec(compact)]
	pub total: Balance,
	/// The validator's own stash that is exposed.
	#[codec(compact)]
	pub own: Balance,
	/// The portions of nominators stashes that are exposed.
	pub others: Vec<IndividualExposure<AccountId, Balance>>,
}

/// A slashing event occurred, slashing a validator for a given amount of balance.
#[derive(PartialEq, Eq, PartialOrd, Ord, Clone, Encode, Decode, Default)]
#[cfg_attr(feature = "std", derive(Debug))]
pub struct SlashJournalEntry<AccountId, Balance: HasCompact> {
	who: AccountId,
	amount: Balance,
	own_slash: Balance, // the amount of `who`'s own exposure that was slashed
}

pub type BalanceOf<T> =
	<<T as Trait>::Currency as Currency<<T as system::Trait>::AccountId>>::Balance;
type PositiveImbalanceOf<T> =
	<<T as Trait>::Currency as Currency<<T as system::Trait>::AccountId>>::PositiveImbalance;
type NegativeImbalanceOf<T> =
	<<T as Trait>::Currency as Currency<<T as system::Trait>::AccountId>>::NegativeImbalance;
type MomentOf<T>= <<T as Trait>::Time as Time>::Moment;

/// Means for interacting with a specialized version of the `session` trait.
///
/// This is needed because `Staking` sets the `ValidatorIdOf` of the `session::Trait`
pub trait SessionInterface<AccountId>: system::Trait {
	/// Disable a given validator by stash ID.
	///
	/// Returns `true` if new era should be forced at the end of this session.
	/// This allows preventing a situation where there is too many validators
	/// disabled and block production stalls.
	fn disable_validator(validator: &AccountId) -> Result<bool, ()>;
	/// Get the validators from session.
	fn validators() -> Vec<AccountId>;
	/// Prune historical session tries up to but not including the given index.
	fn prune_historical_up_to(up_to: SessionIndex);
}

impl<T: Trait> SessionInterface<<T as system::Trait>::AccountId> for T where
	T: session::Trait<ValidatorId = <T as system::Trait>::AccountId>,
	T: session::historical::Trait<
		FullIdentification = Exposure<<T as system::Trait>::AccountId, BalanceOf<T>>,
		FullIdentificationOf = ExposureOf<T>,
	>,
	T::SessionHandler: session::SessionHandler<<T as system::Trait>::AccountId>,
	T::OnSessionEnding: session::OnSessionEnding<<T as system::Trait>::AccountId>,
	T::SelectInitialValidators: session::SelectInitialValidators<<T as system::Trait>::AccountId>,
	T::ValidatorIdOf: Convert<<T as system::Trait>::AccountId, Option<<T as system::Trait>::AccountId>>
{
	fn disable_validator(validator: &<T as system::Trait>::AccountId) -> Result<bool, ()> {
		<session::Module<T>>::disable(validator)
	}

	fn validators() -> Vec<<T as system::Trait>::AccountId> {
		<session::Module<T>>::validators()
	}

	fn prune_historical_up_to(up_to: SessionIndex) {
		<session::historical::Module<T>>::prune_up_to(up_to);
	}
}

pub trait Trait: system::Trait {
	/// The staking balance.
	type Currency: LockableCurrency<Self::AccountId, Moment=Self::BlockNumber>;

	/// Time used for computing era duration.
	type Time: Time;

	/// Convert a balance into a number used for election calculation.
	/// This must fit into a `u64` but is allowed to be sensibly lossy.
	/// TODO: #1377
	/// The backward convert should be removed as the new Phragmen API returns ratio.
	/// The post-processing needs it but will be moved to off-chain. TODO: #2908
	type CurrencyToVote: Convert<BalanceOf<Self>, u64> + Convert<u128, BalanceOf<Self>>;

	/// Some tokens minted.
	type OnRewardMinted: OnDilution<BalanceOf<Self>>;

	/// The overarching event type.
	type Event: From<Event<Self>> + Into<<Self as system::Trait>::Event>;

	/// Handler for the unbalanced reduction when slashing a staker.
	type Slash: OnUnbalanced<NegativeImbalanceOf<Self>>;

	/// Handler for the unbalanced increment when rewarding a staker.
	type Reward: OnUnbalanced<PositiveImbalanceOf<Self>>;

	/// Number of sessions per era.
	type SessionsPerEra: Get<SessionIndex>;

	/// Number of eras that staked funds must remain bonded for.
	type BondingDuration: Get<EraIndex>;

	/// Interface for interacting with a session module.
	type SessionInterface: self::SessionInterface<Self::AccountId>;

	/// The NPoS reward curve to use.
	type RewardCurve: Get<&'static PiecewiseLinear<'static>>;
}

/// Mode of era-forcing.
#[derive(Copy, Clone, PartialEq, Eq, Encode, Decode)]
#[cfg_attr(feature = "std", derive(Debug, Serialize, Deserialize))]
pub enum Forcing {
	/// Not forcing anything - just let whatever happen.
	NotForcing,
	/// Force a new era, then reset to `NotForcing` as soon as it is done.
	ForceNew,
	/// Avoid a new era indefinitely.
	ForceNone,
}

impl Default for Forcing {
	fn default() -> Self { Forcing::NotForcing }
}

decl_storage! {
	trait Store for Module<T: Trait> as Staking {

		/// The ideal number of staking participants.
		pub ValidatorCount get(validator_count) config(): u32;
		/// Minimum number of staking participants before emergency conditions are imposed.
		pub MinimumValidatorCount get(minimum_validator_count) config():
			u32 = DEFAULT_MINIMUM_VALIDATOR_COUNT;

		/// Any validators that may never be slashed or forcibly kicked. It's a Vec since they're
		/// easy to initialize and the performance hit is minimal (we expect no more than four
		/// invulnerables) and restricted to testnets.
		pub Invulnerables get(invulnerables) config(): Vec<T::AccountId>;

		/// Map from all locked "stash" accounts to the controller account.
		pub Bonded get(bonded): map T::AccountId => Option<T::AccountId>;
		/// Map from all (unlocked) "controller" accounts to the info regarding the staking.
		pub Ledger get(ledger):
			map T::AccountId => Option<StakingLedger<T::AccountId, BalanceOf<T>>>;

		/// Where the reward payment should be made. Keyed by stash.
		pub Payee get(payee): map T::AccountId => RewardDestination;

		/// The map from (wannabe) validator stash key to the preferences of that validator.
		pub Validators get(validators): linked_map T::AccountId => ValidatorPrefs<BalanceOf<T>>;

		/// The map from nominator stash key to the set of stash keys of all validators to nominate.
		pub Nominators get(nominators): linked_map T::AccountId => Vec<T::AccountId>;

		/// Nominators for a particular account that is in action right now. You can't iterate
		/// through validators here, but you can find them in the Session module.
		///
		/// This is keyed by the stash account.
		pub Stakers get(stakers): map T::AccountId => Exposure<T::AccountId, BalanceOf<T>>;

		/// The currently elected validator set keyed by stash account ID.
		pub CurrentElected get(current_elected): Vec<T::AccountId>;

		/// The current era index.
		pub CurrentEra get(current_era) config(): EraIndex;

		/// The start of the current era.
		pub CurrentEraStart get(current_era_start): MomentOf<T>;

		/// The session index at which the current era started.
		pub CurrentEraStartSessionIndex get(current_era_start_session_index): SessionIndex;

		/// Rewards for the current era. Using indices of current elected set.
		CurrentEraPointsEarned get(current_era_reward): EraPoints;

		/// The amount of balance actively at stake for each validator slot, currently.
		///
		/// This is used to derive rewards and punishments.
		pub SlotStake get(slot_stake) build(|config: &GenesisConfig<T>| {
			config.stakers.iter().map(|&(_, _, value, _)| value).min().unwrap_or_default()
		}): BalanceOf<T>;

		/// True if the next session change will be a new era regardless of index.
		pub ForceEra get(force_era) config(): Forcing;

		/// The percentage of the slash that is distributed to reporters.
		///
		/// The rest of the slashed value is handled by the `Slash`.
		pub SlashRewardFraction get(slash_reward_fraction) config(): Perbill;

		/// A mapping from still-bonded eras to the first session index of that era.
		BondedEras: Vec<(EraIndex, SessionIndex)>;

		/// All slashes that have occurred in a given era.
		EraSlashJournal get(era_slash_journal):
			map EraIndex => Vec<SlashJournalEntry<T::AccountId, BalanceOf<T>>>;
	}
	add_extra_genesis {
		config(stakers):
			Vec<(T::AccountId, T::AccountId, BalanceOf<T>, StakerStatus<T::AccountId>)>;
		build(|config: &GenesisConfig<T>| {
			for &(ref stash, ref controller, balance, ref status) in &config.stakers {
				assert!(
					T::Currency::free_balance(&stash) >= balance,
					"Stash does not have enough balance to bond."
				);
				let _ = <Module<T>>::bond(
					T::Origin::from(Some(stash.clone()).into()),
					T::Lookup::unlookup(controller.clone()),
					balance,
					RewardDestination::Staked,
				);
				let _ = match status {
					StakerStatus::Validator => {
						<Module<T>>::validate(
							T::Origin::from(Some(controller.clone()).into()),
							Default::default(),
						)
					},
					StakerStatus::Nominator(votes) => {
						<Module<T>>::nominate(
							T::Origin::from(Some(controller.clone()).into()),
							votes.iter().map(|l| T::Lookup::unlookup(l.clone())).collect(),
						)
					}, _ => Ok(())
				};
			}
		});
	}
}

decl_event!(
	pub enum Event<T> where Balance = BalanceOf<T>, <T as system::Trait>::AccountId {
		/// All validators have been rewarded by the given balance.
		Reward(Balance),
		/// One validator (and its nominators) has been slashed by the given amount.
		Slash(AccountId, Balance),
		/// An old slashing report from a prior era was discarded because it could
		/// not be processed.
		OldSlashingReportDiscarded(SessionIndex),
	}
);

decl_module! {
	pub struct Module<T: Trait> for enum Call where origin: T::Origin {
		/// Number of sessions per era.
		const SessionsPerEra: SessionIndex = T::SessionsPerEra::get();

		/// Number of eras that staked funds must remain bonded for.
		const BondingDuration: EraIndex = T::BondingDuration::get();

		fn deposit_event() = default;

		fn on_finalize() {
			// Set the start of the first era.
			if !<CurrentEraStart<T>>::exists() {
				<CurrentEraStart<T>>::put(T::Time::now());
			}
		}

		/// Take the origin account as a stash and lock up `value` of its balance. `controller` will
		/// be the account that controls it.
		///
		/// `value` must be more than the `minimum_balance` specified by `T::Currency`.
		///
		/// The dispatch origin for this call must be _Signed_ by the stash account.
		///
		/// # <weight>
		/// - Independent of the arguments. Moderate complexity.
		/// - O(1).
		/// - Three extra DB entries.
		///
		/// NOTE: Two of the storage writes (`Self::bonded`, `Self::payee`) are _never_ cleaned unless
		/// the `origin` falls below _existential deposit_ and gets removed as dust.
		/// # </weight>
		#[weight = SimpleDispatchInfo::FixedNormal(500_000)]
		fn bond(origin,
			controller: <T::Lookup as StaticLookup>::Source,
			#[compact] value: BalanceOf<T>,
			payee: RewardDestination
		) {
			let stash = ensure_signed(origin)?;

			if <Bonded<T>>::exists(&stash) {
				return Err("stash already bonded")
			}

			let controller = T::Lookup::lookup(controller)?;

			if <Ledger<T>>::exists(&controller) {
				return Err("controller already paired")
			}

			// reject a bond which is considered to be _dust_.
			if value < T::Currency::minimum_balance() {
				return Err("can not bond with value less than minimum balance")
			}

			// You're auto-bonded forever, here. We might improve this by only bonding when
			// you actually validate/nominate and remove once you unbond __everything__.
			<Bonded<T>>::insert(&stash, controller.clone());
			<Payee<T>>::insert(&stash, payee);

			let stash_balance = T::Currency::free_balance(&stash);
			let value = value.min(stash_balance);
			let item = StakingLedger { stash, total: value, active: value, unlocking: vec![] };
			Self::update_ledger(&controller, &item);
		}

		/// Add some extra amount that have appeared in the stash `free_balance` into the balance up
		/// for staking.
		///
		/// Use this if there are additional funds in your stash account that you wish to bond.
		/// Unlike [`bond`] or [`unbond`] this function does not impose any limitation on the amount
		/// that can be added.
		///
		/// The dispatch origin for this call must be _Signed_ by the stash, not the controller.
		///
		/// # <weight>
		/// - Independent of the arguments. Insignificant complexity.
		/// - O(1).
		/// - One DB entry.
		/// # </weight>
		#[weight = SimpleDispatchInfo::FixedNormal(500_000)]
		fn bond_extra(origin, #[compact] max_additional: BalanceOf<T>) {
			let stash = ensure_signed(origin)?;

			let controller = Self::bonded(&stash).ok_or("not a stash")?;
			let mut ledger = Self::ledger(&controller).ok_or("not a controller")?;

			let stash_balance = T::Currency::free_balance(&stash);

			if let Some(extra) = stash_balance.checked_sub(&ledger.total) {
				let extra = extra.min(max_additional);
				ledger.total += extra;
				ledger.active += extra;
				Self::update_ledger(&controller, &ledger);
			}
		}

		/// Schedule a portion of the stash to be unlocked ready for transfer out after the bond
		/// period ends. If this leaves an amount actively bonded less than
		/// T::Currency::minimum_balance(), then it is increased to the full amount.
		///
		/// Once the unlock period is done, you can call `withdraw_unbonded` to actually move
		/// the funds out of management ready for transfer.
		///
		/// No more than a limited number of unlocking chunks (see `MAX_UNLOCKING_CHUNKS`)
		/// can co-exists at the same time. In that case, [`Call::withdraw_unbonded`] need
		/// to be called first to remove some of the chunks (if possible).
		///
		/// The dispatch origin for this call must be _Signed_ by the controller, not the stash.
		///
		/// See also [`Call::withdraw_unbonded`].
		///
		/// # <weight>
		/// - Independent of the arguments. Limited but potentially exploitable complexity.
		/// - Contains a limited number of reads.
		/// - Each call (requires the remainder of the bonded balance to be above `minimum_balance`)
		///   will cause a new entry to be inserted into a vector (`Ledger.unlocking`) kept in storage.
		///   The only way to clean the aforementioned storage item is also user-controlled via `withdraw_unbonded`.
		/// - One DB entry.
		/// </weight>
		#[weight = SimpleDispatchInfo::FixedNormal(400_000)]
		fn unbond(origin, #[compact] value: BalanceOf<T>) {
			let controller = ensure_signed(origin)?;
			let mut ledger = Self::ledger(&controller).ok_or("not a controller")?;
			ensure!(
				ledger.unlocking.len() < MAX_UNLOCKING_CHUNKS,
				"can not schedule more unlock chunks"
			);

			let mut value = value.min(ledger.active);

			if !value.is_zero() {
				ledger.active -= value;

				// Avoid there being a dust balance left in the staking system.
				if ledger.active < T::Currency::minimum_balance() {
					value += ledger.active;
					ledger.active = Zero::zero();
				}

				let era = Self::current_era() + T::BondingDuration::get();
				ledger.unlocking.push(UnlockChunk { value, era });
				Self::update_ledger(&controller, &ledger);
			}
		}

		/// Remove any unlocked chunks from the `unlocking` queue from our management.
		///
		/// This essentially frees up that balance to be used by the stash account to do
		/// whatever it wants.
		///
		/// The dispatch origin for this call must be _Signed_ by the controller, not the stash.
		///
		/// See also [`Call::unbond`].
		///
		/// # <weight>
		/// - Could be dependent on the `origin` argument and how much `unlocking` chunks exist.
		///  It implies `consolidate_unlocked` which loops over `Ledger.unlocking`, which is
		///  indirectly user-controlled. See [`unbond`] for more detail.
		/// - Contains a limited number of reads, yet the size of which could be large based on `ledger`.
		/// - Writes are limited to the `origin` account key.
		/// # </weight>
		#[weight = SimpleDispatchInfo::FixedNormal(400_000)]
		fn withdraw_unbonded(origin) {
			let controller = ensure_signed(origin)?;
			let ledger = Self::ledger(&controller).ok_or("not a controller")?;
			let ledger = ledger.consolidate_unlocked(Self::current_era());

			if ledger.unlocking.is_empty() && ledger.active.is_zero() {
				// This account must have called `unbond()` with some value that caused the active
				// portion to fall below existential deposit + will have no more unlocking chunks
				// left. We can now safely remove this.
				let stash = ledger.stash;
				// remove the lock.
				T::Currency::remove_lock(STAKING_ID, &stash);
				// remove all staking-related information.
				Self::kill_stash(&stash);
			} else {
				// This was the consequence of a partial unbond. just update the ledger and move on.
				Self::update_ledger(&controller, &ledger);
			}
		}

		/// Declare the desire to validate for the origin controller.
		///
		/// Effects will be felt at the beginning of the next era.
		///
		/// The dispatch origin for this call must be _Signed_ by the controller, not the stash.
		///
		/// # <weight>
		/// - Independent of the arguments. Insignificant complexity.
		/// - Contains a limited number of reads.
		/// - Writes are limited to the `origin` account key.
		/// # </weight>
		#[weight = SimpleDispatchInfo::FixedNormal(750_000)]
		fn validate(origin, prefs: ValidatorPrefs<BalanceOf<T>>) {
			let controller = ensure_signed(origin)?;
			let ledger = Self::ledger(&controller).ok_or("not a controller")?;
			let stash = &ledger.stash;
			<Nominators<T>>::remove(stash);
			<Validators<T>>::insert(stash, prefs);
		}

		/// Declare the desire to nominate `targets` for the origin controller.
		///
		/// Effects will be felt at the beginning of the next era.
		///
		/// The dispatch origin for this call must be _Signed_ by the controller, not the stash.
		///
		/// # <weight>
		/// - The transaction's complexity is proportional to the size of `targets`,
		/// which is capped at `MAX_NOMINATIONS`.
		/// - Both the reads and writes follow a similar pattern.
		/// # </weight>
		#[weight = SimpleDispatchInfo::FixedNormal(750_000)]
		fn nominate(origin, targets: Vec<<T::Lookup as StaticLookup>::Source>) {
			let controller = ensure_signed(origin)?;
			let ledger = Self::ledger(&controller).ok_or("not a controller")?;
			let stash = &ledger.stash;
			ensure!(!targets.is_empty(), "targets cannot be empty");
			let targets = targets.into_iter()
				.take(MAX_NOMINATIONS)
				.map(|t| T::Lookup::lookup(t))
				.collect::<result::Result<Vec<T::AccountId>, _>>()?;

			<Validators<T>>::remove(stash);
			<Nominators<T>>::insert(stash, targets);
		}

		/// Declare no desire to either validate or nominate.
		///
		/// Effects will be felt at the beginning of the next era.
		///
		/// The dispatch origin for this call must be _Signed_ by the controller, not the stash.
		///
		/// # <weight>
		/// - Independent of the arguments. Insignificant complexity.
		/// - Contains one read.
		/// - Writes are limited to the `origin` account key.
		/// # </weight>
		#[weight = SimpleDispatchInfo::FixedNormal(500_000)]
		fn chill(origin) {
			let controller = ensure_signed(origin)?;
			let ledger = Self::ledger(&controller).ok_or("not a controller")?;
			let stash = &ledger.stash;
			<Validators<T>>::remove(stash);
			<Nominators<T>>::remove(stash);
		}

		/// (Re-)set the payment target for a controller.
		///
		/// Effects will be felt at the beginning of the next era.
		///
		/// The dispatch origin for this call must be _Signed_ by the controller, not the stash.
		///
		/// # <weight>
		/// - Independent of the arguments. Insignificant complexity.
		/// - Contains a limited number of reads.
		/// - Writes are limited to the `origin` account key.
		/// # </weight>
		#[weight = SimpleDispatchInfo::FixedNormal(500_000)]
		fn set_payee(origin, payee: RewardDestination) {
			let controller = ensure_signed(origin)?;
			let ledger = Self::ledger(&controller).ok_or("not a controller")?;
			let stash = &ledger.stash;
			<Payee<T>>::insert(stash, payee);
		}

		/// (Re-)set the controller of a stash.
		///
		/// Effects will be felt at the beginning of the next era.
		///
		/// The dispatch origin for this call must be _Signed_ by the stash, not the controller.
		///
		/// # <weight>
		/// - Independent of the arguments. Insignificant complexity.
		/// - Contains a limited number of reads.
		/// - Writes are limited to the `origin` account key.
		/// # </weight>
		#[weight = SimpleDispatchInfo::FixedNormal(750_000)]
		fn set_controller(origin, controller: <T::Lookup as StaticLookup>::Source) {
			let stash = ensure_signed(origin)?;
			let old_controller = Self::bonded(&stash).ok_or("not a stash")?;
			let controller = T::Lookup::lookup(controller)?;
			if <Ledger<T>>::exists(&controller) {
				return Err("controller already paired")
			}
			if controller != old_controller {
				<Bonded<T>>::insert(&stash, &controller);
				if let Some(l) = <Ledger<T>>::take(&old_controller) {
					<Ledger<T>>::insert(&controller, l);
				}
			}
		}

		/// The ideal number of validators.
		#[weight = SimpleDispatchInfo::FixedOperational(150_000)]
		fn set_validator_count(origin, #[compact] new: u32) {
			ensure_root(origin)?;
			ValidatorCount::put(new);
		}

		// ----- Root calls.

		/// Force there to be no new eras indefinitely.
		///
		/// # <weight>
		/// - No arguments.
		/// # </weight>
		#[weight = SimpleDispatchInfo::FixedOperational(10_000)]
		fn force_no_eras(origin) {
			ensure_root(origin)?;
			ForceEra::put(Forcing::ForceNone);
		}

		/// Force there to be a new era at the end of the next session. After this, it will be
		/// reset to normal (non-forced) behaviour.
		///
		/// # <weight>
		/// - No arguments.
		/// # </weight>
		#[weight = SimpleDispatchInfo::FixedOperational(10_000)]
		fn force_new_era(origin) {
			ensure_root(origin)?;
			ForceEra::put(Forcing::ForceNew);
		}

		/// Set the validators who cannot be slashed (if any).
		#[weight = SimpleDispatchInfo::FixedOperational(10_000)]
		fn set_invulnerables(origin, validators: Vec<T::AccountId>) {
			ensure_root(origin)?;
			<Invulnerables<T>>::put(validators);
		}
	}
}

impl<T: Trait> Module<T> {
	// PUBLIC IMMUTABLES

	/// The total balance that can be slashed from a validator controller account as of
	/// right now.
	pub fn slashable_balance_of(stash: &T::AccountId) -> BalanceOf<T> {
		Self::bonded(stash).and_then(Self::ledger).map(|l| l.active).unwrap_or_default()
	}

	// MUTABLES (DANGEROUS)

	/// Update the ledger for a controller. This will also update the stash lock. The lock will
	/// will lock the entire funds except paying for further transactions.
	fn update_ledger(
		controller: &T::AccountId,
		ledger: &StakingLedger<T::AccountId, BalanceOf<T>>
	) {
		T::Currency::set_lock(
			STAKING_ID,
			&ledger.stash,
			ledger.total,
			T::BlockNumber::max_value(),
			WithdrawReasons::all(),
		);
		<Ledger<T>>::insert(controller, ledger);
	}

	/// Slash a given validator by a specific amount with given (historical) exposure.
	///
	/// Removes the slash from the validator's balance by preference,
	/// and reduces the nominators' balance if needed.
	///
	/// Returns the resulting `NegativeImbalance` to allow distributing the slashed amount and
	/// pushes an entry onto the slash journal.
	fn slash_validator(
		stash: &T::AccountId,
		slash: BalanceOf<T>,
		exposure: &Exposure<T::AccountId, BalanceOf<T>>,
		journal: &mut Vec<SlashJournalEntry<T::AccountId, BalanceOf<T>>>,
	) -> NegativeImbalanceOf<T> {
		// The amount we are actually going to slash (can't be bigger than the validator's total
		// exposure)
		let slash = slash.min(exposure.total);

		// limit what we'll slash of the stash's own to only what's in
		// the exposure.
		//
		// note: this is fine only because we limit reports of the current era.
		// otherwise, these funds may have already been slashed due to something
		// reported from a prior era.
		let already_slashed_own = journal.iter()
			.filter(|entry| &entry.who == stash)
			.map(|entry| entry.own_slash)
			.fold(<BalanceOf<T>>::zero(), |a, c| a.saturating_add(c));

		let own_remaining = exposure.own.saturating_sub(already_slashed_own);

		// The amount we'll slash from the validator's stash directly.
		let own_slash = own_remaining.min(slash);
		let (mut imbalance, missing) = T::Currency::slash(stash, own_slash);
		let own_slash = own_slash - missing;
		// The amount remaining that we can't slash from the validator,
		// that must be taken from the nominators.
		let rest_slash = slash - own_slash;
		if !rest_slash.is_zero() {
			// The total to be slashed from the nominators.
			let total = exposure.total - exposure.own;
			if !total.is_zero() {
				for i in exposure.others.iter() {
					let per_u64 = Perbill::from_rational_approximation(i.value, total);
					// best effort - not much that can be done on fail.
					imbalance.subsume(T::Currency::slash(&i.who, per_u64 * rest_slash).0)
				}
			}
		}

		journal.push(SlashJournalEntry {
			who: stash.clone(),
			own_slash: own_slash.clone(),
			amount: slash,
		});

		// trigger the event
		Self::deposit_event(
			RawEvent::Slash(stash.clone(), slash)
		);

		imbalance
	}

	/// Actually make a payment to a staker. This uses the currency's reward function
	/// to pay the right payee for the given staker account.
	fn make_payout(stash: &T::AccountId, amount: BalanceOf<T>) -> Option<PositiveImbalanceOf<T>> {
		let dest = Self::payee(stash);
		match dest {
			RewardDestination::Controller => Self::bonded(stash)
				.and_then(|controller|
					T::Currency::deposit_into_existing(&controller, amount).ok()
				),
			RewardDestination::Stash =>
				T::Currency::deposit_into_existing(stash, amount).ok(),
			RewardDestination::Staked => Self::bonded(stash)
				.and_then(|c| Self::ledger(&c).map(|l| (c, l)))
				.and_then(|(controller, mut l)| {
					l.active += amount;
					l.total += amount;
					let r = T::Currency::deposit_into_existing(stash, amount).ok();
					Self::update_ledger(&controller, &l);
					r
				}),
		}
	}

	/// Reward a given validator by a specific amount. Add the reward to the validator's, and its
	/// nominators' balance, pro-rata based on their exposure, after having removed the validator's
	/// pre-payout cut.
	fn reward_validator(stash: &T::AccountId, reward: BalanceOf<T>) -> PositiveImbalanceOf<T> {
		let off_the_table = reward.min(Self::validators(stash).validator_payment);
		let reward = reward - off_the_table;
		let mut imbalance = <PositiveImbalanceOf<T>>::zero();
		let validator_cut = if reward.is_zero() {
			Zero::zero()
		} else {
			let exposure = Self::stakers(stash);
			let total = exposure.total.max(One::one());

			for i in &exposure.others {
				let per_u64 = Perbill::from_rational_approximation(i.value, total);
				imbalance.maybe_subsume(Self::make_payout(&i.who, per_u64 * reward));
			}

			let per_u64 = Perbill::from_rational_approximation(exposure.own, total);
			per_u64 * reward
		};

		imbalance.maybe_subsume(Self::make_payout(stash, validator_cut + off_the_table));

		imbalance
	}

	/// Session has just ended. Provide the validator set for the next session if it's an era-end, along
	/// with the exposure of the prior validator set.
	fn new_session(session_index: SessionIndex)
		-> Option<(Vec<T::AccountId>, Vec<(T::AccountId, Exposure<T::AccountId, BalanceOf<T>>)>)>
	{
		let era_length = session_index.checked_sub(Self::current_era_start_session_index()).unwrap_or(0);
		match ForceEra::get() {
			Forcing::ForceNew => ForceEra::kill(),
			Forcing::NotForcing if era_length >= T::SessionsPerEra::get() => (),
			_ => return None,
		}
		let validators = T::SessionInterface::validators();
		let prior = validators.into_iter()
			.map(|v| { let e = Self::stakers(&v); (v, e) })
			.collect();

		Self::new_era(session_index).map(move |new| (new, prior))
	}

	/// The era has changed - enact new staking set.
	///
	/// NOTE: This always happens immediately before a session change to ensure that new validators
	/// get a chance to set their session keys.
	fn new_era(start_session_index: SessionIndex) -> Option<Vec<T::AccountId>> {
		// Payout
		let points = CurrentEraPointsEarned::take();
		let now = T::Time::now();
		let previous_era_start = <CurrentEraStart<T>>::mutate(|v| {
			rstd::mem::replace(v, now)
		});
		let era_duration = now - previous_era_start;
		if !era_duration.is_zero() {
			let validators = Self::current_elected();

			let validator_len: BalanceOf<T> = (validators.len() as u32).into();
			let total_rewarded_stake = Self::slot_stake() * validator_len;

			let total_payout = inflation::compute_total_payout(
				&T::RewardCurve::get(),
				total_rewarded_stake.clone(),
				T::Currency::total_issuance(),
				// Duration of era; more than u64::MAX is rewarded as u64::MAX.
				era_duration.saturated_into::<u64>(),
			);

			let mut total_imbalance = <PositiveImbalanceOf<T>>::zero();

			for (v, p) in validators.iter().zip(points.individual.into_iter()) {
				if p != 0 {
					let reward = Perbill::from_rational_approximation(p, points.total) * total_payout;
					total_imbalance.subsume(Self::reward_validator(v, reward));
				}
			}

			let total_reward = total_imbalance.peek();
			// assert!(total_reward <= total_payout)

			Self::deposit_event(RawEvent::Reward(total_reward));
			T::Reward::on_unbalanced(total_imbalance);
			T::OnRewardMinted::on_dilution(total_reward, total_rewarded_stake);
		}

		// Increment current era.
		let current_era = CurrentEra::mutate(|s| { *s += 1; *s });

		// prune journal for last era.
		<EraSlashJournal<T>>::remove(current_era - 1);

		CurrentEraStartSessionIndex::mutate(|v| {
			*v = start_session_index;
		});
		let bonding_duration = T::BondingDuration::get();

		if current_era > bonding_duration {
			let first_kept = current_era - bonding_duration;
			BondedEras::mutate(|bonded| {
				bonded.push((current_era, start_session_index));

				// prune out everything that's from before the first-kept index.
				let n_to_prune = bonded.iter()
					.take_while(|&&(era_idx, _)| era_idx < first_kept)
					.count();

				bonded.drain(..n_to_prune);

				if let Some(&(_, first_session)) = bonded.first() {
					T::SessionInterface::prune_historical_up_to(first_session);
				}
			})
		}

		// Reassign all Stakers.
		let (_slot_stake, maybe_new_validators) = Self::select_validators();

		maybe_new_validators
	}

	/// Select a new validator set from the assembled stakers and their role preferences.
	///
	/// Returns the new `SlotStake` value and a set of newly selected _stash_ IDs.
	fn select_validators() -> (BalanceOf<T>, Option<Vec<T::AccountId>>) {
		let maybe_phragmen_result = elect::<_, _, _, T::CurrencyToVote>(
			Self::validator_count() as usize,
			Self::minimum_validator_count().max(1) as usize,
			<Validators<T>>::enumerate().map(|(who, _)| who).collect::<Vec<T::AccountId>>(),
			<Nominators<T>>::enumerate().collect(),
			Self::slashable_balance_of,
			true,
		);

		if let Some(phragmen_result) = maybe_phragmen_result {
<<<<<<< HEAD
			//let elected_stashes = phragmen_result.winners.iter().map(|s| s.clone()).collect::<Vec<T::AccountId>>();
			let elected_stashes = phragmen_result.winners.iter().map(|(s, _)| s.clone()).collect::<Vec<T::AccountId>>();
			let mut assignments = phragmen_result.assignments;
=======
			let elected_stashes = phragmen_result.winners.iter()
				.map(|(s, _)| s.clone())
				.collect::<Vec<T::AccountId>>();
			let assignments = phragmen_result.assignments;
>>>>>>> 7d3f3a63

			let to_votes = |b: BalanceOf<T>|
				<T::CurrencyToVote as Convert<BalanceOf<T>, u64>>::convert(b) as ExtendedBalance;
			let to_balance = |e: ExtendedBalance|
				<T::CurrencyToVote as Convert<ExtendedBalance, BalanceOf<T>>>::convert(e);

			// Initialize the support of each candidate.
			let mut supports = <SupportMap<T::AccountId>>::new();
			elected_stashes
				.iter()
				.map(|e| (e, to_votes(Self::slashable_balance_of(e))))
				.for_each(|(e, s)| {
					let item = Support { own: s, total: s, ..Default::default() };
					supports.insert(e.clone(), item);
				});

			// build support struct.
			for (n, assignment) in assignments.iter() {
				for (c, per_thing) in assignment.iter() {
					let nominator_stake = to_votes(Self::slashable_balance_of(n));
					// AUDIT: it is crucially important for the `Mul` implementation of all
					// per-things to be sound.
					let other_stake = *per_thing * nominator_stake;
					if let Some(support) = supports.get_mut(c) {
						// For an astronomically rich validator with more astronomically rich
						// set of nominators, this might saturate.
						support.total = support.total.saturating_add(other_stake);
						support.others.push((n.clone(), other_stake));
					}
				}
			}

			if cfg!(feature = "equalize") {
				let mut staked_assignments
					: Vec<(T::AccountId, Vec<PhragmenStakedAssignment<T::AccountId>>)>
					= Vec::with_capacity(assignments.len());
				for (n, assignment) in assignments.iter() {
					let mut staked_assignment
						: Vec<PhragmenStakedAssignment<T::AccountId>>
						= Vec::with_capacity(assignment.len());
					for (c, per_thing) in assignment.iter() {
						let nominator_stake = to_votes(Self::slashable_balance_of(n));
						let other_stake = *per_thing * nominator_stake;
						staked_assignment.push((c.clone(), other_stake));
					}
					staked_assignments.push((n.clone(), staked_assignment));
				}

				let tolerance = 0_u128;
				let iterations = 2_usize;
				equalize::<_, _, T::CurrencyToVote, _>(
					staked_assignments,
					&mut supports,
					tolerance,
					iterations,
					Self::slashable_balance_of,
				);
			}

			// Clear Stakers.
			for v in Self::current_elected().iter() {
				<Stakers<T>>::remove(v);
			}

			// Populate Stakers and figure out the minimum stake behind a slot.
			let mut slot_stake = BalanceOf::<T>::max_value();
			for (c, s) in supports.into_iter() {
				// build `struct exposure` from `support`
				let exposure = Exposure {
					own: to_balance(s.own),
					// This might reasonably saturate and we cannot do much about it. The sum of
					// someone's stake might exceed the balance type if they have the maximum amount
					// of balance and receive some support. This is super unlikely to happen, yet
					// we simulate it in some tests.
					total: to_balance(s.total),
					others: s.others
						.into_iter()
						.map(|(who, value)| IndividualExposure { who, value: to_balance(value) })
						.collect::<Vec<IndividualExposure<_, _>>>(),
				};
				if exposure.total < slot_stake {
					slot_stake = exposure.total;
				}
				<Stakers<T>>::insert(c.clone(), exposure.clone());
			}

			// Update slot stake.
			<SlotStake<T>>::put(&slot_stake);

			// Set the new validator set in sessions.
			<CurrentElected<T>>::put(&elected_stashes);

			// In order to keep the property required by `n_session_ending`
			// that we must return the new validator set even if it's the same as the old,
			// as long as any underlying economic conditions have changed, we don't attempt
			// to do any optimization where we compare against the prior set.
			(slot_stake, Some(elected_stashes))
		} else {
			// There were not enough candidates for even our minimal level of functionality.
			// This is bad.
			// We should probably disable all functionality except for block production
			// and let the chain keep producing blocks until we can decide on a sufficiently
			// substantial set.
			// TODO: #2494
			(Self::slot_stake(), None)
		}
	}

	/// Remove all associated data of a stash account from the staking system.
	///
	/// This is called :
	/// - Immediately when an account's balance falls below existential deposit.
	/// - after a `withdraw_unbond()` call that frees all of a stash's bonded balance.
	fn kill_stash(stash: &T::AccountId) {
		if let Some(controller) = <Bonded<T>>::take(stash) {
			<Ledger<T>>::remove(&controller);
		}
		<Payee<T>>::remove(stash);
		<Validators<T>>::remove(stash);
		<Nominators<T>>::remove(stash);
	}

	/// Add reward points to validators using their stash account ID.
	///
	/// Validators are keyed by stash account ID and must be in the current elected set.
	///
	/// For each element in the iterator the given number of points in u32 is added to the
	/// validator, thus duplicates are handled.
	///
	/// At the end of the era each the total payout will be distributed among validator
	/// relatively to their points.
	///
	/// COMPLEXITY: Complexity is `number_of_validator_to_reward x current_elected_len`.
	/// If you need to reward lots of validator consider using `reward_by_indices`.
	pub fn reward_by_ids(validators_points: impl IntoIterator<Item = (T::AccountId, u32)>) {
		CurrentEraPointsEarned::mutate(|rewards| {
			let current_elected = <Module<T>>::current_elected();
			for (validator, points) in validators_points.into_iter() {
				if let Some(index) = current_elected.iter()
					.position(|elected| *elected == validator)
				{
					rewards.add_points_to_index(index as u32, points);
				}
			}
		});
	}

	/// Add reward points to validators using their validator index.
	///
	/// For each element in the iterator the given number of points in u32 is added to the
	/// validator, thus duplicates are handled.
	pub fn reward_by_indices(validators_points: impl IntoIterator<Item = (u32, u32)>) {
		// TODO: This can be optimised once #3302 is implemented.
		let current_elected_len = <Module<T>>::current_elected().len() as u32;

		CurrentEraPointsEarned::mutate(|rewards| {
			for (validator_index, points) in validators_points.into_iter() {
				if validator_index < current_elected_len {
					rewards.add_points_to_index(validator_index, points);
				}
			}
		});
	}
}

impl<T: Trait> session::OnSessionEnding<T::AccountId> for Module<T> {
	fn on_session_ending(_ending: SessionIndex, start_session: SessionIndex) -> Option<Vec<T::AccountId>> {
		Self::new_session(start_session - 1).map(|(new, _old)| new)
	}
}

impl<T: Trait> OnSessionEnding<T::AccountId, Exposure<T::AccountId, BalanceOf<T>>> for Module<T> {
	fn on_session_ending(_ending: SessionIndex, start_session: SessionIndex)
		-> Option<(Vec<T::AccountId>, Vec<(T::AccountId, Exposure<T::AccountId, BalanceOf<T>>)>)>
	{
		Self::new_session(start_session - 1)
	}
}

impl<T: Trait> OnFreeBalanceZero<T::AccountId> for Module<T> {
	fn on_free_balance_zero(stash: &T::AccountId) {
		Self::kill_stash(stash);
	}
}

/// Add reward points to block authors:
/// * 20 points to the block producer for producing a (non-uncle) block in the relay chain,
/// * 2 points to the block producer for each reference to a previously unreferenced uncle, and
/// * 1 point to the producer of each referenced uncle block.
impl<T: Trait + authorship::Trait> authorship::EventHandler<T::AccountId, T::BlockNumber> for Module<T> {
	fn note_author(author: T::AccountId) {
		Self::reward_by_ids(vec![(author, 20)]);
	}
	fn note_uncle(author: T::AccountId, _age: T::BlockNumber) {
		Self::reward_by_ids(vec![
			(<authorship::Module<T>>::author(), 2),
			(author, 1)
		])
	}
}

/// A `Convert` implementation that finds the stash of the given controller account,
/// if any.
pub struct StashOf<T>(rstd::marker::PhantomData<T>);

impl<T: Trait> Convert<T::AccountId, Option<T::AccountId>> for StashOf<T> {
	fn convert(controller: T::AccountId) -> Option<T::AccountId> {
		<Module<T>>::ledger(&controller).map(|l| l.stash)
	}
}

/// A typed conversion from stash account ID to the current exposure of nominators
/// on that account.
pub struct ExposureOf<T>(rstd::marker::PhantomData<T>);

impl<T: Trait> Convert<T::AccountId, Option<Exposure<T::AccountId, BalanceOf<T>>>>
	for ExposureOf<T>
{
	fn convert(validator: T::AccountId) -> Option<Exposure<T::AccountId, BalanceOf<T>>> {
		Some(<Module<T>>::stakers(&validator))
	}
}

impl<T: Trait> SelectInitialValidators<T::AccountId> for Module<T> {
	fn select_initial_validators() -> Option<Vec<T::AccountId>> {
		<Module<T>>::select_validators().1
	}
}

/// This is intended to be used with `FilterHistoricalOffences`.
impl <T: Trait> OnOffenceHandler<T::AccountId, session::historical::IdentificationTuple<T>> for Module<T> where
	T: session::Trait<ValidatorId = <T as system::Trait>::AccountId>,
	T: session::historical::Trait<
		FullIdentification = Exposure<<T as system::Trait>::AccountId, BalanceOf<T>>,
		FullIdentificationOf = ExposureOf<T>,
	>,
	T::SessionHandler: session::SessionHandler<<T as system::Trait>::AccountId>,
	T::OnSessionEnding: session::OnSessionEnding<<T as system::Trait>::AccountId>,
	T::SelectInitialValidators: session::SelectInitialValidators<<T as system::Trait>::AccountId>,
	T::ValidatorIdOf: Convert<<T as system::Trait>::AccountId, Option<<T as system::Trait>::AccountId>>
{
	fn on_offence(
		offenders: &[OffenceDetails<T::AccountId, session::historical::IdentificationTuple<T>>],
		slash_fraction: &[Perbill],
	) {
		let mut remaining_imbalance = <NegativeImbalanceOf<T>>::zero();
		let slash_reward_fraction = SlashRewardFraction::get();

		let era_now = Self::current_era();
		let mut journal = Self::era_slash_journal(era_now);
		for (details, slash_fraction) in offenders.iter().zip(slash_fraction) {
			let stash = &details.offender.0;
			let exposure = &details.offender.1;

			// Skip if the validator is invulnerable.
			if Self::invulnerables().contains(stash) {
				continue
			}

			// calculate the amount to slash
			let slash_exposure = exposure.total;
			let amount = *slash_fraction * slash_exposure;
			// in some cases `slash_fraction` can be just `0`,
			// which means we are not slashing this time.
			if amount.is_zero() {
				continue;
			}

			// make sure to disable validator till the end of this session
			if T::SessionInterface::disable_validator(stash).unwrap_or(false) {
				// force a new era, to select a new validator set
				ForceEra::put(Forcing::ForceNew);
			}
			// actually slash the validator
			let slashed_amount = Self::slash_validator(stash, amount, exposure, &mut journal);

			// distribute the rewards according to the slash
			let slash_reward = slash_reward_fraction * slashed_amount.peek();
			if !slash_reward.is_zero() && !details.reporters.is_empty() {
				let (mut reward, rest) = slashed_amount.split(slash_reward);
				// split the reward between reporters equally. Division cannot fail because
				// we guarded against it in the enclosing if.
				let per_reporter = reward.peek() / (details.reporters.len() as u32).into();
				for reporter in &details.reporters {
					let (reporter_reward, rest) = reward.split(per_reporter);
					reward = rest;
					T::Currency::resolve_creating(reporter, reporter_reward);
				}
				// The rest goes to the treasury.
				remaining_imbalance.subsume(reward);
				remaining_imbalance.subsume(rest);
			} else {
				remaining_imbalance.subsume(slashed_amount);
			}
		}
		<EraSlashJournal<T>>::insert(era_now, journal);

		// Handle the rest of imbalances
		T::Slash::on_unbalanced(remaining_imbalance);
	}
}

/// Filter historical offences out and only allow those from the current era.
pub struct FilterHistoricalOffences<T, R> {
	_inner: rstd::marker::PhantomData<(T, R)>,
}

impl<T, Reporter, Offender, R, O> ReportOffence<Reporter, Offender, O>
	for FilterHistoricalOffences<Module<T>, R> where
	T: Trait,
	R: ReportOffence<Reporter, Offender, O>,
	O: Offence<Offender>,
{
	fn report_offence(reporters: Vec<Reporter>, offence: O) {
		// disallow any slashing from before the current era.
		let offence_session = offence.session_index();
		if offence_session >= <Module<T>>::current_era_start_session_index() {
			R::report_offence(reporters, offence)
		} else {
			<Module<T>>::deposit_event(
				RawEvent::OldSlashingReportDiscarded(offence_session)
			)
		}
	}
}<|MERGE_RESOLUTION|>--- conflicted
+++ resolved
@@ -1252,16 +1252,10 @@
 		);
 
 		if let Some(phragmen_result) = maybe_phragmen_result {
-<<<<<<< HEAD
-			//let elected_stashes = phragmen_result.winners.iter().map(|s| s.clone()).collect::<Vec<T::AccountId>>();
-			let elected_stashes = phragmen_result.winners.iter().map(|(s, _)| s.clone()).collect::<Vec<T::AccountId>>();
-			let mut assignments = phragmen_result.assignments;
-=======
 			let elected_stashes = phragmen_result.winners.iter()
 				.map(|(s, _)| s.clone())
 				.collect::<Vec<T::AccountId>>();
 			let assignments = phragmen_result.assignments;
->>>>>>> 7d3f3a63
 
 			let to_votes = |b: BalanceOf<T>|
 				<T::CurrencyToVote as Convert<BalanceOf<T>, u64>>::convert(b) as ExtendedBalance;
