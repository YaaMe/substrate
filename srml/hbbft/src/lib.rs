--- conflicted
+++ resolved
@@ -27,15 +27,10 @@
 
 #![cfg_attr(not(feature = "std"), no_std)]
 
-<<<<<<< HEAD
-use badger_primitives::AuthorityId;
-use codec::{self as codec, Codec, Decode, Encode, Error};
-=======
 // re-export since this is necessary for `impl_apis` in runtime.
 //pub use substrate_badger_primitives as fg_primitives;
 use badger_primitives::AuthorityId;
-use codec::{self as codec, Decode, Encode, Error,Codec};
->>>>>>> 244dd4bb
+use codec::{self as codec, Codec, Decode, Encode, Error};
 use rstd::prelude::*;
 use sr_primitives::{
 	generic::{DigestItem, OpaqueDigestItemId},
@@ -58,16 +53,8 @@
 //pub use fg_primitives::{AuthorityId, ConsensusLog};
 use system::{ensure_signed, DigestOf};
 
-<<<<<<< HEAD
-impl<T: Trait> sr_primitives::BoundToRuntimeAppPublic for Module<T> {
-	type Public = AuthorityId;
-}
-=======
 //#[derive(Decode, Encode, PartialEq, Eq, Clone,Hash)]
 //pub type AuthorityId = ([u8; 32],[u8; 16]);
-
-
->>>>>>> 244dd4bb
 
 /// An consensus log item for BADGER.
 #[cfg_attr(feature = "std", derive(Serialize, Debug))]
@@ -146,78 +133,28 @@
 
 		fn on_finalize(block_number: T::BlockNumber) {
 
- 
-		}
-
-		fn send_log(origin) -> Result {
-			let who = ensure_signed(origin)?;
-			// Self::deposit_log(ConsensusLog::VoteToAdd(([0;32],[0;16])));
-			Ok(())
-		}
-
-<<<<<<< HEAD
-=======
-    //	Self::deposit_log(ConsensusLog::Resume(delay));
+
+		}
+
+	//	Self::deposit_log(ConsensusLog::Resume(delay));
 	fn send_log(origin) ->Result
 	{
 	let who =	ensure_signed(origin)?;
-    Self::deposit_log(ConsensusLog::VoteToAdd((AuthorityId::default())));
+	Self::deposit_log(ConsensusLog::VoteToAdd((AuthorityId::default())));
 	Ok(())
->>>>>>> 244dd4bb
-	}
-}
-
-<<<<<<< HEAD
+	}
+	}
+}
+
+impl<T: Trait> sr_primitives::BoundToRuntimeAppPublic for Module<T> {
+	type Public = AuthorityId;
+}
+
 impl<T: Trait> Module<T> {
 	/// Get the current set of authorities, along with their respective weights.
 	pub fn badger_authorities() -> Vec<AuthorityId> {
 		Authorities::get()
 	}
-=======
-impl<T: Trait> sr_primitives::BoundToRuntimeAppPublic for Module<T> {
-	type Public = AuthorityId;
-}
-
-impl<T: Trait> Module<T>
-{
-  /// Get the current set of authorities, along with their respective weights.
-  pub fn badger_authorities() -> Vec<AuthorityId>
-  {
-    Authorities::get()
-  }
-
-  /// vote to add authority
-  pub fn vote_for(authId: AuthorityId)
-  {
-    Self::deposit_log(ConsensusLog::VoteToAdd(authId));
-  }
-
-  /// vote to remove authority
-  fn vote_against(auth_id: AuthorityId)
-  {
-    Self::deposit_log(ConsensusLog::VoteToRemove(auth_id));
-  }
-  
-  /// Deposit one of this module's logs.
-  fn deposit_log(log: ConsensusLog)
-  {
-    let log: DigestItem<T::Hash> = DigestItem::Consensus(HBBFT_ENGINE_ID, log.encode());
-    <system::Module<T>>::deposit_log(log.into());
-  }
-
-  fn initialize_authorities(authorities: &[AuthorityId])
-  {
-    if !authorities.is_empty()
-    {
-      assert!(
-        Authorities::get().is_empty(),
-        "Authorities are already initialized!"
-      );
-      Authorities::put(authorities);
-    }
-  }
-}
->>>>>>> 244dd4bb
 
 	/// vote to add authority
 	pub fn vote_for(authId: AuthorityId) {
