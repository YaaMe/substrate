--- conflicted
+++ resolved
@@ -562,14 +562,8 @@
 
 	/// Remove temporary "environment" entries in storage.
 	pub fn finalize() -> T::Header {
-<<<<<<< HEAD
-		<RandomSeed<T>>::kill();
-		ExtrinsicCount::kill();
-		AllExtrinsicsLen::kill();
-=======
 		<ExtrinsicCount<T>>::kill();
 		<AllExtrinsicsLen<T>>::kill();
->>>>>>> c67dff53
 
 		let number = <Number<T>>::take();
 		let parent_hash = <ParentHash<T>>::take();
