#![warn(missing_docs)]
#![warn(unused_extern_crates)]

<<<<<<< HEAD
=======
//! HBBFT cli

>>>>>>> 244dd4bb
pub mod chain_spec;

#[macro_use]
mod service;
#[cfg(feature = "browser")]
mod browser;
#[cfg(feature = "cli")]
mod cli;
#[cfg(feature = "cli")]
mod factory_impl;

#[cfg(feature = "browser")]
pub use browser::*;
#[cfg(feature = "cli")]
pub use cli::*;
<<<<<<< HEAD

=======
use badger::badger_import_queue;
>>>>>>> 244dd4bb
/// The chain specification option.
#[derive(Clone, Debug, PartialEq)]
pub enum ChainSpec {
	/// Whatever the current runtime is, with just Alice as an auth.
	Development,
	/// Whatever the current runtime is, with simple Alice/Bob auths.
	LocalTestnet,
<<<<<<< HEAD
	/// The Flaming Fir testnet.
	FlamingFir,
	/// Whatever the current runtime is with the "global testnet" defaults.
	StagingTestnet,
}
=======

}

>>>>>>> 244dd4bb

/// Get a chain config from a spec setting.
impl ChainSpec {
	pub(crate) fn load(self) -> Result<chain_spec::ChainSpec, String> {
		Ok(match self {
			ChainSpec::FlamingFir => chain_spec::flaming_fir_config()?,
			ChainSpec::Development => chain_spec::development_config(),
			ChainSpec::LocalTestnet => chain_spec::local_testnet_config(),
			ChainSpec::StagingTestnet => chain_spec::staging_testnet_config(),
		})
	}

	pub(crate) fn from(s: &str) -> Option<Self> {
		match s {
			"dev" => Some(ChainSpec::Development),
			"local" => Some(ChainSpec::LocalTestnet),
			"" | "fir" | "flaming-fir" => Some(ChainSpec::FlamingFir),
			"staging" => Some(ChainSpec::StagingTestnet),
			_ => None,
		}
	}
}

fn load_spec(id: &str) -> Result<Option<chain_spec::ChainSpec>, String> {
	Ok(match ChainSpec::from(id) {
		Some(spec) => Some(spec.load()?),
		None => None,
	})
}<|MERGE_RESOLUTION|>--- conflicted
+++ resolved
@@ -1,11 +1,8 @@
 #![warn(missing_docs)]
 #![warn(unused_extern_crates)]
 
-<<<<<<< HEAD
-=======
 //! HBBFT cli
 
->>>>>>> 244dd4bb
 pub mod chain_spec;
 
 #[macro_use]
@@ -21,11 +18,7 @@
 pub use browser::*;
 #[cfg(feature = "cli")]
 pub use cli::*;
-<<<<<<< HEAD
-
-=======
 use badger::badger_import_queue;
->>>>>>> 244dd4bb
 /// The chain specification option.
 #[derive(Clone, Debug, PartialEq)]
 pub enum ChainSpec {
@@ -33,17 +26,9 @@
 	Development,
 	/// Whatever the current runtime is, with simple Alice/Bob auths.
 	LocalTestnet,
-<<<<<<< HEAD
-	/// The Flaming Fir testnet.
-	FlamingFir,
-	/// Whatever the current runtime is with the "global testnet" defaults.
-	StagingTestnet,
-}
-=======
 
 }
 
->>>>>>> 244dd4bb
 
 /// Get a chain config from a spec setting.
 impl ChainSpec {
