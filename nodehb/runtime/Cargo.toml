--- conflicted
+++ resolved
@@ -17,11 +17,7 @@
 primitives = { package = "substrate-primitives",  path = "../../core/primitives", default-features = false }
 sr-primitives = { path = "../../core/sr-primitives", default-features = false }
 offchain-primitives = { package = "substrate-offchain-primitives", path = "../../core/offchain/primitives", default-features = false }
-<<<<<<< HEAD
-badger-primitives = { package = "substrate-badger-primitives", path = "../../core/hbbft/primitives", default-features = false }
-=======
-badger-primitives = { package = "substrate-badger-primitives", path = "../../core/hbbft/primitives" , default-features = false}
->>>>>>> 244dd4bb
+badger-primitives = { package = "substrate-badger-primitives", path = "../../core/hbbft/primitives", default-features = false}
 hb-node-primitives = { path = "../primitives", default-features = false }
 
 # core dependencies
@@ -88,8 +84,8 @@
 	"substrate-keyring",
 	"offchain-primitives/std",
 	"substrate-session/std",
-	# "srml-badger/std",
-	# "srml-keygen/std",
+	"srml-badger/std",
+	"srml-keygen/std",
 	"randomness-collective-flip/std",
 	"transaction-payment/std",
 	"system-rpc-runtime-api/std",
