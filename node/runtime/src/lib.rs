--- conflicted
+++ resolved
@@ -528,11 +528,8 @@
 		ImOnline: im_online::{Module, Call, Storage, Event<T>, ValidateUnsigned, Config<T>},
 		Offences: offences::{Module, Call, Storage, Event},
 		RandomnessCollectiveFlip: randomness_collective_flip::{Module, Call, Storage},
-<<<<<<< HEAD
-    Lightning: lightning::{Module, Call, Storage, ValidateUnsigned},
-=======
+                Lightning: lightning::{Module, Call, Storage, ValidateUnsigned},
 		Nicks: nicks::{Module, Call, Storage, Event<T>},
->>>>>>> 7dd70679
 	}
 );
 
