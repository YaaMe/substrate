--- conflicted
+++ resolved
@@ -184,10 +184,7 @@
 
 			let key_gen = keygen::run_key_gen(
 				service.network().local_peer_id(),
-<<<<<<< HEAD
-=======
 				service.keystore(),
->>>>>>> e6d62fac
 				service.client(),
 				service.network()
 			)?;
