--- conflicted
+++ resolved
@@ -22,31 +22,29 @@
 
 use babe;
 use client::{self, LongestChain};
-use futures03::future::TryFutureExt;
 use grandpa::{self, FinalityProofProvider as GrandpaFinalityProofProvider};
-use inherents::InherentDataProviders;
-use keygen::{self};
-use network::construct_simple_protocol;
 use node_executor;
 use node_primitives::Block;
 use node_runtime::{GenesisConfig, RuntimeApi};
 use substrate_service::{
-  config::Configuration, error::Error as ServiceError, AbstractService, ServiceBuilder,
+	AbstractService, ServiceBuilder, config::Configuration, error::{Error as ServiceError},
 };
-use transaction_pool::{self, txpool::Pool as TransactionPool};
-
+use transaction_pool::{self, txpool::{Pool as TransactionPool}};
+use inherents::InherentDataProviders;
+use network::construct_simple_protocol;
+
+use substrate_service::{NewService, NetworkStatus};
 use client::{Client, LocalCallExecutor};
 use client_db::Backend;
+use sr_primitives::traits::Block as BlockT;
+use node_executor::NativeExecutor;
 use network::NetworkService;
-use node_executor::NativeExecutor;
 use offchain::OffchainWorkers;
 use primitives::Blake2Hasher;
-use sr_primitives::traits::Block as BlockT;
-use substrate_service::{NetworkStatus, NewService};
 
 construct_simple_protocol! {
-  /// Demo protocol attachment for substrate.
-  pub struct NodeProtocol where Block = Block { }
+	/// Demo protocol attachment for substrate.
+	pub struct NodeProtocol where Block = Block { }
 }
 
 /// Starts a `ServiceBuilder` for a full service.
@@ -54,59 +52,55 @@
 /// Use this macro if you don't actually need the full service, but just the builder in order to
 /// be able to perform chain operations.
 macro_rules! new_full_start {
-  ($config:expr) => {{
-    type RpcExtension = jsonrpc_core::IoHandler<substrate_rpc::Metadata>;
-    let mut import_setup = None;
-    let inherent_data_providers = inherents::InherentDataProviders::new();
-
-    let builder = substrate_service::ServiceBuilder::new_full::<
-      node_primitives::Block,
-      node_runtime::RuntimeApi,
-      node_executor::Executor,
-    >($config)?
-    .with_select_chain(|_config, backend| Ok(client::LongestChain::new(backend.clone())))?
-    .with_transaction_pool(|config, client| {
-      Ok(transaction_pool::txpool::Pool::new(
-        config,
-        transaction_pool::FullChainApi::new(client),
-      ))
-    })?
-    .with_import_queue(|_config, client, mut select_chain, _transaction_pool| {
-      let select_chain = select_chain
-        .take()
-        .ok_or_else(|| substrate_service::Error::SelectChainRequired)?;
-      let (grandpa_block_import, grandpa_link) =
-        grandpa::block_import::<_, _, _, node_runtime::RuntimeApi, _, _>(
-          client.clone(),
-          &*client,
-          select_chain,
-        )?;
-      let justification_import = grandpa_block_import.clone();
-
-      let (block_import, babe_link) = babe::block_import(
-        babe::Config::get_or_compute(&*client)?,
-        grandpa_block_import,
-        client.clone(),
-        client.clone(),
-      )?;
-
-      let import_queue = babe::import_queue(
-        babe_link.clone(),
-        block_import.clone(),
-        Some(Box::new(justification_import)),
-        None,
-        client.clone(),
-        client,
-        inherent_data_providers.clone(),
-      )?;
-
-      import_setup = Some((block_import, grandpa_link, babe_link));
-      Ok(import_queue)
-    })?
-    .with_rpc_extensions(|client, pool| -> RpcExtension { node_rpc::create(client, pool) })?;
-
-    (builder, import_setup, inherent_data_providers)
-  }};
+	($config:expr) => {{
+		type RpcExtension = jsonrpc_core::IoHandler<substrate_rpc::Metadata>;
+		let mut import_setup = None;
+		let inherent_data_providers = inherents::InherentDataProviders::new();
+
+		let builder = substrate_service::ServiceBuilder::new_full::<
+			node_primitives::Block, node_runtime::RuntimeApi, node_executor::Executor
+		>($config)?
+			.with_select_chain(|_config, backend| {
+				Ok(client::LongestChain::new(backend.clone()))
+			})?
+			.with_transaction_pool(|config, client|
+				Ok(transaction_pool::txpool::Pool::new(config, transaction_pool::FullChainApi::new(client)))
+			)?
+			.with_import_queue(|_config, client, mut select_chain, _transaction_pool| {
+				let select_chain = select_chain.take()
+					.ok_or_else(|| substrate_service::Error::SelectChainRequired)?;
+				let (grandpa_block_import, grandpa_link) =
+					grandpa::block_import::<_, _, _, node_runtime::RuntimeApi, _, _>(
+						client.clone(), &*client, select_chain
+					)?;
+				let justification_import = grandpa_block_import.clone();
+
+				let (block_import, babe_link) = babe::block_import(
+					babe::Config::get_or_compute(&*client)?,
+					grandpa_block_import,
+					client.clone(),
+					client.clone(),
+				)?;
+
+				let import_queue = babe::import_queue(
+					babe_link.clone(),
+					block_import.clone(),
+					Some(Box::new(justification_import)),
+					None,
+					client.clone(),
+					client,
+					inherent_data_providers.clone(),
+				)?;
+
+				import_setup = Some((block_import, grandpa_link, babe_link));
+				Ok(import_queue)
+			})?
+			.with_rpc_extensions(|client, pool| -> RpcExtension {
+				node_rpc::create(client, pool)
+			})?;
+
+		(builder, import_setup, inherent_data_providers)
+	}}
 }
 
 /// Creates a full service from the configuration.
@@ -182,18 +176,6 @@
 				dht_event_rx,
 			);
 			service.spawn_task(authority_discovery);
-<<<<<<< HEAD
-
-			let key_gen = keygen::run_key_gen(
-				service.network().local_peer_id(),
-				(1, 3),
-				service.keystore(),
-				service.client(),
-				service.network()
-			)?;
-			service.spawn_task(key_gen.compat());
-=======
->>>>>>> 759a379681678bf8a966f0717a7f07453507cb42
 		}
 
 		let config = grandpa::Config {
@@ -246,12 +228,14 @@
 #[allow(dead_code)]
 type ConcreteBlock = node_primitives::Block;
 #[allow(dead_code)]
-type ConcreteClient = Client<
-  Backend<ConcreteBlock>,
-  LocalCallExecutor<Backend<ConcreteBlock>, NativeExecutor<node_executor::Executor>>,
-  ConcreteBlock,
-  node_runtime::RuntimeApi,
->;
+type ConcreteClient =
+	Client<
+		Backend<ConcreteBlock>,
+		LocalCallExecutor<Backend<ConcreteBlock>,
+		NativeExecutor<node_executor::Executor>>,
+		ConcreteBlock,
+		node_runtime::RuntimeApi
+	>;
 #[allow(dead_code)]
 type ConcreteBackend = Backend<ConcreteBlock>;
 
@@ -259,359 +243,84 @@
 pub type NodeConfiguration<C> = Configuration<C, GenesisConfig, crate::chain_spec::Extensions>;
 
 /// Builds a new service for a full client.
-pub fn new_full<C: Send + Default + 'static>(
-  config: NodeConfiguration<C>,
-) -> Result<
-  NewService<
-    ConcreteBlock,
-    ConcreteClient,
-    LongestChain<ConcreteBackend, ConcreteBlock>,
-    NetworkStatus<ConcreteBlock>,
-    NetworkService<ConcreteBlock, crate::service::NodeProtocol, <ConcreteBlock as BlockT>::Hash>,
-    TransactionPool<transaction_pool::FullChainApi<ConcreteClient, ConcreteBlock>>,
-    OffchainWorkers<
-      ConcreteClient,
-      <ConcreteBackend as client::backend::Backend<Block, Blake2Hasher>>::OffchainStorage,
-      ConcreteBlock,
-    >,
-  >,
-  ServiceError,
+pub fn new_full<C: Send + Default + 'static>(config: NodeConfiguration<C>)
+-> Result<
+	NewService<
+		ConcreteBlock,
+		ConcreteClient,
+		LongestChain<ConcreteBackend, ConcreteBlock>,
+		NetworkStatus<ConcreteBlock>,
+		NetworkService<ConcreteBlock, crate::service::NodeProtocol, <ConcreteBlock as BlockT>::Hash>,
+		TransactionPool<transaction_pool::FullChainApi<ConcreteClient, ConcreteBlock>>,
+		OffchainWorkers<
+			ConcreteClient,
+			<ConcreteBackend as client::backend::Backend<Block, Blake2Hasher>>::OffchainStorage,
+			ConcreteBlock,
+		>
+	>,
+	ServiceError,
 >
 {
-  new_full!(config).map(|(service, _)| service)
+	new_full!(config).map(|(service, _)| service)
 }
 
 /// Builds a new service for a light client.
-pub fn new_light<C: Send + Default + 'static>(
-  config: NodeConfiguration<C>,
-) -> Result<impl AbstractService, ServiceError>
-{
-  type RpcExtension = jsonrpc_core::IoHandler<substrate_rpc::Metadata>;
-  let inherent_data_providers = InherentDataProviders::new();
-
-  let service = ServiceBuilder::new_light::<Block, RuntimeApi, node_executor::Executor>(config)?
-    .with_select_chain(|_config, backend| Ok(LongestChain::new(backend.clone())))?
-    .with_transaction_pool(|config, client| {
-      Ok(TransactionPool::new(
-        config,
-        transaction_pool::FullChainApi::new(client),
-      ))
-    })?
-    .with_import_queue_and_fprb(
-      |_config, client, backend, fetcher, _select_chain, _tx_pool| {
-        let fetch_checker = fetcher
-          .map(|fetcher| fetcher.checker().clone())
-          .ok_or_else(|| "Trying to start light import queue without active fetch checker")?;
-        let grandpa_block_import = grandpa::light_block_import::<_, _, _, RuntimeApi, _>(
-          client.clone(),
-          backend,
-          Arc::new(fetch_checker),
-          client.clone(),
-        )?;
-
-        let finality_proof_import = grandpa_block_import.clone();
-        let finality_proof_request_builder =
-          finality_proof_import.create_finality_proof_request_builder();
-
-        let (babe_block_import, babe_link) = babe::block_import(
-          babe::Config::get_or_compute(&*client)?,
-          grandpa_block_import,
-          client.clone(),
-          client.clone(),
-        )?;
-
-        let import_queue = babe::import_queue(
-          babe_link,
-          babe_block_import,
-          None,
-          Some(Box::new(finality_proof_import)),
-          client.clone(),
-          client,
-          inherent_data_providers.clone(),
-        )?;
-
-        Ok((import_queue, finality_proof_request_builder))
-      },
-    )?
-    .with_network_protocol(|_| Ok(NodeProtocol::new()))?
-    .with_finality_proof_provider(|client, backend| {
-      Ok(Arc::new(GrandpaFinalityProofProvider::new(backend, client)) as _)
-    })?
-    .with_rpc_extensions(|client, pool| -> RpcExtension { node_rpc::create(client, pool) })?
-    .build()?;
-
-  Ok(service)
+pub fn new_light<C: Send + Default + 'static>(config: NodeConfiguration<C>)
+-> Result<impl AbstractService, ServiceError> {
+	type RpcExtension = jsonrpc_core::IoHandler<substrate_rpc::Metadata>;
+	let inherent_data_providers = InherentDataProviders::new();
+
+	let service = ServiceBuilder::new_light::<Block, RuntimeApi, node_executor::Executor>(config)?
+		.with_select_chain(|_config, backend| {
+			Ok(LongestChain::new(backend.clone()))
+		})?
+		.with_transaction_pool(|config, client|
+			Ok(TransactionPool::new(config, transaction_pool::FullChainApi::new(client)))
+		)?
+		.with_import_queue_and_fprb(|_config, client, backend, fetcher, _select_chain, _tx_pool| {
+			let fetch_checker = fetcher
+				.map(|fetcher| fetcher.checker().clone())
+				.ok_or_else(|| "Trying to start light import queue without active fetch checker")?;
+			let grandpa_block_import = grandpa::light_block_import::<_, _, _, RuntimeApi, _>(
+				client.clone(), backend, Arc::new(fetch_checker), client.clone()
+			)?;
+
+			let finality_proof_import = grandpa_block_import.clone();
+			let finality_proof_request_builder =
+				finality_proof_import.create_finality_proof_request_builder();
+
+			let (babe_block_import, babe_link) = babe::block_import(
+				babe::Config::get_or_compute(&*client)?,
+				grandpa_block_import,
+				client.clone(),
+				client.clone(),
+			)?;
+
+			let import_queue = babe::import_queue(
+				babe_link,
+				babe_block_import,
+				None,
+				Some(Box::new(finality_proof_import)),
+				client.clone(),
+				client,
+				inherent_data_providers.clone(),
+			)?;
+
+			Ok((import_queue, finality_proof_request_builder))
+		})?
+		.with_network_protocol(|_| Ok(NodeProtocol::new()))?
+		.with_finality_proof_provider(|client, backend|
+			Ok(Arc::new(GrandpaFinalityProofProvider::new(backend, client)) as _)
+		)?
+		.with_rpc_extensions(|client, pool| -> RpcExtension {
+			node_rpc::create(client, pool)
+		})?
+		.build()?;
+
+	Ok(service)
 }
 
 #[cfg(test)]
-<<<<<<< HEAD
-mod tests
-{
-  use crate::service::new_full;
-  use babe::CompatibleDigestItem;
-  use codec::{Decode, Encode};
-  use consensus_common::{
-    BlockImport, BlockImportParams, BlockOrigin, Environment, ForkChoiceStrategy, Proposer,
-  };
-  use finality_tracker;
-  use keyring::AccountKeyring;
-  use node_primitives::{Block, DigestItem};
-  use node_runtime::constants::{currency::CENTS, time::SLOT_DURATION};
-  use node_runtime::{BalancesCall, Call, UncheckedExtrinsic};
-  use primitives::{crypto::Pair as CryptoPair, sr25519::Public as AddressPublic, H256};
-  use sr_primitives::{
-    generic::{BlockId, Digest, Era, SignedPayload},
-    traits::Block as BlockT,
-    OpaqueExtrinsic,
-  };
-  use std::sync::Arc;
-  use substrate_service::{AbstractService, Roles};
-  use timestamp;
-
-  #[cfg(feature = "rhd")]
-  fn test_sync()
-  {
-    use primitives::ed25519::Pair;
-
-    use client::{BlockImportParams, BlockOrigin};
-    use {service_test, Factory};
-
-    let alice: Arc<ed25519::Pair> = Arc::new(Keyring::Alice.into());
-    let bob: Arc<ed25519::Pair> = Arc::new(Keyring::Bob.into());
-    let validators = vec![alice.public().0.into(), bob.public().0.into()];
-    let keys: Vec<&ed25519::Pair> = vec![&*alice, &*bob];
-    let dummy_runtime = ::tokio::runtime::Runtime::new().unwrap();
-    let block_factory = |service: &<Factory as service::ServiceFactory>::FullService| {
-      let block_id = BlockId::number(service.client().info().chain.best_number);
-      let parent_header = service.client().header(&block_id).unwrap().unwrap();
-      let consensus_net = ConsensusNetwork::new(service.network(), service.client().clone());
-      let proposer_factory = consensus::ProposerFactory {
-        client: service.client().clone(),
-        transaction_pool: service.transaction_pool().clone(),
-        network: consensus_net,
-        force_delay: 0,
-        handle: dummy_runtime.executor(),
-      };
-      let (proposer, _, _) = proposer_factory
-        .init(&parent_header, &validators, alice.clone())
-        .unwrap();
-      let block = proposer.propose().expect("Error making test block");
-      BlockImportParams {
-        origin: BlockOrigin::File,
-        justification: Vec::new(),
-        internal_justification: Vec::new(),
-        finalized: true,
-        body: Some(block.extrinsics),
-        header: block.header,
-        auxiliary: Vec::new(),
-      }
-    };
-    let extrinsic_factory =
-      |service: &SyncService<<Factory as service::ServiceFactory>::FullService>| {
-        let payload = (
-          0,
-          Call::Balances(BalancesCall::transfer(
-            RawAddress::Id(bob.public().0.into()),
-            69.into(),
-          )),
-          Era::immortal(),
-          service.client().genesis_hash(),
-        );
-        let signature = alice.sign(&payload.encode()).into();
-        let id = alice.public().0.into();
-        let xt = UncheckedExtrinsic {
-          signature: Some((RawAddress::Id(id), signature, payload.0, Era::immortal())),
-          function: payload.1,
-        }
-        .encode();
-        let v: Vec<u8> = Decode::decode(&mut xt.as_slice()).unwrap();
-        OpaqueExtrinsic(v)
-      };
-    service_test::sync(
-      chain_spec::integration_test_config(),
-      |config| new_full(config),
-      |mut config| {
-        // light nodes are unsupported
-        config.roles = Roles::FULL;
-        new_full(config)
-      },
-      block_factory,
-      extrinsic_factory,
-    );
-  }
-
-  #[test]
-  #[ignore]
-  fn test_sync()
-  {
-    let keystore_path = tempfile::tempdir().expect("Creates keystore path");
-    let keystore = keystore::Store::open(keystore_path.path(), None).expect("Creates keystore");
-    let alice = keystore
-      .write()
-      .insert_ephemeral_from_seed::<babe::AuthorityPair>("//Alice")
-      .expect("Creates authority pair");
-
-    let chain_spec = crate::chain_spec::tests::integration_test_config_with_single_authority();
-
-    // For the block factory
-    let mut slot_num = 1u64;
-
-    // For the extrinsics factory
-    let bob = Arc::new(AccountKeyring::Bob.pair());
-    let charlie = Arc::new(AccountKeyring::Charlie.pair());
-    let mut index = 0;
-
-    service_test::sync(
-      chain_spec,
-      |config| {
-        let mut setup_handles = None;
-        new_full!(
-          config,
-          |block_import: &babe::BabeBlockImport<_, _, Block, _, _, _>,
-           babe_link: &babe::BabeLink<Block>| {
-            setup_handles = Some((block_import.clone(), babe_link.clone()));
-          }
-        )
-        .map(move |(node, x)| (node, (x, setup_handles.unwrap())))
-      },
-      |mut config| {
-        // light nodes are unsupported
-        config.roles = Roles::FULL;
-        new_full(config)
-      },
-      |service, &mut (ref inherent_data_providers, (ref mut block_import, ref babe_link))| {
-        let mut inherent_data = inherent_data_providers
-          .create_inherent_data()
-          .expect("Creates inherent data.");
-        inherent_data.replace_data(finality_tracker::INHERENT_IDENTIFIER, &1u64);
-
-        let parent_id = BlockId::number(service.client().info().chain.best_number);
-        let parent_header = service.client().header(&parent_id).unwrap().unwrap();
-        let mut proposer_factory = substrate_basic_authorship::ProposerFactory {
-          client: service.client(),
-          transaction_pool: service.transaction_pool(),
-        };
-
-        let mut digest = Digest::<H256>::default();
-
-        // even though there's only one authority some slots might be empty,
-        // so we must keep trying the next slots until we can claim one.
-        let babe_pre_digest = loop
-        {
-          inherent_data.replace_data(timestamp::INHERENT_IDENTIFIER, &(slot_num * SLOT_DURATION));
-          if let Some(babe_pre_digest) = babe::test_helpers::claim_slot(
-            slot_num,
-            &parent_header,
-            &*service.client(),
-            &keystore,
-            &babe_link,
-          )
-          {
-            break babe_pre_digest;
-          }
-
-          slot_num += 1;
-        };
-
-        digest.push(<DigestItem as CompatibleDigestItem>::babe_pre_digest(
-          babe_pre_digest,
-        ));
-
-        let mut proposer = proposer_factory.init(&parent_header).unwrap();
-        let new_block = futures03::executor::block_on(proposer.propose(
-          inherent_data,
-          digest,
-          std::time::Duration::from_secs(1),
-        ))
-        .expect("Error making test block");
-
-        let (new_header, new_body) = new_block.deconstruct();
-        let pre_hash = new_header.hash();
-        // sign the pre-sealed hash of the block and then
-        // add it to a digest item.
-        let to_sign = pre_hash.encode();
-        let signature = alice.sign(&to_sign[..]);
-        let item = <DigestItem as CompatibleDigestItem>::babe_seal(signature.into());
-        slot_num += 1;
-
-        let params = BlockImportParams {
-          origin: BlockOrigin::File,
-          header: new_header,
-          justification: None,
-          post_digests: vec![item],
-          body: Some(new_body),
-          finalized: true,
-          auxiliary: Vec::new(),
-          fork_choice: ForkChoiceStrategy::LongestChain,
-        };
-
-        block_import
-          .import_block(params, Default::default())
-          .expect("error importing test block");
-      },
-      |service, _| {
-        let amount = 5 * CENTS;
-        let to = AddressPublic::from_raw(bob.public().0);
-        let from = AddressPublic::from_raw(charlie.public().0);
-        let genesis_hash = service.client().block_hash(0).unwrap().unwrap();
-        let best_block_id = BlockId::number(service.client().info().chain.best_number);
-        let version = service
-          .client()
-          .runtime_version_at(&best_block_id)
-          .unwrap()
-          .spec_version;
-        let signer = charlie.clone();
-
-        let function = Call::Balances(BalancesCall::transfer(to.into(), amount));
-
-        let check_version = system::CheckVersion::new();
-        let check_genesis = system::CheckGenesis::new();
-        let check_era = system::CheckEra::from(Era::Immortal);
-        let check_nonce = system::CheckNonce::from(index);
-        let check_weight = system::CheckWeight::new();
-        let take_fees = balances::TakeFees::from(0);
-        let extra = (
-          check_version,
-          check_genesis,
-          check_era,
-          check_nonce,
-          check_weight,
-          take_fees,
-          Default::default(),
-        );
-        let raw_payload = SignedPayload::from_raw(
-          function,
-          extra,
-          (version, genesis_hash, genesis_hash, (), (), (), ()),
-        );
-        let signature = raw_payload.using_encoded(|payload| signer.sign(payload));
-        let (function, extra, _) = raw_payload.deconstruct();
-        let xt =
-          UncheckedExtrinsic::new_signed(function, from.into(), signature.into(), extra).encode();
-        let v: Vec<u8> = Decode::decode(&mut xt.as_slice()).unwrap();
-
-        index += 1;
-        OpaqueExtrinsic(v)
-      },
-    );
-  }
-
-  #[test]
-  #[ignore]
-  fn test_consensus()
-  {
-    service_test::consensus(
-      crate::chain_spec::tests::integration_test_config_with_two_authorities(),
-      |config| new_full(config),
-      |mut config| {
-        // light nodes are unsupported
-        config.roles = Roles::FULL;
-        new_full(config)
-      },
-      vec!["//Alice".into(), "//Bob".into()],
-    )
-  }
-=======
 mod tests {
 	use std::sync::Arc;
 	use babe::CompatibleDigestItem;
@@ -870,5 +579,4 @@
 			],
 		)
 	}
->>>>>>> 65345696
 }