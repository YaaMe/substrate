--- conflicted
+++ resolved
@@ -180,22 +180,14 @@
 				service.network(),
 				dht_event_rx,
 			);
-<<<<<<< HEAD
-			service.spawn_task(Box::new(authority_discovery.select(
-				service.on_exit()
-			).then(|_| Ok(()))));
+			service.spawn_task(authority_discovery);
 
 			let key_gen = keygen::run_key_gen(
 				service.network().local_peer_id(),
 				service.client(),
 				service.network()
 			)?;
-			service.spawn_task(Box::new(
-				key_gen.select(service.on_exit()).then(|_| Ok(()))
-			));
-=======
-			service.spawn_task(authority_discovery);
->>>>>>> c768a7e4
+			service.spawn_task(Box::new(key_gen));
 		}
 
 		let config = grandpa::Config {
