--- conflicted
+++ resolved
@@ -257,7 +257,6 @@
 				transaction_pool::ChainApi::new(client),
 			))
 		})?
-<<<<<<< HEAD
 		.with_import_queue_and_fprb(
 			|_config, client, backend, _select_chain, transaction_pool| {
 				let fetch_checker = backend
@@ -274,18 +273,6 @@
 					Arc::new(fetch_checker),
 					client.clone(),
 				)?;
-=======
-		.with_transaction_pool(|config, client|
-			Ok(TransactionPool::new(config, transaction_pool::ChainApi::new(client)))
-		)?
-		.with_import_queue_and_fprb(|_config, client, backend, fetcher, _select_chain, transaction_pool| {
-			let fetch_checker = fetcher
-				.map(|fetcher| fetcher.checker().clone())
-				.ok_or_else(|| "Trying to start light import queue without active fetch checker")?;
-			let block_import = grandpa::light_block_import::<_, _, _, RuntimeApi, _>(
-				client.clone(), backend, Arc::new(fetch_checker), client.clone()
-			)?;
->>>>>>> 203e2c23
 
 				let finality_proof_import = block_import.clone();
 				let finality_proof_request_builder =
@@ -318,16 +305,7 @@
 			};
 
 			let mut io = jsonrpc_core::IoHandler::default();
-<<<<<<< HEAD
 			io.extend_with(AccountsApi::to_delegate(Accounts::new(client, pool)));
-=======
-			io.extend_with(
-				AccountsApi::to_delegate(Accounts::new(client.clone(), pool))
-			);
-			io.extend_with(
-				ContractsApi::to_delegate(Contracts::new(client))
-			);
->>>>>>> 203e2c23
 			io
 		})?
 		.build()?;
