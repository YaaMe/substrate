--- conflicted
+++ resolved
@@ -63,11 +63,9 @@
 client_db = { package = "substrate-client-db", path = "../../core/client/db", default-features = false }
 offchain = { package = "substrate-offchain", path = "../../core/offchain" }
 
-<<<<<<< HEAD
 keygen = { package="substrate-keygen", path = "../../core/keygen" }
 sr-keygen = { package="srml-keygen", path = "../../srml/keygen"}
 futures03 = { package = "futures-preview", version = "=0.3.0-alpha.19", features = ["compat"] }
-=======
 # CLI-specific dependencies
 tokio = { version = "0.1.22", optional = true }
 exit-future = { version = "0.1.4", optional = true }
@@ -85,7 +83,6 @@
 wasm-bindgen-futures = { version = "0.3.22", optional = true }
 kvdb-memorydb = { git = "https://github.com/paritytech/parity-common", rev="b0317f649ab2c665b7987b8475878fc4d2e1f81d", optional = true }
 rand6 = { package = "rand", version = "0.6", features = ["wasm-bindgen"], optional = true }	# Imported just for the `wasm-bindgen` feature
->>>>>>> 7874be86
 
 [dev-dependencies]
 keystore = { package = "substrate-keystore", path = "../../core/keystore" }
