[package]
name = "node-cli"
version = "2.0.0"
authors = ["Parity Technologies <admin@parity.io>"]
description = "Substrate node implementation in Rust."
build = "build.rs"
edition = "2018"

[dependencies]
log = "0.4"
tokio = "0.1.7"
futures = "0.1"
exit-future = "0.1"
jsonrpc-core = "13.0.0"
cli = { package = "substrate-cli", path = "../../core/cli" }
codec = { package = "parity-scale-codec", version = "1.0.0" }
sr-io = { path = "../../core/sr-io" }
client = { package = "substrate-client", path = "../../core/client" }
primitives = { package = "substrate-primitives", path = "../../core/primitives" }
inherents = { package = "substrate-inherents", path = "../../core/inherents" }
node-runtime = { path = "../runtime" }
node-rpc = { path = "../rpc" }
node-primitives = { path = "../primitives" }
hex-literal = "0.2"
substrate-rpc = { package = "substrate-rpc", path = "../../core/rpc" }
substrate-basic-authorship = { path = "../../core/basic-authorship" }
substrate-service = { path = "../../core/service" }
transaction_pool = { package = "substrate-transaction-pool", path = "../../core/transaction-pool" }
network = { package = "substrate-network", path = "../../core/network" }
babe = { package = "substrate-consensus-babe", path = "../../core/consensus/babe" }
babe-primitives = { package = "substrate-consensus-babe-primitives", path = "../../core/consensus/babe/primitives" }
grandpa = { package = "substrate-finality-grandpa", path = "../../core/finality-grandpa" }
grandpa_primitives = { package = "substrate-finality-grandpa-primitives", path = "../../core/finality-grandpa/primitives" }
sr-primitives = { path = "../../core/sr-primitives" }
node-executor = { path = "../executor" }
substrate-telemetry = { package = "substrate-telemetry", path = "../../core/telemetry" }
structopt = "0.2"
transaction-factory = { path = "../../test-utils/transaction-factory" }
keyring = { package = "substrate-keyring", path = "../../core/keyring" }
indices = { package = "srml-indices", path = "../../srml/indices" }
timestamp = { package = "srml-timestamp", path = "../../srml/timestamp", default-features = false }
rand = "0.6"
finality_tracker = { package = "srml-finality-tracker", path = "../../srml/finality-tracker", default-features = false }
contracts = { package = "srml-contracts", path = "../../srml/contracts" }
system = { package = "srml-system", path = "../../srml/system" }
balances = { package = "srml-balances", path = "../../srml/balances" }
support = { package = "srml-support", path = "../../srml/support", default-features = false }
im_online = { package = "srml-im-online", path = "../../srml/im-online", default-features = false }
<<<<<<< HEAD
keygen = { package="substrate-keygen", path = "../../core/keygen" }
# keygen_primitives
=======
authority-discovery = { package = "srml-authority-discovery", path = "../../srml/authority-discovery", default-features = false }
>>>>>>> 50e22e17

[dev-dependencies]
keystore = { package = "substrate-keystore", path = "../../core/keystore" }
babe = { package = "substrate-consensus-babe", path = "../../core/consensus/babe", features = ["test-helpers"] }
consensus-common = { package = "substrate-consensus-common", path = "../../core/consensus/common" }
service-test = { package = "substrate-service-test", path = "../../core/service/test" }
futures03 = { package = "futures-preview", version = "=0.3.0-alpha.17" }
tempfile = "3.1"

[build-dependencies]
cli = { package = "substrate-cli", path = "../../core/cli" }
structopt = "0.2"<|MERGE_RESOLUTION|>--- conflicted
+++ resolved
@@ -46,12 +46,8 @@
 balances = { package = "srml-balances", path = "../../srml/balances" }
 support = { package = "srml-support", path = "../../srml/support", default-features = false }
 im_online = { package = "srml-im-online", path = "../../srml/im-online", default-features = false }
-<<<<<<< HEAD
 keygen = { package="substrate-keygen", path = "../../core/keygen" }
-# keygen_primitives
-=======
 authority-discovery = { package = "srml-authority-discovery", path = "../../srml/authority-discovery", default-features = false }
->>>>>>> 50e22e17
 
 [dev-dependencies]
 keystore = { package = "substrate-keystore", path = "../../core/keystore" }
